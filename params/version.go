// Copyright 2016 The go-ethereum Authors
// This file is part of the go-ethereum library.
//
// The go-ethereum library is free software: you can redistribute it and/or modify
// it under the terms of the GNU Lesser General Public License as published by
// the Free Software Foundation, either version 3 of the License, or
// (at your option) any later version.
//
// The go-ethereum library is distributed in the hope that it will be useful,
// but WITHOUT ANY WARRANTY; without even the implied warranty of
// MERCHANTABILITY or FITNESS FOR A PARTICULAR PURPOSE. See the
// GNU Lesser General Public License for more details.
//
// You should have received a copy of the GNU Lesser General Public License
// along with the go-ethereum library. If not, see <http://www.gnu.org/licenses/>.

package params

import (
	"fmt"
)

const (
	VersionMajor = 0        // Major version component of the current release
	VersionMinor = 3        // Minor version component of the current release
<<<<<<< HEAD
	VersionPatch = 1        // Patch version component of the current release
	VersionMeta  = "mumbai" // Version metadata to append to the version string
=======
	VersionPatch = 3        // Patch version component of the current release
	VersionMeta  = "stable" // Version metadata to append to the version string
>>>>>>> 56d30585
)

// Version holds the textual version string.
var Version = func() string {
	return fmt.Sprintf("%d.%d.%d", VersionMajor, VersionMinor, VersionPatch)
}()

// VersionWithMeta holds the textual version string including the metadata.
var VersionWithMeta = func() string {
	v := Version
	if VersionMeta != "" {
		v += "-" + VersionMeta
	}
	return v
}()

// ArchiveVersion holds the textual version string used for Geth archives.
// e.g. "1.8.11-dea1ce05" for stable releases, or
//
//	"1.8.13-unstable-21c059b6" for unstable releases
func ArchiveVersion(gitCommit string) string {
	vsn := Version
	if VersionMeta != "stable" {
		vsn += "-" + VersionMeta
	}
	if len(gitCommit) >= 8 {
		vsn += "-" + gitCommit[:8]
	}
	return vsn
}

func VersionWithCommit(gitCommit, gitDate string) string {
	vsn := VersionWithMeta
	if len(gitCommit) >= 8 {
		vsn += "-" + gitCommit[:8]
	}
	if (VersionMeta != "stable") && (gitDate != "") {
		vsn += "-" + gitDate
	}
	return vsn
}<|MERGE_RESOLUTION|>--- conflicted
+++ resolved
@@ -23,13 +23,8 @@
 const (
 	VersionMajor = 0        // Major version component of the current release
 	VersionMinor = 3        // Minor version component of the current release
-<<<<<<< HEAD
-	VersionPatch = 1        // Patch version component of the current release
-	VersionMeta  = "mumbai" // Version metadata to append to the version string
-=======
 	VersionPatch = 3        // Patch version component of the current release
 	VersionMeta  = "stable" // Version metadata to append to the version string
->>>>>>> 56d30585
 )
 
 // Version holds the textual version string.
