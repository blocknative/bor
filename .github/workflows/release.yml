name: Release

on:
  release:
    types: [created]

jobs:
  arm64:
    name: Release Go Binary arm64
    runs-on: [self-hosted, arm64]
    steps:
      - uses: actions/checkout@v3
      - name: Build bor
        run: |
          make bor
          cd ./build/bin/
          tar -czvf bor-$(basename ${GITHUB_REF})-linux-arm64.tar.gz bor
          echo $(md5sum bor | awk '{print $1}') > bor-$(basename ${GITHUB_REF})-linux-arm64.tar.gz.md5
      - name: Upload bor to release page
        run: |
          github-assets-uploader -logtostderr -f build/bin/bor-$(basename ${GITHUB_REF})-linux-arm64.tar.gz -mediatype application/gzip -repo ${GITHUB_REPOSITORY} -token ${{ secrets.GITHUB_TOKEN }} -tag=$(basename ${GITHUB_REF}) -releasename="" -retry 3
          github-assets-uploader -logtostderr -f build/bin/bor-$(basename ${GITHUB_REF})-linux-arm64.tar.gz.md5 -mediatype text/plain -repo ${GITHUB_REPOSITORY} -token ${{ secrets.GITHUB_TOKEN }} -tag=$(basename ${GITHUB_REF}) -releasename="" -retry 3
      - name: Build bootnode
        run: |
          cd cmd/bootnode && /opt/go/1.19.5/bin/go build -o bootnode
          tar -czvf bootnode-$(basename ${GITHUB_REF})-linux-arm64.tar.gz bootnode
          echo $(md5sum bootnode | awk '{print $1}') > bootnode-$(basename ${GITHUB_REF})-linux-arm64.tar.gz.md5
      - name: Upload bootnode to release page
        run: |
          github-assets-uploader -logtostderr -f cmd/bootnode/bootnode-$(basename ${GITHUB_REF})-linux-arm64.tar.gz -mediatype application/gzip -repo ${GITHUB_REPOSITORY} -token ${{ secrets.GITHUB_TOKEN }} -tag=$(basename ${GITHUB_REF}) -releasename="" -retry 3
          github-assets-uploader -logtostderr -f cmd/bootnode/bootnode-$(basename ${GITHUB_REF})-linux-arm64.tar.gz.md5 -mediatype text/plain -repo ${GITHUB_REPOSITORY} -token ${{ secrets.GITHUB_TOKEN }} -tag=$(basename ${GITHUB_REF}) -releasename="" -retry 3

  amd64:
    name: Release Go Binary amd64
    runs-on: ubuntu-latest
    steps:
      - uses: actions/checkout@v3
      - uses: actions/setup-go@v4
        with:
          go-version: '^1.20.5' # The Go version to download (if necessary) and use.
      - uses: actions/checkout@v3
        with:
<<<<<<< HEAD
          repository: wangyoucao577/assets-uploader
          path: assets-uploader
      - name: build assets-uploader
        run: cd assets-uploader/cmd/github-assets-uploader && go build && echo "ASSETS_UPLOADER_DIR=$(pwd)" > $GITHUB_ENV
    
=======
          go-version: 1.22.x

>>>>>>> 46f93b1f
      - name: Prepare
        id: prepare
        run: |
          make bor
          cd ./build/bin/
          tar -czvf bor-$(basename ${GITHUB_REF})-linux-amd64.tar.gz bor
          echo $(md5sum bor | awk '{print $1}') > bor-$(basename ${GITHUB_REF})-linux-amd64.tar.gz.md5
      - name: Upload bor to release page
        run: |
          ${ASSETS_UPLOADER_DIR}/github-assets-uploader -logtostderr -f build/bin/bor-$(basename ${GITHUB_REF})-linux-amd64.tar.gz -mediatype application/gzip -repo ${GITHUB_REPOSITORY} -token ${{ secrets.GITHUB_TOKEN }} -tag=$(basename ${GITHUB_REF}) -releasename="" -retry 3
          ${ASSETS_UPLOADER_DIR}/github-assets-uploader -logtostderr -f build/bin/bor-$(basename ${GITHUB_REF})-linux-amd64.tar.gz.md5 -mediatype text/plain -repo ${GITHUB_REPOSITORY} -token ${{ secrets.GITHUB_TOKEN }} -tag=$(basename ${GITHUB_REF}) -releasename="" -retry 3
      - name: Build bootnode
        run: |
          cd cmd/bootnode && go build -o bootnode
          tar -czvf bootnode-$(basename ${GITHUB_REF})-linux-amd64.tar.gz bootnode
          echo $(md5sum bootnode | awk '{print $1}') > bootnode-$(basename ${GITHUB_REF})-linux-amd64.tar.gz.md5
      - name: Upload bootnode to release page
        run: |
          ${ASSETS_UPLOADER_DIR}/github-assets-uploader -logtostderr -f cmd/bootnode/bootnode-$(basename ${GITHUB_REF})-linux-amd64.tar.gz -mediatype application/gzip -repo ${GITHUB_REPOSITORY} -token ${{ secrets.GITHUB_TOKEN }} -tag=$(basename ${GITHUB_REF}) -releasename="" -retry 3
          ${ASSETS_UPLOADER_DIR}/github-assets-uploader -logtostderr -f cmd/bootnode/bootnode-$(basename ${GITHUB_REF})-linux-amd64.tar.gz.md5 -mediatype text/plain -repo ${GITHUB_REPOSITORY} -token ${{ secrets.GITHUB_TOKEN }} -tag=$(basename ${GITHUB_REF}) -releasename="" -retry 3<|MERGE_RESOLUTION|>--- conflicted
+++ resolved
@@ -37,19 +37,13 @@
       - uses: actions/checkout@v3
       - uses: actions/setup-go@v4
         with:
-          go-version: '^1.20.5' # The Go version to download (if necessary) and use.
+          go-version: 1.22.x
       - uses: actions/checkout@v3
         with:
-<<<<<<< HEAD
           repository: wangyoucao577/assets-uploader
           path: assets-uploader
       - name: build assets-uploader
         run: cd assets-uploader/cmd/github-assets-uploader && go build && echo "ASSETS_UPLOADER_DIR=$(pwd)" > $GITHUB_ENV
-    
-=======
-          go-version: 1.22.x
-
->>>>>>> 46f93b1f
       - name: Prepare
         id: prepare
         run: |
