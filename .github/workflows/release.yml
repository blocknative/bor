--- conflicted
+++ resolved
@@ -40,18 +40,12 @@
           go-version: '^1.20.5' # The Go version to download (if necessary) and use.
       - uses: actions/checkout@v3
         with:
-<<<<<<< HEAD
           repository: wangyoucao577/assets-uploader
           path: assets-uploader
       - name: build assets-uploader
         run: cd assets-uploader/cmd/github-assets-uploader && go build && echo "ASSETS_UPLOADER_DIR=$(pwd)" > $GITHUB_ENV
-      - name: Build bor
-=======
-          go-version: 1.20.x
-
       - name: Prepare
         id: prepare
->>>>>>> 2943db97
         run: |
           make bor
           cd ./build/bin/
