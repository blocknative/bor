package bor

import (
	"encoding/json"
	"math/big"
	"testing"

	"github.com/stretchr/testify/require"

	"github.com/ethereum/go-ethereum/common"
	"github.com/ethereum/go-ethereum/common/hexutil" //nolint:typecheck
	"github.com/ethereum/go-ethereum/core"
	"github.com/ethereum/go-ethereum/core/rawdb"
	"github.com/ethereum/go-ethereum/core/state"
	"github.com/ethereum/go-ethereum/core/types"
	"github.com/ethereum/go-ethereum/core/vm"
	"github.com/ethereum/go-ethereum/params"
)

func TestGenesisContractChange(t *testing.T) {
	t.Parallel()

	addr0 := common.Address{0x1}

	b := &Bor{
		config: &params.BorConfig{
			Sprint: map[string]uint64{
				"0": 10,
			}, // skip sprint transactions in sprint
			BlockAlloc: map[string]interface{}{
				// write as interface since that is how it is decoded in genesis
				"2": map[string]interface{}{
					addr0.Hex(): map[string]interface{}{
						"code":    hexutil.Bytes{0x1, 0x2},
						"balance": "0",
					},
				},
				"4": map[string]interface{}{
					addr0.Hex(): map[string]interface{}{
						"code":    hexutil.Bytes{0x1, 0x3},
						"balance": "0x1000",
					},
				},
			},
		},
	}

	genspec := &core.Genesis{
		Alloc: map[common.Address]core.GenesisAccount{
			addr0: {
				Balance: big.NewInt(0),
				Code:    []byte{0x1, 0x1},
			},
		},
	}

	db := rawdb.NewMemoryDatabase()
	genesis := genspec.MustCommit(db)

	statedb, err := state.New(genesis.Root(), state.NewDatabase(db), nil)
	require.NoError(t, err)

	config := params.ChainConfig{}
	chain, err := core.NewBlockChain(db, nil, &config, b, vm.Config{}, nil, nil, nil)
	require.NoError(t, err)

	addBlock := func(root common.Hash, num int64) (common.Hash, *state.StateDB) {
		h := &types.Header{
			ParentHash: root,
			Number:     big.NewInt(num),
		}
		b.Finalize(chain, h, statedb, nil, nil)

		// write state to database
		root, err := statedb.Commit(false)
		require.NoError(t, err)
		require.NoError(t, statedb.Database().TrieDB().Commit(root, true, nil))

		statedb, err := state.New(h.Root, state.NewDatabase(db), nil)
		require.NoError(t, err)

		return root, statedb
	}

	require.Equal(t, statedb.GetCode(addr0), []byte{0x1, 0x1})

	root := genesis.Root()

	// code does not change
	root, statedb = addBlock(root, 1)
	require.Equal(t, statedb.GetCode(addr0), []byte{0x1, 0x1})

	// code changes 1st time
	root, statedb = addBlock(root, 2)
	require.Equal(t, statedb.GetCode(addr0), []byte{0x1, 0x2})

	// code same as 1st change
	root, statedb = addBlock(root, 3)
	require.Equal(t, statedb.GetCode(addr0), []byte{0x1, 0x2})

	// code changes 2nd time
	_, statedb = addBlock(root, 4)
	require.Equal(t, statedb.GetCode(addr0), []byte{0x1, 0x3})

	// make sure balance change DOES NOT take effect
	require.Equal(t, statedb.GetBalance(addr0), big.NewInt(0))
}

func TestEncodeSigHeaderJaipur(t *testing.T) {
	t.Parallel()

	// As part of the EIP-1559 fork in mumbai, an incorrect seal hash
	// was used for Bor that did not included the BaseFee. The Jaipur
	// block is a hard fork to fix that.
	h := &types.Header{
		Difficulty: new(big.Int),
		Number:     big.NewInt(1),
		Extra:      make([]byte, 32+65),
	}

	var (
		// hash for the block without the BaseFee
		hashWithoutBaseFee = common.HexToHash("0x1be13e83939b3c4701ee57a34e10c9290ce07b0e53af0fe90b812c6881826e36")
		// hash for the block with the baseFee
		hashWithBaseFee = common.HexToHash("0xc55b0cac99161f71bde1423a091426b1b5b4d7598e5981ad802cce712771965b")
	)

	// Jaipur NOT enabled and BaseFee not set
	hash := SealHash(h, &params.BorConfig{JaipurBlock: big.NewInt(10)})
	require.Equal(t, hash, hashWithoutBaseFee)

	// Jaipur enabled (Jaipur=0) and BaseFee not set
	hash = SealHash(h, &params.BorConfig{JaipurBlock: common.Big0})
	require.Equal(t, hash, hashWithoutBaseFee)

	h.BaseFee = big.NewInt(2)

	// Jaipur enabled (Jaipur=Header block) and BaseFee set
	hash = SealHash(h, &params.BorConfig{JaipurBlock: common.Big1})
	require.Equal(t, hash, hashWithBaseFee)

	// Jaipur NOT enabled and BaseFee set
<<<<<<< HEAD
	hash = SealHash(h, &params.BorConfig{JaipurBlock: big.NewInt(10)})
	require.Equal(t, hash, hashWithoutBaseFee)
=======
	hash = SealHash(h, &params.BorConfig{JaipurBlock: 10})
	assert.Equal(t, hash, hashWithoutBaseFee)
}

func TestReadHardcodedSpan(t *testing.T) {
	// t.Skip()

	var spanArray []*ResponseWithHeight

	if err := json.Unmarshal([]byte(SPANS), &spanArray); err != nil {
		t.Fatal(err)

	}

	for i, val := range spanArray {

		var tempHeimdallSpan HeimdallSpan

		if err := json.Unmarshal(val.Result, &tempHeimdallSpan); err != nil {
			t.Fatal(err)
		}

		t.Log(i, tempHeimdallSpan.ID)

	}

>>>>>>> 0130c9ec
}<|MERGE_RESOLUTION|>--- conflicted
+++ resolved
@@ -140,12 +140,8 @@
 	require.Equal(t, hash, hashWithBaseFee)
 
 	// Jaipur NOT enabled and BaseFee set
-<<<<<<< HEAD
 	hash = SealHash(h, &params.BorConfig{JaipurBlock: big.NewInt(10)})
 	require.Equal(t, hash, hashWithoutBaseFee)
-=======
-	hash = SealHash(h, &params.BorConfig{JaipurBlock: 10})
-	assert.Equal(t, hash, hashWithoutBaseFee)
 }
 
 func TestReadHardcodedSpan(t *testing.T) {
@@ -170,5 +166,4 @@
 
 	}
 
->>>>>>> 0130c9ec
 }