// Copyright 2017 The go-ethereum Authors
// This file is part of the go-ethereum library.
//
// The go-ethereum library is free software: you can redistribute it and/or modify
// it under the terms of the GNU Lesser General Public License as published by
// the Free Software Foundation, either version 3 of the License, or
// (at your option) any later version.
//
// The go-ethereum library is distributed in the hope that it will be useful,
// but WITHOUT ANY WARRANTY; without even the implied warranty of
// MERCHANTABILITY or FITNESS FOR A PARTICULAR PURPOSE. See the
// GNU Lesser General Public License for more details.
//
// You should have received a copy of the GNU Lesser General Public License
// along with the go-ethereum library. If not, see <http://www.gnu.org/licenses/>.

// Package clique implements the proof-of-authority consensus engine.
package clique

import (
	"bytes"
	"context"
	"errors"
	"fmt"
	"io"
	"math/big"
	"math/rand"
	"sync"
	"time"

	"github.com/ethereum/go-ethereum/accounts"
	"github.com/ethereum/go-ethereum/common"
	"github.com/ethereum/go-ethereum/common/hexutil"
	lru "github.com/ethereum/go-ethereum/common/lru"
	"github.com/ethereum/go-ethereum/consensus"
	"github.com/ethereum/go-ethereum/consensus/misc"
	"github.com/ethereum/go-ethereum/consensus/misc/eip1559"
	"github.com/ethereum/go-ethereum/core/state"
	"github.com/ethereum/go-ethereum/core/types"
	"github.com/ethereum/go-ethereum/crypto"
	"github.com/ethereum/go-ethereum/ethdb"
	"github.com/ethereum/go-ethereum/log"
	"github.com/ethereum/go-ethereum/params"
	"github.com/ethereum/go-ethereum/rlp"
	"github.com/ethereum/go-ethereum/rpc"
	"github.com/ethereum/go-ethereum/trie"
	"golang.org/x/crypto/sha3"
)

const (
	checkpointInterval = 1024 // Number of blocks after which to save the vote snapshot to the database
	inmemorySnapshots  = 128  // Number of recent vote snapshots to keep in memory
	inmemorySignatures = 4096 // Number of recent block signatures to keep in memory

	wiggleTime = 500 * time.Millisecond // Random delay (per signer) to allow concurrent signers
)

// Clique proof-of-authority protocol constants.
var (
	epochLength = uint64(30000) // Default number of blocks after which to checkpoint and reset the pending votes

	extraVanity = 32                     // Fixed number of extra-data prefix bytes reserved for signer vanity
	extraSeal   = crypto.SignatureLength // Fixed number of extra-data suffix bytes reserved for signer seal

	nonceAuthVote = hexutil.MustDecode("0xffffffffffffffff") // Magic nonce number to vote on adding a new signer
	nonceDropVote = hexutil.MustDecode("0x0000000000000000") // Magic nonce number to vote on removing a signer.

	uncleHash = types.CalcUncleHash(nil) // Always Keccak256(RLP([])) as uncles are meaningless outside of PoW.

	diffInTurn = big.NewInt(2) // Block difficulty for in-turn signatures
	diffNoTurn = big.NewInt(1) // Block difficulty for out-of-turn signatures
)

// Various error messages to mark blocks invalid. These should be private to
// prevent engine specific errors from being referenced in the remainder of the
// codebase, inherently breaking if the engine is swapped out. Please put common
// error types into the consensus package.
var (
	// errUnknownBlock is returned when the list of signers is requested for a block
	// that is not part of the local blockchain.
	errUnknownBlock = errors.New("unknown block")

	// errInvalidCheckpointBeneficiary is returned if a checkpoint/epoch transition
	// block has a beneficiary set to non-zeroes.
	errInvalidCheckpointBeneficiary = errors.New("beneficiary in checkpoint block non-zero")

	// errInvalidVote is returned if a nonce value is something else that the two
	// allowed constants of 0x00..0 or 0xff..f.
	errInvalidVote = errors.New("vote nonce not 0x00..0 or 0xff..f")

	// errInvalidCheckpointVote is returned if a checkpoint/epoch transition block
	// has a vote nonce set to non-zeroes.
	errInvalidCheckpointVote = errors.New("vote nonce in checkpoint block non-zero")

	// errMissingVanity is returned if a block's extra-data section is shorter than
	// 32 bytes, which is required to store the signer vanity.
	errMissingVanity = errors.New("extra-data 32 byte vanity prefix missing")

	// errMissingSignature is returned if a block's extra-data section doesn't seem
	// to contain a 65 byte secp256k1 signature.
	errMissingSignature = errors.New("extra-data 65 byte signature suffix missing")

	// errExtraSigners is returned if non-checkpoint block contain signer data in
	// their extra-data fields.
	errExtraSigners = errors.New("non-checkpoint block contains extra signer list")

	// errInvalidCheckpointSigners is returned if a checkpoint block contains an
	// invalid list of signers (i.e. non divisible by 20 bytes).
	errInvalidCheckpointSigners = errors.New("invalid signer list on checkpoint block")

	// errMismatchingCheckpointSigners is returned if a checkpoint block contains a
	// list of signers different than the one the local node calculated.
	errMismatchingCheckpointSigners = errors.New("mismatching signer list on checkpoint block")

	// errInvalidMixDigest is returned if a block's mix digest is non-zero.
	errInvalidMixDigest = errors.New("non-zero mix digest")

	// errInvalidUncleHash is returned if a block contains an non-empty uncle list.
	errInvalidUncleHash = errors.New("non empty uncle hash")

	// errInvalidDifficulty is returned if the difficulty of a block neither 1 or 2.
	errInvalidDifficulty = errors.New("invalid difficulty")

	// errWrongDifficulty is returned if the difficulty of a block doesn't match the
	// turn of the signer.
	errWrongDifficulty = errors.New("wrong difficulty")

	// errInvalidTimestamp is returned if the timestamp of a block is lower than
	// the previous block's timestamp + the minimum block period.
	errInvalidTimestamp = errors.New("invalid timestamp")

	// errInvalidVotingChain is returned if an authorization list is attempted to
	// be modified via out-of-range or non-contiguous headers.
	errInvalidVotingChain = errors.New("invalid voting chain")

	// errUnauthorizedSigner is returned if a header is signed by a non-authorized entity.
	errUnauthorizedSigner = errors.New("unauthorized signer")

	// errRecentlySigned is returned if a header is signed by an authorized entity
	// that already signed a header recently, thus is temporarily not allowed to.
	errRecentlySigned = errors.New("recently signed")
)

// SignerFn hashes and signs the data to be signed by a backing account.
type SignerFn func(signer accounts.Account, mimeType string, message []byte) ([]byte, error)

// ecrecover extracts the Ethereum account address from a signed header.
func ecrecover(header *types.Header, sigcache *sigLRU) (common.Address, error) {
	// If the signature's already cached, return that
	hash := header.Hash()
	if address, known := sigcache.Get(hash); known {
		return address, nil
	}
	// Retrieve the signature from the header extra-data
	if len(header.Extra) < extraSeal {
		return common.Address{}, errMissingSignature
	}

	signature := header.Extra[len(header.Extra)-extraSeal:]

	// Recover the public key and the Ethereum address
	pubkey, err := crypto.Ecrecover(SealHash(header).Bytes(), signature)
	if err != nil {
		return common.Address{}, err
	}

	var signer common.Address

	copy(signer[:], crypto.Keccak256(pubkey[1:])[12:])

	sigcache.Add(hash, signer)

	return signer, nil
}

// Clique is the proof-of-authority consensus engine proposed to support the
// Ethereum testnet following the Ropsten attacks.
type Clique struct {
	config *params.CliqueConfig // Consensus engine configuration parameters
	db     ethdb.Database       // Database to store and retrieve snapshot checkpoints

	recents    *lru.Cache[common.Hash, *Snapshot] // Snapshots for recent block to speed up reorgs
	signatures *sigLRU                            // Signatures of recent blocks to speed up mining

	proposals map[common.Address]bool // Current list of proposals we are pushing

	signer common.Address // Ethereum address of the signing key
	signFn SignerFn       // Signer function to authorize hashes with
	lock   sync.RWMutex   // Protects the signer and proposals fields

	// The fields below are for testing only
	fakeDiff bool // Skip difficulty verifications
}

// New creates a Clique proof-of-authority consensus engine with the initial
// signers set to the ones provided by the user.
func New(config *params.CliqueConfig, db ethdb.Database) *Clique {
	// Set any missing consensus parameters to their defaults
	conf := *config
	if conf.Epoch == 0 {
		conf.Epoch = epochLength
	}
	// Allocate the snapshot caches and create the engine
	recents := lru.NewCache[common.Hash, *Snapshot](inmemorySnapshots)
	signatures := lru.NewCache[common.Hash, common.Address](inmemorySignatures)

	return &Clique{
		config:     &conf,
		db:         db,
		recents:    recents,
		signatures: signatures,
		proposals:  make(map[common.Address]bool),
	}
}

// Author implements consensus.Engine, returning the Ethereum address recovered
// from the signature in the header's extra-data section.
func (c *Clique) Author(header *types.Header) (common.Address, error) {
	return ecrecover(header, c.signatures)
}

// VerifyHeader checks whether a header conforms to the consensus rules.
func (c *Clique) VerifyHeader(chain consensus.ChainHeaderReader, header *types.Header) error {
	return c.verifyHeader(chain, header, nil)
}

// VerifyHeaders is similar to VerifyHeader, but verifies a batch of headers. The
// method returns a quit channel to abort the operations and a results channel to
// retrieve the async verifications (the order is that of the input slice).
func (c *Clique) VerifyHeaders(chain consensus.ChainHeaderReader, headers []*types.Header) (chan<- struct{}, <-chan error) {
	abort := make(chan struct{})
	results := make(chan error, len(headers))

	go func() {
		for i, header := range headers {
			err := c.verifyHeader(chain, header, headers[:i])

			select {
			case <-abort:
				return
			case results <- err:
			}
		}
	}()

	return abort, results
}

// verifyHeader checks whether a header conforms to the consensus rules.The
// caller may optionally pass in a batch of parents (ascending order) to avoid
// looking those up from the database. This is useful for concurrently verifying
// a batch of new headers.
func (c *Clique) verifyHeader(chain consensus.ChainHeaderReader, header *types.Header, parents []*types.Header) error {
	if header.Number == nil {
		return errUnknownBlock
	}

	number := header.Number.Uint64()

	// Don't waste time checking blocks from the future
	if header.Time > uint64(time.Now().Unix()) {
		return consensus.ErrFutureBlock
	}
	// Checkpoint blocks need to enforce zero beneficiary
	checkpoint := (number % c.config.Epoch) == 0
	if checkpoint && header.Coinbase != (common.Address{}) {
		return errInvalidCheckpointBeneficiary
	}
	// Nonces must be 0x00..0 or 0xff..f, zeroes enforced on checkpoints
	if !bytes.Equal(header.Nonce[:], nonceAuthVote) && !bytes.Equal(header.Nonce[:], nonceDropVote) {
		return errInvalidVote
	}

	if checkpoint && !bytes.Equal(header.Nonce[:], nonceDropVote) {
		return errInvalidCheckpointVote
	}
	// Check that the extra-data contains both the vanity and signature
	if len(header.Extra) < extraVanity {
		return errMissingVanity
	}

	if len(header.Extra) < extraVanity+extraSeal {
		return errMissingSignature
	}
	// Ensure that the extra-data contains a signer list on checkpoint, but none otherwise
	signersBytes := len(header.Extra) - extraVanity - extraSeal
	if !checkpoint && signersBytes != 0 {
		return errExtraSigners
	}

	if checkpoint && signersBytes%common.AddressLength != 0 {
		return errInvalidCheckpointSigners
	}
	// Ensure that the mix digest is zero as we don't have fork protection currently
	if header.MixDigest != (common.Hash{}) {
		return errInvalidMixDigest
	}
	// Ensure that the block doesn't contain any uncles which are meaningless in PoA
	if header.UncleHash != uncleHash {
		return errInvalidUncleHash
	}
	// Ensure that the block's difficulty is meaningful (may not be correct at this point)
	if number > 0 {
		if header.Difficulty == nil || (header.Difficulty.Cmp(diffInTurn) != 0 && header.Difficulty.Cmp(diffNoTurn) != 0) {
			return errInvalidDifficulty
		}
	}
	// Verify that the gas limit is <= 2^63-1
	if header.GasLimit > params.MaxGasLimit {
		return fmt.Errorf("invalid gasLimit: have %v, max %v", header.GasLimit, params.MaxGasLimit)
	}

	if chain.Config().IsShanghai(header.Number) {
		return errors.New("clique does not support shanghai fork")
	}
<<<<<<< HEAD

	if chain.Config().IsCancun(header.Number) {
=======
	// Verify the non-existence of withdrawalsHash.
	if header.WithdrawalsHash != nil {
		return fmt.Errorf("invalid withdrawalsHash: have %x, expected nil", header.WithdrawalsHash)
	}
	if chain.Config().IsCancun(header.Number, header.Time) {
>>>>>>> da6cdaf6
		return errors.New("clique does not support cancun fork")
	}
	// Verify the non-existence of cancun-specific header fields
	switch {
	case header.ExcessBlobGas != nil:
		return fmt.Errorf("invalid excessBlobGas: have %d, expected nil", header.ExcessBlobGas)
	case header.BlobGasUsed != nil:
		return fmt.Errorf("invalid blobGasUsed: have %d, expected nil", header.BlobGasUsed)
	case header.ParentBeaconRoot != nil:
		return fmt.Errorf("invalid parentBeaconRoot, have %#x, expected nil", header.ParentBeaconRoot)
	}
	// All basic checks passed, verify cascading fields
	return c.verifyCascadingFields(chain, header, parents)
}

// verifyCascadingFields verifies all the header fields that are not standalone,
// rather depend on a batch of previous headers. The caller may optionally pass
// in a batch of parents (ascending order) to avoid looking those up from the
// database. This is useful for concurrently verifying a batch of new headers.
func (c *Clique) verifyCascadingFields(chain consensus.ChainHeaderReader, header *types.Header, parents []*types.Header) error {
	// The genesis block is the always valid dead-end
	number := header.Number.Uint64()
	if number == 0 {
		return nil
	}
	// Ensure that the block's timestamp isn't too close to its parent
	var parent *types.Header
	if len(parents) > 0 {
		parent = parents[len(parents)-1]
	} else {
		parent = chain.GetHeader(header.ParentHash, number-1)
	}

	if parent == nil || parent.Number.Uint64() != number-1 || parent.Hash() != header.ParentHash {
		return consensus.ErrUnknownAncestor
	}

	if parent.Time+c.config.Period > header.Time {
		return errInvalidTimestamp
	}
	// Verify that the gasUsed is <= gasLimit
	if header.GasUsed > header.GasLimit {
		return fmt.Errorf("invalid gasUsed: have %d, gasLimit %d", header.GasUsed, header.GasLimit)
	}

	if !chain.Config().IsLondon(header.Number) {
		// Verify BaseFee not present before EIP-1559 fork.
		if header.BaseFee != nil {
			return fmt.Errorf("invalid baseFee before fork: have %d, want <nil>", header.BaseFee)
		}

		if err := misc.VerifyGaslimit(parent.GasLimit, header.GasLimit); err != nil {
			return err
		}
	} else if err := eip1559.VerifyEIP1559Header(chain.Config(), parent, header); err != nil {
		// Verify the header's EIP-1559 attributes.
		return err
	}
	// Retrieve the snapshot needed to verify this header and cache it
	snap, err := c.snapshot(chain, number-1, header.ParentHash, parents)
	if err != nil {
		return err
	}
	// If the block is a checkpoint block, verify the signer list
	if number%c.config.Epoch == 0 {
		signers := make([]byte, len(snap.Signers)*common.AddressLength)
		for i, signer := range snap.signers() {
			copy(signers[i*common.AddressLength:], signer[:])
		}

		extraSuffix := len(header.Extra) - extraSeal
		if !bytes.Equal(header.Extra[extraVanity:extraSuffix], signers) {
			return errMismatchingCheckpointSigners
		}
	}
	// All basic checks passed, verify the seal and return
	return c.verifySeal(snap, header, parents)
}

// snapshot retrieves the authorization snapshot at a given point in time.
func (c *Clique) snapshot(chain consensus.ChainHeaderReader, number uint64, hash common.Hash, parents []*types.Header) (*Snapshot, error) {
	// Search for a snapshot in memory or on disk for checkpoints
	var (
		headers []*types.Header
		snap    *Snapshot
	)

	for snap == nil {
		// If an in-memory snapshot was found, use that
		if s, ok := c.recents.Get(hash); ok {
			snap = s
			break
		}
		// If an on-disk checkpoint snapshot can be found, use that
		if number%checkpointInterval == 0 {
			if s, err := loadSnapshot(c.config, c.signatures, c.db, hash); err == nil {
				log.Trace("Loaded voting snapshot from disk", "number", number, "hash", hash)

				snap = s

				break
			}
		}
		// If we're at the genesis, snapshot the initial state. Alternatively if we're
		// at a checkpoint block without a parent (light client CHT), or we have piled
		// up more headers than allowed to be reorged (chain reinit from a freezer),
		// consider the checkpoint trusted and snapshot it.
		if number == 0 || (number%c.config.Epoch == 0 && (len(headers) > params.FullImmutabilityThreshold || chain.GetHeaderByNumber(number-1) == nil)) {
			checkpoint := chain.GetHeaderByNumber(number)
			if checkpoint != nil {
				hash := checkpoint.Hash()

				signers := make([]common.Address, (len(checkpoint.Extra)-extraVanity-extraSeal)/common.AddressLength)
				for i := 0; i < len(signers); i++ {
					copy(signers[i][:], checkpoint.Extra[extraVanity+i*common.AddressLength:])
				}

				snap = newSnapshot(c.config, c.signatures, number, hash, signers)
				if err := snap.store(c.db); err != nil {
					return nil, err
				}

				log.Info("Stored checkpoint snapshot to disk", "number", number, "hash", hash)

				break
			}
		}
		// No snapshot for this header, gather the header and move backward
		var header *types.Header
		if len(parents) > 0 {
			// If we have explicit parents, pick from there (enforced)
			header = parents[len(parents)-1]
			if header.Hash() != hash || header.Number.Uint64() != number {
				return nil, consensus.ErrUnknownAncestor
			}

			parents = parents[:len(parents)-1]
		} else {
			// No explicit parents (or no more left), reach out to the database
			header = chain.GetHeader(hash, number)
			if header == nil {
				return nil, consensus.ErrUnknownAncestor
			}
		}

		headers = append(headers, header)
		number, hash = number-1, header.ParentHash
	}
	// Previous snapshot found, apply any pending headers on top of it
	for i := 0; i < len(headers)/2; i++ {
		headers[i], headers[len(headers)-1-i] = headers[len(headers)-1-i], headers[i]
	}

	snap, err := snap.apply(headers)
	if err != nil {
		return nil, err
	}

	c.recents.Add(snap.Hash, snap)

	// If we've generated a new checkpoint snapshot, save to disk
	if snap.Number%checkpointInterval == 0 && len(headers) > 0 {
		if err = snap.store(c.db); err != nil {
			return nil, err
		}

		log.Trace("Stored voting snapshot to disk", "number", snap.Number, "hash", snap.Hash)
	}

	return snap, err
}

// VerifyUncles implements consensus.Engine, always returning an error for any
// uncles as this consensus mechanism doesn't permit uncles.
func (c *Clique) VerifyUncles(chain consensus.ChainReader, block *types.Block) error {
	if len(block.Uncles()) > 0 {
		return errors.New("uncles not allowed")
	}

	return nil
}

// verifySeal checks whether the signature contained in the header satisfies the
// consensus protocol requirements. The method accepts an optional list of parent
// headers that aren't yet part of the local blockchain to generate the snapshots
// from.
func (c *Clique) verifySeal(snap *Snapshot, header *types.Header, parents []*types.Header) error {
	// Verifying the genesis block is not supported
	number := header.Number.Uint64()
	if number == 0 {
		return errUnknownBlock
	}
	// Resolve the authorization key and check against signers
	signer, err := ecrecover(header, c.signatures)
	if err != nil {
		return err
	}

	if _, ok := snap.Signers[signer]; !ok {
		return errUnauthorizedSigner
	}

	for seen, recent := range snap.Recents {
		if recent == signer {
			// Signer is among recents, only fail if the current block doesn't shift it out
			if limit := uint64(len(snap.Signers)/2 + 1); seen > number-limit {
				return errRecentlySigned
			}
		}
	}
	// Ensure that the difficulty corresponds to the turn-ness of the signer
	if !c.fakeDiff {
		inturn := snap.inturn(header.Number.Uint64(), signer)
		if inturn && header.Difficulty.Cmp(diffInTurn) != 0 {
			return errWrongDifficulty
		}

		if !inturn && header.Difficulty.Cmp(diffNoTurn) != 0 {
			return errWrongDifficulty
		}
	}

	return nil
}

// Prepare implements consensus.Engine, preparing all the consensus fields of the
// header for running the transactions on top.
func (c *Clique) Prepare(chain consensus.ChainHeaderReader, header *types.Header) error {
	// If the block isn't a checkpoint, cast a random vote (good enough for now)
	header.Coinbase = common.Address{}
	header.Nonce = types.BlockNonce{}

	number := header.Number.Uint64()
	// Assemble the voting snapshot to check which votes make sense
	snap, err := c.snapshot(chain, number-1, header.ParentHash, nil)
	if err != nil {
		return err
	}

	c.lock.RLock()
	// nolint:nestif
	if number%c.config.Epoch != 0 {
		// Gather all the proposals that make sense voting on
		addresses := make([]common.Address, 0, len(c.proposals))

		for address, authorize := range c.proposals {
			if snap.validVote(address, authorize) {
				addresses = append(addresses, address)
			}
		}
		// If there's pending proposals, cast a vote on them
		if len(addresses) > 0 {
			header.Coinbase = addresses[rand.Intn(len(addresses))]
			if c.proposals[header.Coinbase] {
				copy(header.Nonce[:], nonceAuthVote)
			} else {
				copy(header.Nonce[:], nonceDropVote)
			}
		}
	}

	// Copy signer protected by mutex to avoid race condition
	signer := c.signer
	c.lock.RUnlock()

	// Set the correct difficulty
	header.Difficulty = calcDifficulty(snap, signer)

	// Ensure the extra data has all its components
	if len(header.Extra) < extraVanity {
		header.Extra = append(header.Extra, bytes.Repeat([]byte{0x00}, extraVanity-len(header.Extra))...)
	}

	header.Extra = header.Extra[:extraVanity]

	if number%c.config.Epoch == 0 {
		for _, signer := range snap.signers() {
			header.Extra = append(header.Extra, signer[:]...)
		}
	}

	header.Extra = append(header.Extra, make([]byte, extraSeal)...)

	// Mix digest is reserved for now, set to empty
	header.MixDigest = common.Hash{}

	// Ensure the timestamp has the correct delay
	parent := chain.GetHeader(header.ParentHash, number-1)
	if parent == nil {
		return consensus.ErrUnknownAncestor
	}

	header.Time = parent.Time + c.config.Period
	if header.Time < uint64(time.Now().Unix()) {
		header.Time = uint64(time.Now().Unix())
	}

	return nil
}

// Finalize implements consensus.Engine. There is no post-transaction
// consensus rules in clique, do nothing here.
func (c *Clique) Finalize(chain consensus.ChainHeaderReader, header *types.Header, state *state.StateDB, txs []*types.Transaction, uncles []*types.Header, withdrawals []*types.Withdrawal) {
	// No block rewards in PoA, so the state remains as is
}

// FinalizeAndAssemble implements consensus.Engine, ensuring no uncles are set,
// nor block rewards given, and returns the final block.
func (c *Clique) FinalizeAndAssemble(ctx context.Context, chain consensus.ChainHeaderReader, header *types.Header, state *state.StateDB, txs []*types.Transaction, uncles []*types.Header, receipts []*types.Receipt, withdrawals []*types.Withdrawal) (*types.Block, error) {
	if len(withdrawals) > 0 {
		return nil, errors.New("clique does not support withdrawals")
	}
	// Finalize block
	c.Finalize(chain, header, state, txs, uncles, nil)

	// Assign the final state root to header.
	header.Root = state.IntermediateRoot(chain.Config().IsEIP158(header.Number))

	// Assemble and return the final block for sealing.
	return types.NewBlock(header, txs, nil, receipts, trie.NewStackTrie(nil)), nil
}

// Authorize injects a private key into the consensus engine to mint new blocks
// with.
func (c *Clique) Authorize(signer common.Address, signFn SignerFn) {
	c.lock.Lock()
	defer c.lock.Unlock()

	c.signer = signer
	c.signFn = signFn
}

// Seal implements consensus.Engine, attempting to create a sealed block using
// the local signing credentials.
func (c *Clique) Seal(ctx context.Context, chain consensus.ChainHeaderReader, block *types.Block, results chan<- *types.Block, stop <-chan struct{}) error {
	header := block.Header()

	// Sealing the genesis block is not supported
	number := header.Number.Uint64()
	if number == 0 {
		return errUnknownBlock
	}
	// For 0-period chains, refuse to seal empty blocks (no reward but would spin sealing)
	if c.config.Period == 0 && len(block.Transactions()) == 0 {
		return errors.New("sealing paused while waiting for transactions")
	}
	// Don't hold the signer fields for the entire sealing procedure
	c.lock.RLock()
	signer, signFn := c.signer, c.signFn
	c.lock.RUnlock()

	// Bail out if we're unauthorized to sign a block
	snap, err := c.snapshot(chain, number-1, header.ParentHash, nil)
	if err != nil {
		return err
	}

	if _, authorized := snap.Signers[signer]; !authorized {
		return errUnauthorizedSigner
	}
	// If we're amongst the recent signers, wait for the next block
	for seen, recent := range snap.Recents {
		if recent == signer {
			// Signer is among recents, only wait if the current block doesn't shift it out
			if limit := uint64(len(snap.Signers)/2 + 1); number < limit || seen > number-limit {
				return errors.New("signed recently, must wait for others")
			}
		}
	}
	// Sweet, the protocol permits us to sign the block, wait for our time
	delay := time.Unix(int64(header.Time), 0).Sub(time.Now()) // nolint: gosimple

	if header.Difficulty.Cmp(diffNoTurn) == 0 {
		// It's not our turn explicitly to sign, delay it a bit
		wiggle := time.Duration(len(snap.Signers)/2+1) * wiggleTime
		delay += time.Duration(rand.Int63n(int64(wiggle)))

		log.Trace("Out-of-turn signing requested", "wiggle", common.PrettyDuration(wiggle))
	}
	// Sign all the things!
	sighash, err := signFn(accounts.Account{Address: signer}, accounts.MimetypeClique, CliqueRLP(header))
	if err != nil {
		return err
	}

	copy(header.Extra[len(header.Extra)-extraSeal:], sighash)
	// Wait until sealing is terminated or delay timeout.
	log.Trace("Waiting for slot to sign and propagate", "delay", common.PrettyDuration(delay))

	go func() {
		select {
		case <-stop:
			return
		case <-time.After(delay):
		}

		select {
		case results <- block.WithSeal(header):
		default:
			log.Warn("Sealing result is not read by miner", "sealhash", SealHash(header))
		}
	}()

	return nil
}

// CalcDifficulty is the difficulty adjustment algorithm. It returns the difficulty
// that a new block should have:
// * DIFF_NOTURN(2) if BLOCK_NUMBER % SIGNER_COUNT != SIGNER_INDEX
// * DIFF_INTURN(1) if BLOCK_NUMBER % SIGNER_COUNT == SIGNER_INDEX
func (c *Clique) CalcDifficulty(chain consensus.ChainHeaderReader, time uint64, parent *types.Header) *big.Int {
	snap, err := c.snapshot(chain, parent.Number.Uint64(), parent.Hash(), nil)
	if err != nil {
		return nil
	}

	c.lock.RLock()
	signer := c.signer
	c.lock.RUnlock()

	return calcDifficulty(snap, signer)
}

func calcDifficulty(snap *Snapshot, signer common.Address) *big.Int {
	if snap.inturn(snap.Number+1, signer) {
		return new(big.Int).Set(diffInTurn)
	}

	return new(big.Int).Set(diffNoTurn)
}

// SealHash returns the hash of a block prior to it being sealed.
func (c *Clique) SealHash(header *types.Header) common.Hash {
	return SealHash(header)
}

// Close implements consensus.Engine. It's a noop for clique as there are no background threads.
func (c *Clique) Close() error {
	return nil
}

// APIs implements consensus.Engine, returning the user facing RPC API to allow
// controlling the signer voting.
func (c *Clique) APIs(chain consensus.ChainHeaderReader) []rpc.API {
	return []rpc.API{{
		Namespace: "clique",
		Service:   &API{chain: chain, clique: c},
	}}
}

// SealHash returns the hash of a block prior to it being sealed.
func SealHash(header *types.Header) (hash common.Hash) {
	hasher := sha3.NewLegacyKeccak256()
	encodeSigHeader(hasher, header)
	hasher.(crypto.KeccakState).Read(hash[:])

	return hash
}

// CliqueRLP returns the rlp bytes which needs to be signed for the proof-of-authority
// sealing. The RLP to sign consists of the entire header apart from the 65 byte signature
// contained at the end of the extra data.
//
// Note, the method requires the extra data to be at least 65 bytes, otherwise it
// panics. This is done to avoid accidentally using both forms (signature present
// or not), which could be abused to produce different hashes for the same header.
func CliqueRLP(header *types.Header) []byte {
	b := new(bytes.Buffer)
	encodeSigHeader(b, header)

	return b.Bytes()
}

func encodeSigHeader(w io.Writer, header *types.Header) {
	enc := []interface{}{
		header.ParentHash,
		header.UncleHash,
		header.Coinbase,
		header.Root,
		header.TxHash,
		header.ReceiptHash,
		header.Bloom,
		header.Difficulty,
		header.Number,
		header.GasLimit,
		header.GasUsed,
		header.Time,
		header.Extra[:len(header.Extra)-crypto.SignatureLength], // Yes, this will panic if extra is too short
		header.MixDigest,
		header.Nonce,
	}
	if header.BaseFee != nil {
		enc = append(enc, header.BaseFee)
	}

	if header.WithdrawalsHash != nil {
		panic("unexpected withdrawal hash value in clique")
	}
<<<<<<< HEAD

=======
	if header.ExcessBlobGas != nil {
		panic("unexpected excess blob gas value in clique")
	}
	if header.BlobGasUsed != nil {
		panic("unexpected blob gas used value in clique")
	}
	if header.ParentBeaconRoot != nil {
		panic("unexpected parent beacon root value in clique")
	}
>>>>>>> da6cdaf6
	if err := rlp.Encode(w, enc); err != nil {
		panic("can't encode: " + err.Error())
	}
}<|MERGE_RESOLUTION|>--- conflicted
+++ resolved
@@ -313,16 +313,11 @@
 	if chain.Config().IsShanghai(header.Number) {
 		return errors.New("clique does not support shanghai fork")
 	}
-<<<<<<< HEAD
-
-	if chain.Config().IsCancun(header.Number) {
-=======
 	// Verify the non-existence of withdrawalsHash.
 	if header.WithdrawalsHash != nil {
 		return fmt.Errorf("invalid withdrawalsHash: have %x, expected nil", header.WithdrawalsHash)
 	}
-	if chain.Config().IsCancun(header.Number, header.Time) {
->>>>>>> da6cdaf6
+	if chain.Config().IsCancun(header.Number) {
 		return errors.New("clique does not support cancun fork")
 	}
 	// Verify the non-existence of cancun-specific header fields
@@ -821,9 +816,6 @@
 	if header.WithdrawalsHash != nil {
 		panic("unexpected withdrawal hash value in clique")
 	}
-<<<<<<< HEAD
-
-=======
 	if header.ExcessBlobGas != nil {
 		panic("unexpected excess blob gas value in clique")
 	}
@@ -833,7 +825,6 @@
 	if header.ParentBeaconRoot != nil {
 		panic("unexpected parent beacon root value in clique")
 	}
->>>>>>> da6cdaf6
 	if err := rlp.Encode(w, enc); err != nil {
 		panic("can't encode: " + err.Error())
 	}
