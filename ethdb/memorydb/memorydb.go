--- conflicted
+++ resolved
@@ -266,12 +266,7 @@
 			delete(b.db.db, keyvalue.key)
 			continue
 		}
-<<<<<<< HEAD
-
-		b.db.db[string(keyvalue.key)] = keyvalue.value
-=======
 		b.db.db[keyvalue.key] = keyvalue.value
->>>>>>> da6cdaf6
 	}
 
 	return nil
@@ -293,12 +288,7 @@
 
 			continue
 		}
-<<<<<<< HEAD
-
-		if err := w.Put(keyvalue.key, keyvalue.value); err != nil {
-=======
 		if err := w.Put([]byte(keyvalue.key), keyvalue.value); err != nil {
->>>>>>> da6cdaf6
 			return err
 		}
 	}
