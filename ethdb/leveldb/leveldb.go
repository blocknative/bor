// Copyright 2018 The go-ethereum Authors
// This file is part of the go-ethereum library.
//
// The go-ethereum library is free software: you can redistribute it and/or modify
// it under the terms of the GNU Lesser General Public License as published by
// the Free Software Foundation, either version 3 of the License, or
// (at your option) any later version.
//
// The go-ethereum library is distributed in the hope that it will be useful,
// but WITHOUT ANY WARRANTY; without even the implied warranty of
// MERCHANTABILITY or FITNESS FOR A PARTICULAR PURPOSE. See the
// GNU Lesser General Public License for more details.
//
// You should have received a copy of the GNU Lesser General Public License
// along with the go-ethereum library. If not, see <http://www.gnu.org/licenses/>.

//go:build !js
// +build !js

// Package leveldb implements the key-value database layer based on LevelDB.
package leveldb

import (
	"fmt"
	"sync"
	"time"

	"github.com/ethereum/go-ethereum/common"
	"github.com/ethereum/go-ethereum/ethdb"
	"github.com/ethereum/go-ethereum/log"
	"github.com/ethereum/go-ethereum/metrics"
	"github.com/syndtr/goleveldb/leveldb"
	"github.com/syndtr/goleveldb/leveldb/errors"
	"github.com/syndtr/goleveldb/leveldb/filter"
	"github.com/syndtr/goleveldb/leveldb/opt"
	"github.com/syndtr/goleveldb/leveldb/util"
)

const (
	// degradationWarnInterval specifies how often warning should be printed if the
	// leveldb database cannot keep up with requested writes.
	degradationWarnInterval = time.Minute

	// minCache is the minimum amount of memory in megabytes to allocate to leveldb
	// read and write caching, split half and half.
	minCache = 16

	// minHandles is the minimum number of files handles to allocate to the open
	// database files.
	minHandles = 16

	// metricsGatheringInterval specifies the interval to retrieve leveldb database
	// compaction, io and pause stats to report to the user.
	metricsGatheringInterval = 3 * time.Second
)

// Database is a persistent key-value store. Apart from basic data storage
// functionality it also supports batch writes and iterating over the keyspace in
// binary-alphabetical order.
type Database struct {
	fn string      // filename for reporting
	db *leveldb.DB // LevelDB instance

	compTimeMeter       metrics.Meter // Meter for measuring the total time spent in database compaction
	compReadMeter       metrics.Meter // Meter for measuring the data read during compaction
	compWriteMeter      metrics.Meter // Meter for measuring the data written during compaction
	writeDelayNMeter    metrics.Meter // Meter for measuring the write delay number due to database compaction
	writeDelayMeter     metrics.Meter // Meter for measuring the write delay duration due to database compaction
	diskSizeGauge       metrics.Gauge // Gauge for tracking the size of all the levels in the database
	diskReadMeter       metrics.Meter // Meter for measuring the effective amount of data read
	diskWriteMeter      metrics.Meter // Meter for measuring the effective amount of data written
	memCompGauge        metrics.Gauge // Gauge for tracking the number of memory compaction
	level0CompGauge     metrics.Gauge // Gauge for tracking the number of table compaction in level0
	nonlevel0CompGauge  metrics.Gauge // Gauge for tracking the number of table compaction in non0 level
	seekCompGauge       metrics.Gauge // Gauge for tracking the number of table compaction caused by read opt
	manualMemAllocGauge metrics.Gauge // Gauge to track the amount of memory that has been manually allocated (not a part of runtime/GC)

	levelsGauge []metrics.Gauge // Gauge for tracking the number of tables in levels

	quitLock sync.Mutex      // Mutex protecting the quit channel access
	quitChan chan chan error // Quit channel to stop the metrics collection before closing the database

	log log.Logger // Contextual logger tracking the database path
}

// New returns a wrapped LevelDB object. The namespace is the prefix that the
// metrics reporting should use for surfacing internal stats.
func New(file string, cache int, handles int, namespace string, readonly bool) (*Database, error) {
	return NewCustom(file, namespace, func(options *opt.Options) {
		// Ensure we have some minimal caching and file guarantees
		if cache < minCache {
			cache = minCache
		}

		if handles < minHandles {
			handles = minHandles
		}
		// Set default options
		options.OpenFilesCacheCapacity = handles
		options.BlockCacheCapacity = cache / 2 * opt.MiB
		options.WriteBuffer = cache / 4 * opt.MiB // Two of these are used internally

		if readonly {
			options.ReadOnly = true
		}
	})
}

// NewCustom returns a wrapped LevelDB object. The namespace is the prefix that the
// metrics reporting should use for surfacing internal stats.
// The customize function allows the caller to modify the leveldb options.
func NewCustom(file string, namespace string, customize func(options *opt.Options)) (*Database, error) {
	options := configureOptions(customize)
	logger := log.New("database", file)
	usedCache := options.GetBlockCacheCapacity() + options.GetWriteBuffer()*2

	logCtx := []interface{}{"cache", common.StorageSize(usedCache), "handles", options.GetOpenFilesCacheCapacity()}
	if options.ReadOnly {
		logCtx = append(logCtx, "readonly", "true")
	}

	logger.Info("Allocated cache and file handles", logCtx...)

	// Open the db and recover any potential corruptions
	db, err := leveldb.OpenFile(file, options)
	if _, corrupted := err.(*errors.ErrCorrupted); corrupted {
		db, err = leveldb.RecoverFile(file, nil)
	}

	if err != nil {
		return nil, err
	}
	// Assemble the wrapper with all the registered metrics
	ldb := &Database{
		fn:       file,
		db:       db,
		log:      logger,
		quitChan: make(chan chan error),
	}
	ldb.compTimeMeter = metrics.NewRegisteredMeter(namespace+"compact/time", nil)
	ldb.compReadMeter = metrics.NewRegisteredMeter(namespace+"compact/input", nil)
	ldb.compWriteMeter = metrics.NewRegisteredMeter(namespace+"compact/output", nil)
	ldb.diskSizeGauge = metrics.NewRegisteredGauge(namespace+"disk/size", nil)
	ldb.diskReadMeter = metrics.NewRegisteredMeter(namespace+"disk/read", nil)
	ldb.diskWriteMeter = metrics.NewRegisteredMeter(namespace+"disk/write", nil)
	ldb.writeDelayMeter = metrics.NewRegisteredMeter(namespace+"compact/writedelay/duration", nil)
	ldb.writeDelayNMeter = metrics.NewRegisteredMeter(namespace+"compact/writedelay/counter", nil)
	ldb.memCompGauge = metrics.NewRegisteredGauge(namespace+"compact/memory", nil)
	ldb.level0CompGauge = metrics.NewRegisteredGauge(namespace+"compact/level0", nil)
	ldb.nonlevel0CompGauge = metrics.NewRegisteredGauge(namespace+"compact/nonlevel0", nil)
	ldb.seekCompGauge = metrics.NewRegisteredGauge(namespace+"compact/seek", nil)
	ldb.manualMemAllocGauge = metrics.NewRegisteredGauge(namespace+"memory/manualalloc", nil)

	// Start up the metrics gathering and return
<<<<<<< HEAD
	go ldb.meter(metricsGatheringInterval)

=======
	go ldb.meter(metricsGatheringInterval, namespace)
>>>>>>> bed84606
	return ldb, nil
}

// configureOptions sets some default options, then runs the provided setter.
func configureOptions(customizeFn func(*opt.Options)) *opt.Options {
	// Set default options
	options := &opt.Options{
		Filter:                 filter.NewBloomFilter(10),
		DisableSeeksCompaction: true,
	}
	// Allow caller to make custom modifications to the options
	if customizeFn != nil {
		customizeFn(options)
	}

	return options
}

// Close stops the metrics collection, flushes any pending data to disk and closes
// all io accesses to the underlying key-value store.
func (db *Database) Close() error {
	db.quitLock.Lock()
	defer db.quitLock.Unlock()

	if db.quitChan != nil {
		errc := make(chan error)
		db.quitChan <- errc

		if err := <-errc; err != nil {
			db.log.Error("Metrics collection failed", "err", err)
		}

		db.quitChan = nil
	}

	return db.db.Close()
}

// Has retrieves if a key is present in the key-value store.
func (db *Database) Has(key []byte) (bool, error) {
	return db.db.Has(key, nil)
}

// Get retrieves the given key if it's present in the key-value store.
func (db *Database) Get(key []byte) ([]byte, error) {
	dat, err := db.db.Get(key, nil)
	if err != nil {
		return nil, err
	}

	return dat, nil
}

// Put inserts the given value into the key-value store.
func (db *Database) Put(key []byte, value []byte) error {
	return db.db.Put(key, value, nil)
}

// Delete removes the key from the key-value store.
func (db *Database) Delete(key []byte) error {
	return db.db.Delete(key, nil)
}

// NewBatch creates a write-only key-value store that buffers changes to its host
// database until a final write is called.
func (db *Database) NewBatch() ethdb.Batch {
	return &batch{
		db: db.db,
		b:  new(leveldb.Batch),
	}
}

// NewBatchWithSize creates a write-only database batch with pre-allocated buffer.
func (db *Database) NewBatchWithSize(size int) ethdb.Batch {
	return &batch{
		db: db.db,
		b:  leveldb.MakeBatch(size),
	}
}

// NewIterator creates a binary-alphabetical iterator over a subset
// of database content with a particular key prefix, starting at a particular
// initial key (or after, if it does not exist).
func (db *Database) NewIterator(prefix []byte, start []byte) ethdb.Iterator {
	return db.db.NewIterator(bytesPrefixRange(prefix, start), nil)
}

// NewSnapshot creates a database snapshot based on the current state.
// The created snapshot will not be affected by all following mutations
// happened on the database.
// Note don't forget to release the snapshot once it's used up, otherwise
// the stale data will never be cleaned up by the underlying compactor.
func (db *Database) NewSnapshot() (ethdb.Snapshot, error) {
	snap, err := db.db.GetSnapshot()
	if err != nil {
		return nil, err
	}

	return &snapshot{db: snap}, nil
}

// Stat returns a particular internal stat of the database.
func (db *Database) Stat(property string) (string, error) {
	return db.db.GetProperty(property)
}

// Compact flattens the underlying data store for the given key range. In essence,
// deleted and overwritten versions are discarded, and the data is rearranged to
// reduce the cost of operations needed to access them.
//
// A nil start is treated as a key before all keys in the data store; a nil limit
// is treated as a key after all keys in the data store. If both is nil then it
// will compact entire data store.
func (db *Database) Compact(start []byte, limit []byte) error {
	return db.db.CompactRange(util.Range{Start: start, Limit: limit})
}

// Path returns the path to the database directory.
func (db *Database) Path() string {
	return db.fn
}

// meter periodically retrieves internal leveldb counters and reports them to
// the metrics subsystem.
func (db *Database) meter(refresh time.Duration, namespace string) {
	// Create the counters to store current and previous compaction values
	compactions := make([][]int64, 2)
	for i := 0; i < 2; i++ {
		compactions[i] = make([]int64, 4)
	}
	// Create storages for states and warning log tracer.
	var (
		errc chan error
		merr error

		stats           leveldb.DBStats
		iostats         [2]int64
		delaystats      [2]int64
		lastWritePaused time.Time
	)
	timer := time.NewTimer(refresh)
	defer timer.Stop()

	// Iterate ad infinitum and collect the stats
	for i := 1; errc == nil && merr == nil; i++ {
		// Retrieve the database stats
		// Stats method resets buffers inside therefore it's okay to just pass the struct.
		err := db.db.Stats(&stats)
		if err != nil {
			db.log.Error("Failed to read database stats", "err", err)
			merr = err

			continue
		}
<<<<<<< HEAD
		// Find the compaction table, skip the header
		lines := strings.Split(stats, "\n")
		for len(lines) > 0 && strings.TrimSpace(lines[0]) != "Compactions" {
			lines = lines[1:]
		}

		if len(lines) <= 3 {
			db.log.Error("Compaction leveldbTable not found")

			merr = errors.New("compaction leveldbTable not found")

			continue
		}

		lines = lines[3:]

=======
>>>>>>> bed84606
		// Iterate over all the leveldbTable rows, and accumulate the entries
		for j := 0; j < len(compactions[i%2]); j++ {
			compactions[i%2][j] = 0
		}
<<<<<<< HEAD

		for _, line := range lines {
			parts := strings.Split(line, "|")
			if len(parts) != 6 {
				break
			}

			for idx, counter := range parts[2:] {
				value, err := strconv.ParseFloat(strings.TrimSpace(counter), 64)
				if err != nil {
					db.log.Error("Compaction entry parsing failed", "err", err)
					merr = err

					continue
				}

				compactions[i%2][idx] += value
			}
=======
		compactions[i%2][0] = stats.LevelSizes.Sum()
		for _, t := range stats.LevelDurations {
			compactions[i%2][1] += t.Nanoseconds()
>>>>>>> bed84606
		}
		compactions[i%2][2] = stats.LevelRead.Sum()
		compactions[i%2][3] = stats.LevelWrite.Sum()
		// Update all the requested meters
		if db.diskSizeGauge != nil {
			db.diskSizeGauge.Update(compactions[i%2][0])
		}

		if db.compTimeMeter != nil {
			db.compTimeMeter.Mark(compactions[i%2][1] - compactions[(i-1)%2][1])
		}

		if db.compReadMeter != nil {
			db.compReadMeter.Mark(compactions[i%2][2] - compactions[(i-1)%2][2])
		}

		if db.compWriteMeter != nil {
<<<<<<< HEAD
			db.compWriteMeter.Mark(int64((compactions[i%2][3] - compactions[(i-1)%2][3]) * 1024 * 1024))
		}
		// Retrieve the write delay statistic
		writedelay, err := db.db.GetProperty("leveldb.writedelay")
		if err != nil {
			db.log.Error("Failed to read database write delay statistic", "err", err)
			merr = err

			continue
=======
			db.compWriteMeter.Mark(compactions[i%2][3] - compactions[(i-1)%2][3])
>>>>>>> bed84606
		}

		var (
			delayN   = int64(stats.WriteDelayCount)
			duration = stats.WriteDelayDuration
			paused   = stats.WritePaused
		)
<<<<<<< HEAD

		if n, err := fmt.Sscanf(writedelay, "DelayN:%d Delay:%s Paused:%t", &delayN, &delayDuration, &paused); n != 3 || err != nil {
			db.log.Error("Write delay statistic not found")

			merr = err

			continue
		}

		duration, err = time.ParseDuration(delayDuration)
		if err != nil {
			db.log.Error("Failed to parse delay duration", "err", err)
			merr = err

			continue
		}

=======
>>>>>>> bed84606
		if db.writeDelayNMeter != nil {
			db.writeDelayNMeter.Mark(delayN - delaystats[0])
		}

		if db.writeDelayMeter != nil {
			db.writeDelayMeter.Mark(duration.Nanoseconds() - delaystats[1])
		}
		// If a warning that db is performing compaction has been displayed, any subsequent
		// warnings will be withheld for one minute not to overwhelm the user.
		if paused && delayN-delaystats[0] == 0 && duration.Nanoseconds()-delaystats[1] == 0 &&
			time.Now().After(lastWritePaused.Add(degradationWarnInterval)) {
			db.log.Warn("Database compacting, degraded performance")

			lastWritePaused = time.Now()
		}

		delaystats[0], delaystats[1] = delayN, duration.Nanoseconds()

<<<<<<< HEAD
		// Retrieve the database iostats.
		ioStats, err := db.db.GetProperty("leveldb.iostats")
		if err != nil {
			db.log.Error("Failed to read database iostats", "err", err)
			merr = err

			continue
		}

		var nRead, nWrite float64

		parts := strings.Split(ioStats, " ")
		if len(parts) < 2 {
			db.log.Error("Bad syntax of ioStats", "ioStats", ioStats)
			merr = fmt.Errorf("bad syntax of ioStats %s", ioStats)

			continue
		}

		if n, err := fmt.Sscanf(parts[0], "Read(MB):%f", &nRead); n != 1 || err != nil {
			db.log.Error("Bad syntax of read entry", "entry", parts[0])

			merr = err

			continue
		}

		if n, err := fmt.Sscanf(parts[1], "Write(MB):%f", &nWrite); n != 1 || err != nil {
			db.log.Error("Bad syntax of write entry", "entry", parts[1])

			merr = err

			continue
		}

=======
		var (
			nRead  = int64(stats.IORead)
			nWrite = int64(stats.IOWrite)
		)
>>>>>>> bed84606
		if db.diskReadMeter != nil {
			db.diskReadMeter.Mark(nRead - iostats[0])
		}

		if db.diskWriteMeter != nil {
			db.diskWriteMeter.Mark(nWrite - iostats[1])
		}

		iostats[0], iostats[1] = nRead, nWrite

<<<<<<< HEAD
		compCount, err := db.db.GetProperty("leveldb.compcount")
		if err != nil {
			db.log.Error("Failed to read database iostats", "err", err)
			merr = err

			continue
		}

		var (
			memComp       uint32
			level0Comp    uint32
			nonLevel0Comp uint32
			seekComp      uint32
		)

		if n, err := fmt.Sscanf(compCount, "MemComp:%d Level0Comp:%d NonLevel0Comp:%d SeekComp:%d", &memComp, &level0Comp, &nonLevel0Comp, &seekComp); n != 4 || err != nil {
			db.log.Error("Compaction count statistic not found")

			merr = err

			continue
		}

		db.memCompGauge.Update(int64(memComp))
		db.level0CompGauge.Update(int64(level0Comp))
		db.nonlevel0CompGauge.Update(int64(nonLevel0Comp))
		db.seekCompGauge.Update(int64(seekComp))
=======
		db.memCompGauge.Update(int64(stats.MemComp))
		db.level0CompGauge.Update(int64(stats.Level0Comp))
		db.nonlevel0CompGauge.Update(int64(stats.NonLevel0Comp))
		db.seekCompGauge.Update(int64(stats.SeekComp))

		for i, tables := range stats.LevelTablesCounts {
			// Append metrics for additional layers
			if i >= len(db.levelsGauge) {
				db.levelsGauge = append(db.levelsGauge, metrics.NewRegisteredGauge(namespace+fmt.Sprintf("tables/level%v", i), nil))
			}
			db.levelsGauge[i].Update(int64(tables))
		}
>>>>>>> bed84606

		// Sleep a bit, then repeat the stats collection
		select {
		case errc = <-db.quitChan:
			// Quit requesting, stop hammering the database
		case <-timer.C:
			timer.Reset(refresh)
			// Timeout, gather a new set of stats
		}
	}

	if errc == nil {
		errc = <-db.quitChan
	}
	errc <- merr
}

// batch is a write-only leveldb batch that commits changes to its host database
// when Write is called. A batch cannot be used concurrently.
type batch struct {
	db   *leveldb.DB
	b    *leveldb.Batch
	size int
}

// Put inserts the given value into the batch for later committing.
func (b *batch) Put(key, value []byte) error {
	b.b.Put(key, value)
	b.size += len(key) + len(value)

	return nil
}

// Delete inserts the a key removal into the batch for later committing.
func (b *batch) Delete(key []byte) error {
	b.b.Delete(key)
	b.size += len(key)

	return nil
}

// ValueSize retrieves the amount of data queued up for writing.
func (b *batch) ValueSize() int {
	return b.size
}

// Write flushes any accumulated data to disk.
func (b *batch) Write() error {
	return b.db.Write(b.b, nil)
}

// Reset resets the batch for reuse.
func (b *batch) Reset() {
	b.b.Reset()
	b.size = 0
}

// Replay replays the batch contents.
func (b *batch) Replay(w ethdb.KeyValueWriter) error {
	return b.b.Replay(&replayer{writer: w})
}

// replayer is a small wrapper to implement the correct replay methods.
type replayer struct {
	writer  ethdb.KeyValueWriter
	failure error
}

// Put inserts the given value into the key-value data store.
func (r *replayer) Put(key, value []byte) {
	// If the replay already failed, stop executing ops
	if r.failure != nil {
		return
	}

	r.failure = r.writer.Put(key, value)
}

// Delete removes the key from the key-value data store.
func (r *replayer) Delete(key []byte) {
	// If the replay already failed, stop executing ops
	if r.failure != nil {
		return
	}

	r.failure = r.writer.Delete(key)
}

// bytesPrefixRange returns key range that satisfy
// - the given prefix, and
// - the given seek position
func bytesPrefixRange(prefix, start []byte) *util.Range {
	r := util.BytesPrefix(prefix)
	r.Start = append(r.Start, start...)

	return r
}

// snapshot wraps a leveldb snapshot for implementing the Snapshot interface.
type snapshot struct {
	db *leveldb.Snapshot
}

// Has retrieves if a key is present in the snapshot backing by a key-value
// data store.
func (snap *snapshot) Has(key []byte) (bool, error) {
	return snap.db.Has(key, nil)
}

// Get retrieves the given key if it's present in the snapshot backing by
// key-value data store.
func (snap *snapshot) Get(key []byte) ([]byte, error) {
	return snap.db.Get(key, nil)
}

// Release releases associated resources. Release should always succeed and can
// be called multiple times without causing error.
func (snap *snapshot) Release() {
	snap.db.Release()
}<|MERGE_RESOLUTION|>--- conflicted
+++ resolved
@@ -152,12 +152,7 @@
 	ldb.manualMemAllocGauge = metrics.NewRegisteredGauge(namespace+"memory/manualalloc", nil)
 
 	// Start up the metrics gathering and return
-<<<<<<< HEAD
-	go ldb.meter(metricsGatheringInterval)
-
-=======
 	go ldb.meter(metricsGatheringInterval, namespace)
->>>>>>> bed84606
 	return ldb, nil
 }
 
@@ -312,53 +307,13 @@
 
 			continue
 		}
-<<<<<<< HEAD
-		// Find the compaction table, skip the header
-		lines := strings.Split(stats, "\n")
-		for len(lines) > 0 && strings.TrimSpace(lines[0]) != "Compactions" {
-			lines = lines[1:]
-		}
-
-		if len(lines) <= 3 {
-			db.log.Error("Compaction leveldbTable not found")
-
-			merr = errors.New("compaction leveldbTable not found")
-
-			continue
-		}
-
-		lines = lines[3:]
-
-=======
->>>>>>> bed84606
 		// Iterate over all the leveldbTable rows, and accumulate the entries
 		for j := 0; j < len(compactions[i%2]); j++ {
 			compactions[i%2][j] = 0
 		}
-<<<<<<< HEAD
-
-		for _, line := range lines {
-			parts := strings.Split(line, "|")
-			if len(parts) != 6 {
-				break
-			}
-
-			for idx, counter := range parts[2:] {
-				value, err := strconv.ParseFloat(strings.TrimSpace(counter), 64)
-				if err != nil {
-					db.log.Error("Compaction entry parsing failed", "err", err)
-					merr = err
-
-					continue
-				}
-
-				compactions[i%2][idx] += value
-			}
-=======
 		compactions[i%2][0] = stats.LevelSizes.Sum()
 		for _, t := range stats.LevelDurations {
 			compactions[i%2][1] += t.Nanoseconds()
->>>>>>> bed84606
 		}
 		compactions[i%2][2] = stats.LevelRead.Sum()
 		compactions[i%2][3] = stats.LevelWrite.Sum()
@@ -376,19 +331,7 @@
 		}
 
 		if db.compWriteMeter != nil {
-<<<<<<< HEAD
-			db.compWriteMeter.Mark(int64((compactions[i%2][3] - compactions[(i-1)%2][3]) * 1024 * 1024))
-		}
-		// Retrieve the write delay statistic
-		writedelay, err := db.db.GetProperty("leveldb.writedelay")
-		if err != nil {
-			db.log.Error("Failed to read database write delay statistic", "err", err)
-			merr = err
-
-			continue
-=======
 			db.compWriteMeter.Mark(compactions[i%2][3] - compactions[(i-1)%2][3])
->>>>>>> bed84606
 		}
 
 		var (
@@ -396,26 +339,6 @@
 			duration = stats.WriteDelayDuration
 			paused   = stats.WritePaused
 		)
-<<<<<<< HEAD
-
-		if n, err := fmt.Sscanf(writedelay, "DelayN:%d Delay:%s Paused:%t", &delayN, &delayDuration, &paused); n != 3 || err != nil {
-			db.log.Error("Write delay statistic not found")
-
-			merr = err
-
-			continue
-		}
-
-		duration, err = time.ParseDuration(delayDuration)
-		if err != nil {
-			db.log.Error("Failed to parse delay duration", "err", err)
-			merr = err
-
-			continue
-		}
-
-=======
->>>>>>> bed84606
 		if db.writeDelayNMeter != nil {
 			db.writeDelayNMeter.Mark(delayN - delaystats[0])
 		}
@@ -434,48 +357,10 @@
 
 		delaystats[0], delaystats[1] = delayN, duration.Nanoseconds()
 
-<<<<<<< HEAD
-		// Retrieve the database iostats.
-		ioStats, err := db.db.GetProperty("leveldb.iostats")
-		if err != nil {
-			db.log.Error("Failed to read database iostats", "err", err)
-			merr = err
-
-			continue
-		}
-
-		var nRead, nWrite float64
-
-		parts := strings.Split(ioStats, " ")
-		if len(parts) < 2 {
-			db.log.Error("Bad syntax of ioStats", "ioStats", ioStats)
-			merr = fmt.Errorf("bad syntax of ioStats %s", ioStats)
-
-			continue
-		}
-
-		if n, err := fmt.Sscanf(parts[0], "Read(MB):%f", &nRead); n != 1 || err != nil {
-			db.log.Error("Bad syntax of read entry", "entry", parts[0])
-
-			merr = err
-
-			continue
-		}
-
-		if n, err := fmt.Sscanf(parts[1], "Write(MB):%f", &nWrite); n != 1 || err != nil {
-			db.log.Error("Bad syntax of write entry", "entry", parts[1])
-
-			merr = err
-
-			continue
-		}
-
-=======
 		var (
 			nRead  = int64(stats.IORead)
 			nWrite = int64(stats.IOWrite)
 		)
->>>>>>> bed84606
 		if db.diskReadMeter != nil {
 			db.diskReadMeter.Mark(nRead - iostats[0])
 		}
@@ -486,35 +371,6 @@
 
 		iostats[0], iostats[1] = nRead, nWrite
 
-<<<<<<< HEAD
-		compCount, err := db.db.GetProperty("leveldb.compcount")
-		if err != nil {
-			db.log.Error("Failed to read database iostats", "err", err)
-			merr = err
-
-			continue
-		}
-
-		var (
-			memComp       uint32
-			level0Comp    uint32
-			nonLevel0Comp uint32
-			seekComp      uint32
-		)
-
-		if n, err := fmt.Sscanf(compCount, "MemComp:%d Level0Comp:%d NonLevel0Comp:%d SeekComp:%d", &memComp, &level0Comp, &nonLevel0Comp, &seekComp); n != 4 || err != nil {
-			db.log.Error("Compaction count statistic not found")
-
-			merr = err
-
-			continue
-		}
-
-		db.memCompGauge.Update(int64(memComp))
-		db.level0CompGauge.Update(int64(level0Comp))
-		db.nonlevel0CompGauge.Update(int64(nonLevel0Comp))
-		db.seekCompGauge.Update(int64(seekComp))
-=======
 		db.memCompGauge.Update(int64(stats.MemComp))
 		db.level0CompGauge.Update(int64(stats.Level0Comp))
 		db.nonlevel0CompGauge.Update(int64(stats.NonLevel0Comp))
@@ -527,7 +383,6 @@
 			}
 			db.levelsGauge[i].Update(int64(tables))
 		}
->>>>>>> bed84606
 
 		// Sleep a bit, then repeat the stats collection
 		select {
