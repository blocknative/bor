// Copyright 2016 The go-ethereum Authors
// This file is part of the go-ethereum library.
//
// The go-ethereum library is free software: you can redistribute it and/or modify
// it under the terms of the GNU Lesser General Public License as published by
// the Free Software Foundation, either version 3 of the License, or
// (at your option) any later version.
//
// The go-ethereum library is distributed in the hope that it will be useful,
// but WITHOUT ANY WARRANTY; without even the implied warranty of
// MERCHANTABILITY or FITNESS FOR A PARTICULAR PURPOSE. See the
// GNU Lesser General Public License for more details.
//
// You should have received a copy of the GNU Lesser General Public License
// along with the go-ethereum library. If not, see <http://www.gnu.org/licenses/>.

package build

import (
	"bufio"
	"bytes"
	"flag"
	"fmt"
	"go/parser"
	"go/token"
	"io"
	"log"
	"os"
	"os/exec"
	"path"
	"path/filepath"
	"strconv"
	"strings"
	"text/template"
	"time"
)

var DryRunFlag = flag.Bool("n", false, "dry run, don't execute commands")

// MustRun executes the given command and exits the host process for
// any error.
func MustRun(cmd *exec.Cmd) {
	fmt.Println(">>>", printArgs(cmd.Args))

	if !*DryRunFlag {
		cmd.Stderr = os.Stderr
		cmd.Stdout = os.Stdout

		if err := cmd.Run(); err != nil {
			log.Fatal(err)
		}
	}
}

func printArgs(args []string) string {
	var s strings.Builder

	for i, arg := range args {
		if i > 0 {
			s.WriteByte(' ')
		}

		if strings.IndexByte(arg, ' ') >= 0 {
			arg = strconv.QuoteToASCII(arg)
		}

		s.WriteString(arg)
	}

	return s.String()
}

func MustRunCommand(cmd string, args ...string) {
	MustRun(exec.Command(cmd, args...))
}

var warnedAboutGit bool

// RunGit runs a git subcommand and returns its output.
// The command must complete successfully.
func RunGit(args ...string) string {
	cmd := exec.Command("git", args...)

	var stdout, stderr bytes.Buffer

	cmd.Stdout, cmd.Stderr = &stdout, &stderr
	if err := cmd.Run(); err != nil {
		if e, ok := err.(*exec.Error); ok && e.Err == exec.ErrNotFound {
			if !warnedAboutGit {
				log.Println("Warning: can't find 'git' in PATH")

				warnedAboutGit = true
			}

			return ""
		}

		log.Fatal(strings.Join(cmd.Args, " "), ": ", err, "\n", stderr.String())
	}

	return strings.TrimSpace(stdout.String())
}

// readGitFile returns content of file in .git directory.
func readGitFile(file string) string {
	content, err := os.ReadFile(path.Join(".git", file))
	if err != nil {
		return ""
	}

	return strings.TrimSpace(string(content))
}

// Render renders the given template file into outputFile.
func Render(templateFile, outputFile string, outputPerm os.FileMode, x interface{}) {
	tpl := template.Must(template.ParseFiles(templateFile))
	render(tpl, outputFile, outputPerm, x)
}

// RenderString renders the given template string into outputFile.
func RenderString(templateContent, outputFile string, outputPerm os.FileMode, x interface{}) {
	tpl := template.Must(template.New("").Parse(templateContent))
	render(tpl, outputFile, outputPerm, x)
}

func render(tpl *template.Template, outputFile string, outputPerm os.FileMode, x interface{}) {
	if err := os.MkdirAll(filepath.Dir(outputFile), 0755); err != nil {
		log.Fatal(err)
	}

	out, err := os.OpenFile(outputFile, os.O_CREATE|os.O_WRONLY|os.O_EXCL, outputPerm)
	if err != nil {
		log.Fatal(err)
	}

	if err := tpl.Execute(out, x); err != nil {
		log.Fatal(err)
	}

	if err := out.Close(); err != nil {
		log.Fatal(err)
	}
}

// UploadSFTP uploads files to a remote host using the sftp command line tool.
// The destination host may be specified either as [user@]host: or as a URI in
// the form sftp://[user@]host[:port].
func UploadSFTP(identityFile, host, dir string, files []string) error {
	sftp := exec.Command("sftp")
	sftp.Stderr = os.Stderr

	if identityFile != "" {
		sftp.Args = append(sftp.Args, "-i", identityFile)
	}

	sftp.Args = append(sftp.Args, host)
	fmt.Println(">>>", printArgs(sftp.Args))

	if *DryRunFlag {
		return nil
	}

	stdin, err := sftp.StdinPipe()
	if err != nil {
		return fmt.Errorf("can't create stdin pipe for sftp: %v", err)
	}

	stdout, err := sftp.StdoutPipe()
	if err != nil {
		return fmt.Errorf("can't create stdout pipe for sftp: %v", err)
	}

	if err := sftp.Start(); err != nil {
		return err
	}

	in := io.MultiWriter(stdin, os.Stdout)
	for _, f := range files {
		fmt.Fprintln(in, "put", f, path.Join(dir, filepath.Base(f)))
	}

	fmt.Fprintln(in, "exit")
	// Some issue with the PPA sftp server makes it so the server does not
	// respond properly to a 'bye', 'exit' or 'quit' from the client.
	// To work around that, we check the output, and when we see the client
	// exit command, we do a hard exit.
	// See
	// https://github.com/kolban-google/sftp-gcs/issues/23
	// https://github.com/mscdex/ssh2/pull/1111
	aborted := false

	go func() {
		scanner := bufio.NewScanner(stdout)
		for scanner.Scan() {
			txt := scanner.Text()
			fmt.Println(txt)

			if txt == "sftp> exit" {
				// Give it .5 seconds to exit (server might be fixed), then
				// hard kill it from the outside
				time.Sleep(500 * time.Millisecond)

				aborted = true

				sftp.Process.Kill()
			}
		}
	}()
	stdin.Close()

	err = sftp.Wait()

	if aborted {
		return nil
	}

	return err
}

// FindMainPackages finds all 'main' packages in the given directory and returns their
// package paths.
func FindMainPackages(dir string) []string {
	var commands []string

	cmds, err := os.ReadDir(dir)
	if err != nil {
		log.Fatal(err)
	}

	for _, cmd := range cmds {
		pkgdir := filepath.Join(dir, cmd.Name())
<<<<<<< HEAD

=======
		if !cmd.IsDir() {
			continue
		}
>>>>>>> bed84606
		pkgs, err := parser.ParseDir(token.NewFileSet(), pkgdir, nil, parser.PackageClauseOnly)
		if err != nil {
			log.Fatal(err)
		}

		for name := range pkgs {
			if name == "main" {
				path := "./" + filepath.ToSlash(pkgdir)
				commands = append(commands, path)

				break
			}
		}
	}

	return commands
}<|MERGE_RESOLUTION|>--- conflicted
+++ resolved
@@ -229,13 +229,9 @@
 
 	for _, cmd := range cmds {
 		pkgdir := filepath.Join(dir, cmd.Name())
-<<<<<<< HEAD
-
-=======
 		if !cmd.IsDir() {
 			continue
 		}
->>>>>>> bed84606
 		pkgs, err := parser.ParseDir(token.NewFileSet(), pkgdir, nil, parser.PackageClauseOnly)
 		if err != nil {
 			log.Fatal(err)
