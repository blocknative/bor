// Copyright 2020 The go-ethereum Authors
// This file is part of the go-ethereum library.
//
// The go-ethereum library is free software: you can redistribute it and/or modify
// it under the terms of the GNU Lesser General Public License as published by
// the Free Software Foundation, either version 3 of the License, or
// (at your option) any later version.
//
// The go-ethereum library is distributed in the hope that it will be useful,
// but WITHOUT ANY WARRANTY; without even the implied warranty of
// MERCHANTABILITY or FITNESS FOR A PARTICULAR PURPOSE. See the
// GNU Lesser General Public License for more details.
//
// You should have received a copy of the GNU Lesser General Public License
// along with the go-ethereum library. If not, see <http://www.gnu.org/licenses/>.

package flags

import (
	"fmt"
	"strings"

	"github.com/ethereum/go-ethereum/internal/version"
	"github.com/ethereum/go-ethereum/params"
	"github.com/urfave/cli/v2"
)

<<<<<<< HEAD
var (
	CommandHelpTemplate = `{{.cmd.Name}}{{if .cmd.Subcommands}} command{{end}}{{if .cmd.Flags}} [command options]{{end}} {{.cmd.ArgsUsage}}
{{if .cmd.Description}}{{.cmd.Description}}
{{end}}{{if .cmd.Subcommands}}
SUBCOMMANDS:
  {{range .cmd.Subcommands}}{{.Name}}{{with .ShortName}}, {{.}}{{end}}{{ "\t" }}{{.Usage}}
  {{end}}{{end}}{{if .categorizedFlags}}
{{range $idx, $categorized := .categorizedFlags}}{{$categorized.Name}} OPTIONS:
{{range $categorized.Flags}}{{"\t"}}{{.}}
{{end}}
{{end}}{{end}}`

	OriginCommandHelpTemplate = `{{.Name}}{{if .Subcommands}} command{{end}}{{if .Flags}} [command options]{{end}} {{.ArgsUsage}}
{{if .Description}}{{.Description}}
{{end}}{{if .Subcommands}}
SUBCOMMANDS:
  {{range .Subcommands}}{{.Name}}{{with .ShortName}}, {{.}}{{end}}{{ "\t" }}{{.Usage}}
  {{end}}{{end}}{{if .Flags}}
OPTIONS:
{{range $.Flags}}   {{.}}
{{end}}
{{end}}`

	// AppHelpTemplate is the test template for the default, global app help topic.
	AppHelpTemplate = `NAME:
   {{.App.Name}} - {{.App.Usage}}

   Copyright 2013-2022 The go-ethereum Authors

USAGE:
   {{.App.HelpName}} [options]{{if .App.Commands}} [command] [command options]{{end}} {{if .App.ArgsUsage}}{{.App.ArgsUsage}}{{else}}[arguments...]{{end}}
   {{if .App.Version}}
VERSION:
   {{.App.Version}}
   {{end}}{{if len .App.Authors}}
AUTHOR(S):
   {{range .App.Authors}}{{ . }}{{end}}
   {{end}}{{if .App.Commands}}
COMMANDS:
   {{range .App.Commands}}{{join .Names ", "}}{{ "\t" }}{{.Usage}}
   {{end}}{{end}}{{if .FlagGroups}}
{{range .FlagGroups}}{{.Name}} OPTIONS:
  {{range .Flags}}{{.}}
  {{end}}
{{end}}{{end}}{{if .App.Copyright }}
COPYRIGHT:
   {{.App.Copyright}}
   {{end}}
`
	// ClefAppHelpTemplate is the template for the default, global app help topic.
	ClefAppHelpTemplate = `NAME:
   {{.App.Name}} - {{.App.Usage}}

   Copyright 2013-2022 The go-ethereum Authors

USAGE:
   {{.App.HelpName}} [options]{{if .App.Commands}} command [command options]{{end}} {{if .App.ArgsUsage}}{{.App.ArgsUsage}}{{else}}[arguments...]{{end}}
   {{if .App.Version}}
COMMANDS:
   {{range .App.Commands}}{{join .Names ", "}}{{ "\t" }}{{.Usage}}
   {{end}}{{end}}{{if .FlagGroups}}
{{range .FlagGroups}}{{.Name}} OPTIONS:
  {{range .Flags}}{{.}}
  {{end}}
{{end}}{{end}}{{if .App.Copyright }}
COPYRIGHT:
   {{.App.Copyright}}
   {{end}}
`
)

// HelpData is a one shot struct to pass to the usage template
type HelpData struct {
	App        interface{}
	FlagGroups []FlagGroup
=======
// NewApp creates an app with sane defaults.
func NewApp(usage string) *cli.App {
	git, _ := version.VCS()
	app := cli.NewApp()
	app.EnableBashCompletion = true
	app.Version = params.VersionWithCommit(git.Commit, git.Date)
	app.Usage = usage
	app.Copyright = "Copyright 2013-2023 The go-ethereum Authors"
	app.Before = func(ctx *cli.Context) error {
		MigrateGlobalFlags(ctx)
		return nil
	}
	return app
>>>>>>> ea9e62ca
}

// Merge merges the given flag slices.
func Merge(groups ...[]cli.Flag) []cli.Flag {
	var ret []cli.Flag
	for _, group := range groups {
		ret = append(ret, group...)
	}
	return ret
}

var migrationApplied = map[*cli.Command]struct{}{}

// MigrateGlobalFlags makes all global flag values available in the
// context. This should be called as early as possible in app.Before.
//
// Example:
//
//	geth account new --keystore /tmp/mykeystore --lightkdf
//
// is equivalent after calling this method with:
//
//	geth --keystore /tmp/mykeystore --lightkdf account new
//
// i.e. in the subcommand Action function of 'account new', ctx.Bool("lightkdf)
// will return true even if --lightkdf is set as a global option.
//
// This function may become unnecessary when https://github.com/urfave/cli/pull/1245 is merged.
func MigrateGlobalFlags(ctx *cli.Context) {
	var iterate func(cs []*cli.Command, fn func(*cli.Command))
	iterate = func(cs []*cli.Command, fn func(*cli.Command)) {
		for _, cmd := range cs {
			if _, ok := migrationApplied[cmd]; ok {
				continue
			}
			migrationApplied[cmd] = struct{}{}
			fn(cmd)
			iterate(cmd.Subcommands, fn)
		}
	}

	// This iterates over all commands and wraps their action function.
	iterate(ctx.App.Commands, func(cmd *cli.Command) {
		if cmd.Action == nil {
			return
		}

		action := cmd.Action
		cmd.Action = func(ctx *cli.Context) error {
			doMigrateFlags(ctx)
			return action(ctx)
		}
	})
}

func doMigrateFlags(ctx *cli.Context) {
	// Figure out if there are any aliases of commands. If there are, we want
	// to ignore them when iterating over the flags.
	var aliases = make(map[string]bool)
	for _, fl := range ctx.Command.Flags {
		for _, alias := range fl.Names()[1:] {
			aliases[alias] = true
		}
	}
	for _, name := range ctx.FlagNames() {
		for _, parent := range ctx.Lineage()[1:] {
			if parent.IsSet(name) {
				// When iterating across the lineage, we will be served both
				// the 'canon' and alias formats of all commmands. In most cases,
				// it's fine to set it in the ctx multiple times (one for each
				// name), however, the Slice-flags are not fine.
				// The slice-flags accumulate, so if we set it once as
				// "foo" and once as alias "F", then both will be present in the slice.
				if _, isAlias := aliases[name]; isAlias {
					continue
				}
				// If it is a string-slice, we need to set it as
				// "alfa, beta, gamma" instead of "[alfa beta gamma]", in order
				// for the backing StringSlice to parse it properly.
				if result := parent.StringSlice(name); len(result) > 0 {
					ctx.Set(name, strings.Join(result, ","))
				} else {
					ctx.Set(name, parent.String(name))
				}
				break
			}
		}
	}
}

func init() {
	cli.FlagStringer = FlagString
}

// FlagString prints a single flag in help.
func FlagString(f cli.Flag) string {
	df, ok := f.(cli.DocGenerationFlag)
	if !ok {
		return ""
	}

	needsPlaceholder := df.TakesValue()
	placeholder := ""
	if needsPlaceholder {
		placeholder = "value"
	}

	namesText := pad(cli.FlagNamePrefixer(df.Names(), placeholder), 30)

	defaultValueString := ""
	if s := df.GetDefaultText(); s != "" {
		defaultValueString = " (default: " + s + ")"
	}

	usage := strings.TrimSpace(df.GetUsage())
	envHint := strings.TrimSpace(cli.FlagEnvHinter(df.GetEnvVars(), ""))
	if len(envHint) > 0 {
		usage += " " + envHint
	}

	usage = wordWrap(usage, 80)
	usage = indent(usage, 10)

	return fmt.Sprintf("\n    %s%s\n%s", namesText, defaultValueString, usage)
}

func pad(s string, length int) string {
	if len(s) < length {
		s += strings.Repeat(" ", length-len(s))
	}
	return s
}

func indent(s string, nspace int) string {
	ind := strings.Repeat(" ", nspace)
	return ind + strings.ReplaceAll(s, "\n", "\n"+ind)
}

func wordWrap(s string, width int) string {
	var (
		output     strings.Builder
		lineLength = 0
	)

	for {
		sp := strings.IndexByte(s, ' ')
		var word string
		if sp == -1 {
			word = s
		} else {
			word = s[:sp]
		}
		wlen := len(word)
		over := lineLength+wlen >= width
		if over {
			output.WriteByte('\n')
			lineLength = 0
		} else {
			if lineLength != 0 {
				output.WriteByte(' ')
				lineLength++
			}
		}

		output.WriteString(word)
		lineLength += wlen

		if sp == -1 {
			break
		}
		s = s[wlen+1:]
	}

<<<<<<< HEAD
// NewApp creates an app with sane defaults.
func NewApp(gitCommit, gitDate, usage string) *cli.App {
	app := cli.NewApp()
	app.EnableBashCompletion = true
	app.Name = filepath.Base(os.Args[0])
	app.Author = ""
	app.Email = ""
	app.Version = params.VersionWithCommit(gitCommit, gitDate)
	app.Usage = usage
	return app
=======
	return output.String()
>>>>>>> ea9e62ca
}<|MERGE_RESOLUTION|>--- conflicted
+++ resolved
@@ -22,86 +22,8 @@
 
 	"github.com/ethereum/go-ethereum/internal/version"
 	"github.com/ethereum/go-ethereum/params"
-	"github.com/urfave/cli/v2"
 )
 
-<<<<<<< HEAD
-var (
-	CommandHelpTemplate = `{{.cmd.Name}}{{if .cmd.Subcommands}} command{{end}}{{if .cmd.Flags}} [command options]{{end}} {{.cmd.ArgsUsage}}
-{{if .cmd.Description}}{{.cmd.Description}}
-{{end}}{{if .cmd.Subcommands}}
-SUBCOMMANDS:
-  {{range .cmd.Subcommands}}{{.Name}}{{with .ShortName}}, {{.}}{{end}}{{ "\t" }}{{.Usage}}
-  {{end}}{{end}}{{if .categorizedFlags}}
-{{range $idx, $categorized := .categorizedFlags}}{{$categorized.Name}} OPTIONS:
-{{range $categorized.Flags}}{{"\t"}}{{.}}
-{{end}}
-{{end}}{{end}}`
-
-	OriginCommandHelpTemplate = `{{.Name}}{{if .Subcommands}} command{{end}}{{if .Flags}} [command options]{{end}} {{.ArgsUsage}}
-{{if .Description}}{{.Description}}
-{{end}}{{if .Subcommands}}
-SUBCOMMANDS:
-  {{range .Subcommands}}{{.Name}}{{with .ShortName}}, {{.}}{{end}}{{ "\t" }}{{.Usage}}
-  {{end}}{{end}}{{if .Flags}}
-OPTIONS:
-{{range $.Flags}}   {{.}}
-{{end}}
-{{end}}`
-
-	// AppHelpTemplate is the test template for the default, global app help topic.
-	AppHelpTemplate = `NAME:
-   {{.App.Name}} - {{.App.Usage}}
-
-   Copyright 2013-2022 The go-ethereum Authors
-
-USAGE:
-   {{.App.HelpName}} [options]{{if .App.Commands}} [command] [command options]{{end}} {{if .App.ArgsUsage}}{{.App.ArgsUsage}}{{else}}[arguments...]{{end}}
-   {{if .App.Version}}
-VERSION:
-   {{.App.Version}}
-   {{end}}{{if len .App.Authors}}
-AUTHOR(S):
-   {{range .App.Authors}}{{ . }}{{end}}
-   {{end}}{{if .App.Commands}}
-COMMANDS:
-   {{range .App.Commands}}{{join .Names ", "}}{{ "\t" }}{{.Usage}}
-   {{end}}{{end}}{{if .FlagGroups}}
-{{range .FlagGroups}}{{.Name}} OPTIONS:
-  {{range .Flags}}{{.}}
-  {{end}}
-{{end}}{{end}}{{if .App.Copyright }}
-COPYRIGHT:
-   {{.App.Copyright}}
-   {{end}}
-`
-	// ClefAppHelpTemplate is the template for the default, global app help topic.
-	ClefAppHelpTemplate = `NAME:
-   {{.App.Name}} - {{.App.Usage}}
-
-   Copyright 2013-2022 The go-ethereum Authors
-
-USAGE:
-   {{.App.HelpName}} [options]{{if .App.Commands}} command [command options]{{end}} {{if .App.ArgsUsage}}{{.App.ArgsUsage}}{{else}}[arguments...]{{end}}
-   {{if .App.Version}}
-COMMANDS:
-   {{range .App.Commands}}{{join .Names ", "}}{{ "\t" }}{{.Usage}}
-   {{end}}{{end}}{{if .FlagGroups}}
-{{range .FlagGroups}}{{.Name}} OPTIONS:
-  {{range .Flags}}{{.}}
-  {{end}}
-{{end}}{{end}}{{if .App.Copyright }}
-COPYRIGHT:
-   {{.App.Copyright}}
-   {{end}}
-`
-)
-
-// HelpData is a one shot struct to pass to the usage template
-type HelpData struct {
-	App        interface{}
-	FlagGroups []FlagGroup
-=======
 // NewApp creates an app with sane defaults.
 func NewApp(usage string) *cli.App {
 	git, _ := version.VCS()
@@ -115,7 +37,6 @@
 		return nil
 	}
 	return app
->>>>>>> ea9e62ca
 }
 
 // Merge merges the given flag slices.
@@ -289,18 +210,5 @@
 		s = s[wlen+1:]
 	}
 
-<<<<<<< HEAD
-// NewApp creates an app with sane defaults.
-func NewApp(gitCommit, gitDate, usage string) *cli.App {
-	app := cli.NewApp()
-	app.EnableBashCompletion = true
-	app.Name = filepath.Base(os.Args[0])
-	app.Author = ""
-	app.Email = ""
-	app.Version = params.VersionWithCommit(gitCommit, gitDate)
-	app.Usage = usage
-	return app
-=======
 	return output.String()
->>>>>>> ea9e62ca
 }