// Copyright 2015 The go-ethereum Authors
// This file is part of the go-ethereum library.
//
// The go-ethereum library is free software: you can redistribute it and/or modify
// it under the terms of the GNU Lesser General Public License as published by
// the Free Software Foundation, either version 3 of the License, or
// (at your option) any later version.
//
// The go-ethereum library is distributed in the hope that it will be useful,
// but WITHOUT ANY WARRANTY; without even the implied warranty of
// MERCHANTABILITY or FITNESS FOR A PARTICULAR PURPOSE. See the
// GNU Lesser General Public License for more details.
//
// You should have received a copy of the GNU Lesser General Public License
// along with the go-ethereum library. If not, see <http://www.gnu.org/licenses/>.

package miner

import (
	"errors"
	"fmt"
	"math/big"
	"sync"
	"sync/atomic"
	"time"

	mapset "github.com/deckarep/golang-set"

	"github.com/ethereum/go-ethereum/common"
	"github.com/ethereum/go-ethereum/consensus"
	"github.com/ethereum/go-ethereum/consensus/misc"
	"github.com/ethereum/go-ethereum/core"
	"github.com/ethereum/go-ethereum/core/state"
	"github.com/ethereum/go-ethereum/core/types"
	"github.com/ethereum/go-ethereum/event"
	"github.com/ethereum/go-ethereum/log"
	"github.com/ethereum/go-ethereum/params"
	"github.com/ethereum/go-ethereum/trie"
)

const (
	// resultQueueSize is the size of channel listening to sealing result.
	resultQueueSize = 10

	// txChanSize is the size of channel listening to NewTxsEvent.
	// The number is referenced from the size of tx pool.
	txChanSize = 4096

	// chainHeadChanSize is the size of channel listening to ChainHeadEvent.
	chainHeadChanSize = 10

	// chainSideChanSize is the size of channel listening to ChainSideEvent.
	chainSideChanSize = 10

	// resubmitAdjustChanSize is the size of resubmitting interval adjustment channel.
	resubmitAdjustChanSize = 10

	// sealingLogAtDepth is the number of confirmations before logging successful sealing.
	sealingLogAtDepth = 7

	// minRecommitInterval is the minimal time interval to recreate the sealing block with
	// any newly arrived transactions.
	minRecommitInterval = 1 * time.Second

	// maxRecommitInterval is the maximum time interval to recreate the sealing block with
	// any newly arrived transactions.
	maxRecommitInterval = 15 * time.Second

	// intervalAdjustRatio is the impact a single interval adjustment has on sealing work
	// resubmitting interval.
	intervalAdjustRatio = 0.1

	// intervalAdjustBias is applied during the new resubmit interval calculation in favor of
	// increasing upper limit or decreasing lower limit so that the limit can be reachable.
	intervalAdjustBias = 200 * 1000.0 * 1000.0

	// staleThreshold is the maximum depth of the acceptable stale block.
	staleThreshold = 7
)

// environment is the worker's current environment and holds all
// information of the sealing block generation.
type environment struct {
	signer types.Signer

	state     *state.StateDB // apply state changes here
	ancestors mapset.Set     // ancestor set (used for checking uncle parent validity)
	family    mapset.Set     // family set (used for checking uncle invalidity)
	tcount    int            // tx count in cycle
	gasPool   *core.GasPool  // available gas used to pack transactions
	coinbase  common.Address

	header   *types.Header
	txs      []*types.Transaction
	receipts []*types.Receipt
	uncles   map[common.Hash]*types.Header
}

// copy creates a deep copy of environment.
func (env *environment) copy() *environment {
	cpy := &environment{
		signer:    env.signer,
		state:     env.state.Copy(),
		ancestors: env.ancestors.Clone(),
		family:    env.family.Clone(),
		tcount:    env.tcount,
		coinbase:  env.coinbase,
		header:    types.CopyHeader(env.header),
		receipts:  copyReceipts(env.receipts),
	}
	if env.gasPool != nil {
		gasPool := *env.gasPool
		cpy.gasPool = &gasPool
	}
	// The content of txs and uncles are immutable, unnecessary
	// to do the expensive deep copy for them.
	cpy.txs = make([]*types.Transaction, len(env.txs))
	copy(cpy.txs, env.txs)
	cpy.uncles = make(map[common.Hash]*types.Header)
	for hash, uncle := range env.uncles {
		cpy.uncles[hash] = uncle
	}
	return cpy
}

// unclelist returns the contained uncles as the list format.
func (env *environment) unclelist() []*types.Header {
	var uncles []*types.Header
	for _, uncle := range env.uncles {
		uncles = append(uncles, uncle)
	}
	return uncles
}

// discard terminates the background prefetcher go-routine. It should
// always be called for all created environment instances otherwise
// the go-routine leak can happen.
func (env *environment) discard() {
	if env.state == nil {
		return
	}
	env.state.StopPrefetcher()
}

// task contains all information for consensus engine sealing and result submitting.
type task struct {
	receipts  []*types.Receipt
	state     *state.StateDB
	block     *types.Block
	createdAt time.Time
}

const (
	commitInterruptNone int32 = iota
	commitInterruptNewHead
	commitInterruptResubmit
)

// newWorkReq represents a request for new sealing work submitting with relative interrupt notifier.
type newWorkReq struct {
	interrupt *int32
	noempty   bool
	timestamp int64
}

// getWorkReq represents a request for getting a new sealing work with provided parameters.
type getWorkReq struct {
	params *generateParams
	err    error
	result chan *types.Block
}

// intervalAdjust represents a resubmitting interval adjustment.
type intervalAdjust struct {
	ratio float64
	inc   bool
}

// worker is the main object which takes care of submitting new work to consensus engine
// and gathering the sealing result.
type worker struct {
	config      *Config
	chainConfig *params.ChainConfig
	engine      consensus.Engine
	eth         Backend
	chain       *core.BlockChain
	merger      *consensus.Merger

	// Feeds
	pendingLogsFeed event.Feed

	// Subscriptions
	mux          *event.TypeMux
	txsCh        chan core.NewTxsEvent
	txsSub       event.Subscription
	chainHeadCh  chan core.ChainHeadEvent
	chainHeadSub event.Subscription
	chainSideCh  chan core.ChainSideEvent
	chainSideSub event.Subscription

	// Channels
	newWorkCh          chan *newWorkReq
	getWorkCh          chan *getWorkReq
	taskCh             chan *task
	resultCh           chan *types.Block
	startCh            chan struct{}
	exitCh             chan struct{}
	resubmitIntervalCh chan time.Duration
	resubmitAdjustCh   chan *intervalAdjust

	wg sync.WaitGroup

	current      *environment                 // An environment for current running cycle.
	localUncles  map[common.Hash]*types.Block // A set of side blocks generated locally as the possible uncle blocks.
	remoteUncles map[common.Hash]*types.Block // A set of side blocks as the possible uncle blocks.
	unconfirmed  *unconfirmedBlocks           // A set of locally mined blocks pending canonicalness confirmations.

	mu       sync.RWMutex // The lock used to protect the coinbase and extra fields
	coinbase common.Address
	extra    []byte

	pendingMu    sync.RWMutex
	pendingTasks map[common.Hash]*task

	snapshotMu       sync.RWMutex // The lock used to protect the snapshots below
	snapshotBlock    *types.Block
	snapshotReceipts types.Receipts
	snapshotState    *state.StateDB

	// atomic status counters
	running int32 // The indicator whether the consensus engine is running or not.
	newTxs  int32 // New arrival transaction count since last sealing work submitting.

	// noempty is the flag used to control whether the feature of pre-seal empty
	// block is enabled. The default value is false(pre-seal is enabled by default).
	// But in some special scenario the consensus engine will seal blocks instantaneously,
	// in this case this feature will add all empty blocks into canonical chain
	// non-stop and no real transaction will be included.
	noempty uint32

	// External functions
	isLocalBlock func(header *types.Header) bool // Function used to determine whether the specified block is mined by local miner.

	// Test hooks
	newTaskHook  func(*task)                        // Method to call upon receiving a new sealing task.
	skipSealHook func(*task) bool                   // Method to decide whether skipping the sealing.
	fullTaskHook func()                             // Method to call before pushing the full sealing task.
	resubmitHook func(time.Duration, time.Duration) // Method to call upon updating resubmitting interval.
}

func newWorker(config *Config, chainConfig *params.ChainConfig, engine consensus.Engine, eth Backend, mux *event.TypeMux, isLocalBlock func(header *types.Header) bool, init bool) *worker {
	worker := &worker{
		config:             config,
		chainConfig:        chainConfig,
		engine:             engine,
		eth:                eth,
		mux:                mux,
		chain:              eth.BlockChain(),
		isLocalBlock:       isLocalBlock,
		localUncles:        make(map[common.Hash]*types.Block),
		remoteUncles:       make(map[common.Hash]*types.Block),
		unconfirmed:        newUnconfirmedBlocks(eth.BlockChain(), sealingLogAtDepth),
		pendingTasks:       make(map[common.Hash]*task),
		txsCh:              make(chan core.NewTxsEvent, txChanSize),
		chainHeadCh:        make(chan core.ChainHeadEvent, chainHeadChanSize),
		chainSideCh:        make(chan core.ChainSideEvent, chainSideChanSize),
		newWorkCh:          make(chan *newWorkReq),
		getWorkCh:          make(chan *getWorkReq),
		taskCh:             make(chan *task),
		resultCh:           make(chan *types.Block, resultQueueSize),
		exitCh:             make(chan struct{}),
		startCh:            make(chan struct{}, 1),
		resubmitIntervalCh: make(chan time.Duration),
		resubmitAdjustCh:   make(chan *intervalAdjust, resubmitAdjustChanSize),
	}
	// Subscribe NewTxsEvent for tx pool
	worker.txsSub = eth.TxPool().SubscribeNewTxsEvent(worker.txsCh)
	// Subscribe events for blockchain
	worker.chainHeadSub = eth.BlockChain().SubscribeChainHeadEvent(worker.chainHeadCh)
	worker.chainSideSub = eth.BlockChain().SubscribeChainSideEvent(worker.chainSideCh)

	// Sanitize recommit interval if the user-specified one is too short.
	recommit := worker.config.Recommit
	if recommit < minRecommitInterval {
		log.Warn("Sanitizing miner recommit interval", "provided", recommit, "updated", minRecommitInterval)
		recommit = minRecommitInterval
	}

	worker.wg.Add(4)
	go worker.mainLoop()
	go worker.newWorkLoop(recommit)
	go worker.resultLoop()
	go worker.taskLoop()

	// Submit first work to initialize pending state.
	if init {
		worker.startCh <- struct{}{}
	}
	return worker
}

// setEtherbase sets the etherbase used to initialize the block coinbase field.
func (w *worker) setEtherbase(addr common.Address) {
	w.mu.Lock()
	defer w.mu.Unlock()
	w.coinbase = addr
}

func (w *worker) setGasCeil(ceil uint64) {
	w.mu.Lock()
	defer w.mu.Unlock()
	w.config.GasCeil = ceil
}

// setExtra sets the content used to initialize the block extra field.
func (w *worker) setExtra(extra []byte) {
	w.mu.Lock()
	defer w.mu.Unlock()
	w.extra = extra
}

// setRecommitInterval updates the interval for miner sealing work recommitting.
func (w *worker) setRecommitInterval(interval time.Duration) {
	select {
	case w.resubmitIntervalCh <- interval:
	case <-w.exitCh:
	}
}

// disablePreseal disables pre-sealing feature
func (w *worker) disablePreseal() {
	atomic.StoreUint32(&w.noempty, 1)
}

// enablePreseal enables pre-sealing feature
func (w *worker) enablePreseal() {
	atomic.StoreUint32(&w.noempty, 0)
}

// pending returns the pending state and corresponding block.
func (w *worker) pending() (*types.Block, *state.StateDB) {
	// return a snapshot to avoid contention on currentMu mutex
	w.snapshotMu.RLock()
	defer w.snapshotMu.RUnlock()
	if w.snapshotState == nil {
		return nil, nil
	}
	return w.snapshotBlock, w.snapshotState.Copy()
}

// pendingBlock returns pending block.
func (w *worker) pendingBlock() *types.Block {
	// return a snapshot to avoid contention on currentMu mutex
	w.snapshotMu.RLock()
	defer w.snapshotMu.RUnlock()
	return w.snapshotBlock
}

// pendingBlockAndReceipts returns pending block and corresponding receipts.
func (w *worker) pendingBlockAndReceipts() (*types.Block, types.Receipts) {
	// return a snapshot to avoid contention on currentMu mutex
	w.snapshotMu.RLock()
	defer w.snapshotMu.RUnlock()
	return w.snapshotBlock, w.snapshotReceipts
}

// start sets the running status as 1 and triggers new work submitting.
func (w *worker) start() {
	atomic.StoreInt32(&w.running, 1)
	w.startCh <- struct{}{}
}

// stop sets the running status as 0.
func (w *worker) stop() {
	atomic.StoreInt32(&w.running, 0)
}

// isRunning returns an indicator whether worker is running or not.
func (w *worker) isRunning() bool {
	return atomic.LoadInt32(&w.running) == 1
}

// close terminates all background threads maintained by the worker.
// Note the worker does not support being closed multiple times.
func (w *worker) close() {
	atomic.StoreInt32(&w.running, 0)
	close(w.exitCh)
	w.wg.Wait()
}

// recalcRecommit recalculates the resubmitting interval upon feedback.
func recalcRecommit(minRecommit, prev time.Duration, target float64, inc bool) time.Duration {
	// var (
	// 	prevF = float64(prev.Nanoseconds())
	// 	next  float64
	// )
<<<<<<< HEAD
	// if inc {
	// 	next = prevF*(1-intervalAdjustRatio) + intervalAdjustRatio*(target+intervalAdjustBias)
	// 	max := float64(maxRecommitInterval.Nanoseconds())
=======
	//
	// if inc {
	// 	next = prevF*(1-intervalAdjustRatio) + intervalAdjustRatio*(target+intervalAdjustBias)
	// 	max := float64(maxRecommitInterval.Nanoseconds())
	//
>>>>>>> 33e646ee
	// 	if next > max {
	// 		next = max
	// 	}
	// } else {
	// 	next = prevF*(1-intervalAdjustRatio) + intervalAdjustRatio*(target-intervalAdjustBias)
	// 	min := float64(minRecommit.Nanoseconds())
<<<<<<< HEAD
=======
	//
>>>>>>> 33e646ee
	// 	if next < min {
	// 		next = min
	// 	}
	// }
<<<<<<< HEAD
	// log.Info("Recalc Commit", "Prev", prev, "Next", next)

	//returning the Same prev value to keep the recommit interval constant
	return time.Duration(int64(prev))
=======
	//
	// log.Info("Recalc Commit", "Prev", prev, "Next", next)

	//returning the Same prev value to keep the recommit interval constant
	return prev
>>>>>>> 33e646ee
}

// newWorkLoop is a standalone goroutine to submit new sealing work upon received events.
func (w *worker) newWorkLoop(recommit time.Duration) {
	defer w.wg.Done()
	var (
		interrupt   *int32
		minRecommit = recommit // minimal resubmit interval specified by user.
		timestamp   int64      // timestamp for each round of sealing.
	)

	timer := time.NewTimer(0)
	defer timer.Stop()
	<-timer.C // discard the initial tick

	// commit aborts in-flight transaction execution with given signal and resubmits a new one.
	commit := func(noempty bool, s int32) {
		if interrupt != nil {
			atomic.StoreInt32(interrupt, s)
		}
		interrupt = new(int32)
		select {
		case w.newWorkCh <- &newWorkReq{interrupt: interrupt, noempty: noempty, timestamp: timestamp}:
		case <-w.exitCh:
			return
		}
		timer.Reset(recommit)
		atomic.StoreInt32(&w.newTxs, 0)
	}
	// clearPending cleans the stale pending tasks.
	clearPending := func(number uint64) {
		w.pendingMu.Lock()
		for h, t := range w.pendingTasks {
			if t.block.NumberU64()+staleThreshold <= number {
				delete(w.pendingTasks, h)
			}
		}
		w.pendingMu.Unlock()
	}

	for {
		select {
		case <-w.startCh:
			clearPending(w.chain.CurrentBlock().NumberU64())
			timestamp = time.Now().Unix()
			commit(false, commitInterruptNewHead)

		case head := <-w.chainHeadCh:
			clearPending(head.Block.NumberU64())
			timestamp = time.Now().Unix()
			commit(false, commitInterruptNewHead)

		case <-timer.C:
			// If sealing is running resubmit a new work cycle periodically to pull in
			// higher priced transactions. Disable this overhead for pending blocks.
			if w.isRunning() && (w.chainConfig.Clique == nil || w.chainConfig.Clique.Period > 0) {
				// Short circuit if no new transaction arrives.
				if atomic.LoadInt32(&w.newTxs) == 0 {
					timer.Reset(recommit)
					continue
				}
				commit(true, commitInterruptResubmit)
			}

		case interval := <-w.resubmitIntervalCh:
			// Adjust resubmit interval explicitly by user.
			if interval < minRecommitInterval {
				log.Warn("Sanitizing miner recommit interval", "provided", interval, "updated", minRecommitInterval)
				interval = minRecommitInterval
			}
			log.Info("Miner recommit interval update", "from", minRecommit, "to", interval)
			minRecommit, recommit = interval, interval

			if w.resubmitHook != nil {
				w.resubmitHook(minRecommit, recommit)
			}

		case adjust := <-w.resubmitAdjustCh:
			// Adjust resubmit interval by feedback.
			if adjust.inc {
				before := recommit
				target := float64(recommit.Nanoseconds()) / adjust.ratio
				recommit = recalcRecommit(minRecommit, recommit, target, true)
				log.Trace("Increase miner recommit interval", "from", before, "to", recommit)
			} else {
				before := recommit
				recommit = recalcRecommit(minRecommit, recommit, float64(minRecommit.Nanoseconds()), false)
				log.Trace("Decrease miner recommit interval", "from", before, "to", recommit)
			}

			if w.resubmitHook != nil {
				w.resubmitHook(minRecommit, recommit)
			}

		case <-w.exitCh:
			return
		}
	}
}

// mainLoop is responsible for generating and submitting sealing work based on
// the received event. It can support two modes: automatically generate task and
// submit it or return task according to given parameters for various proposes.
func (w *worker) mainLoop() {
	defer w.wg.Done()
	defer w.txsSub.Unsubscribe()
	defer w.chainHeadSub.Unsubscribe()
	defer w.chainSideSub.Unsubscribe()
	defer func() {
		if w.current != nil {
			w.current.discard()
		}
	}()

	cleanTicker := time.NewTicker(time.Second * 10)
	defer cleanTicker.Stop()

	for {
		select {
		case req := <-w.newWorkCh:
			w.commitWork(req.interrupt, req.noempty, req.timestamp)

		case req := <-w.getWorkCh:
			block, err := w.generateWork(req.params)
			if err != nil {
				req.err = err
				req.result <- nil
			} else {
				req.result <- block
			}

		case ev := <-w.chainSideCh:
			// Short circuit for duplicate side blocks
			if _, exist := w.localUncles[ev.Block.Hash()]; exist {
				continue
			}
			if _, exist := w.remoteUncles[ev.Block.Hash()]; exist {
				continue
			}
			// Add side block to possible uncle block set depending on the author.
			if w.isLocalBlock != nil && w.isLocalBlock(ev.Block.Header()) {
				w.localUncles[ev.Block.Hash()] = ev.Block
			} else {
				w.remoteUncles[ev.Block.Hash()] = ev.Block
			}
			// If our sealing block contains less than 2 uncle blocks,
			// add the new uncle block if valid and regenerate a new
			// sealing block for higher profit.
			if w.isRunning() && w.current != nil && len(w.current.uncles) < 2 {
				start := time.Now()
				if err := w.commitUncle(w.current, ev.Block.Header()); err == nil {
					w.commit(w.current.copy(), nil, true, start)
				}
			}

		case <-cleanTicker.C:
			chainHead := w.chain.CurrentBlock()
			for hash, uncle := range w.localUncles {
				if uncle.NumberU64()+staleThreshold <= chainHead.NumberU64() {
					delete(w.localUncles, hash)
				}
			}
			for hash, uncle := range w.remoteUncles {
				if uncle.NumberU64()+staleThreshold <= chainHead.NumberU64() {
					delete(w.remoteUncles, hash)
				}
			}

		case ev := <-w.txsCh:
			// Apply transactions to the pending state if we're not sealing
			//
			// Note all transactions received may not be continuous with transactions
			// already included in the current sealing block. These transactions will
			// be automatically eliminated.
			if !w.isRunning() && w.current != nil {
				// If block is already full, abort
				if gp := w.current.gasPool; gp != nil && gp.Gas() < params.TxGas {
					continue
				}
				txs := make(map[common.Address]types.Transactions)
				for _, tx := range ev.Txs {
					acc, _ := types.Sender(w.current.signer, tx)
					txs[acc] = append(txs[acc], tx)
				}
				txset := types.NewTransactionsByPriceAndNonce(w.current.signer, txs, w.current.header.BaseFee)
				tcount := w.current.tcount
				w.commitTransactions(w.current, txset, nil)

				// Only update the snapshot if any new transactions were added
				// to the pending block
				if tcount != w.current.tcount {
					w.updateSnapshot(w.current)
				}
			} else {
				// Special case, if the consensus engine is 0 period clique(dev mode),
				// submit sealing work here since all empty submission will be rejected
				// by clique. Of course the advance sealing(empty submission) is disabled.
				if w.chainConfig.Clique != nil && w.chainConfig.Clique.Period == 0 {
					w.commitWork(nil, true, time.Now().Unix())
				}
			}
			atomic.AddInt32(&w.newTxs, int32(len(ev.Txs)))

		// System stopped
		case <-w.exitCh:
			return
		case <-w.txsSub.Err():
			return
		case <-w.chainHeadSub.Err():
			return
		case <-w.chainSideSub.Err():
			return
		}
	}
}

// taskLoop is a standalone goroutine to fetch sealing task from the generator and
// push them to consensus engine.
func (w *worker) taskLoop() {
	defer w.wg.Done()
	var (
		stopCh chan struct{}
		prev   common.Hash
	)

	// interrupt aborts the in-flight sealing task.
	interrupt := func() {
		if stopCh != nil {
			close(stopCh)
			stopCh = nil
		}
	}
	for {
		select {
		case task := <-w.taskCh:
			if w.newTaskHook != nil {
				w.newTaskHook(task)
			}
			// Reject duplicate sealing work due to resubmitting.
			sealHash := w.engine.SealHash(task.block.Header())
			if sealHash == prev {
				continue
			}
			// Interrupt previous sealing operation
			interrupt()
			stopCh, prev = make(chan struct{}), sealHash

			if w.skipSealHook != nil && w.skipSealHook(task) {
				continue
			}
			w.pendingMu.Lock()
			w.pendingTasks[sealHash] = task
			w.pendingMu.Unlock()

			if err := w.engine.Seal(w.chain, task.block, w.resultCh, stopCh); err != nil {
				log.Warn("Block sealing failed", "err", err)
				w.pendingMu.Lock()
				delete(w.pendingTasks, sealHash)
				w.pendingMu.Unlock()
			}
		case <-w.exitCh:
			interrupt()
			return
		}
	}
}

// resultLoop is a standalone goroutine to handle sealing result submitting
// and flush relative data to the database.
func (w *worker) resultLoop() {
	defer w.wg.Done()
	for {
		select {
		case block := <-w.resultCh:
			// Short circuit when receiving empty result.
			if block == nil {
				continue
			}
			// Short circuit when receiving duplicate result caused by resubmitting.
			if w.chain.HasBlock(block.Hash(), block.NumberU64()) {
				continue
			}
			oldBlock := w.chain.GetBlockByNumber(block.NumberU64())
			if oldBlock != nil {
				oldBlockAuthor, _ := w.chain.Engine().Author(oldBlock.Header())
				newBlockAuthor, _ := w.chain.Engine().Author(block.Header())
				if oldBlockAuthor == newBlockAuthor {
					log.Info("same block ", "height", block.NumberU64())
					continue
				}
			}
			var (
				sealhash = w.engine.SealHash(block.Header())
				hash     = block.Hash()
			)
			w.pendingMu.RLock()
			task, exist := w.pendingTasks[sealhash]
			w.pendingMu.RUnlock()
			if !exist {
				log.Error("Block found but no relative pending task", "number", block.Number(), "sealhash", sealhash, "hash", hash)
				continue
			}
			// Different block could share same sealhash, deep copy here to prevent write-write conflict.
			var (
				receipts = make([]*types.Receipt, len(task.receipts))
				logs     []*types.Log
			)
			for i, taskReceipt := range task.receipts {
				receipt := new(types.Receipt)
				receipts[i] = receipt
				*receipt = *taskReceipt

				// add block location fields
				receipt.BlockHash = hash
				receipt.BlockNumber = block.Number()
				receipt.TransactionIndex = uint(i)

				// Update the block hash in all logs since it is now available and not when the
				// receipt/log of individual transactions were created.
				receipt.Logs = make([]*types.Log, len(taskReceipt.Logs))
				for i, taskLog := range taskReceipt.Logs {
					log := new(types.Log)
					receipt.Logs[i] = log
					*log = *taskLog
					log.BlockHash = hash
				}
				logs = append(logs, receipt.Logs...)
			}
			// Commit block and state to database.
			_, err := w.chain.WriteBlockAndSetHead(block, receipts, logs, task.state, true)
			if err != nil {
				log.Error("Failed writing block to chain", "err", err)
				continue
			}
			log.Info("Successfully sealed new block", "number", block.Number(), "sealhash", sealhash, "hash", hash,
				"elapsed", common.PrettyDuration(time.Since(task.createdAt)))

			// Broadcast the block and announce chain insertion event
			w.mux.Post(core.NewMinedBlockEvent{Block: block})

			// Insert the block into the set of pending ones to resultLoop for confirmations
			w.unconfirmed.Insert(block.NumberU64(), block.Hash())

		case <-w.exitCh:
			return
		}
	}
}

// makeEnv creates a new environment for the sealing block.
func (w *worker) makeEnv(parent *types.Block, header *types.Header, coinbase common.Address) (*environment, error) {
	// Retrieve the parent state to execute on top and start a prefetcher for
	// the miner to speed block sealing up a bit.
	state, err := w.chain.StateAt(parent.Root())
	if err != nil {
		// Note since the sealing block can be created upon the arbitrary parent
		// block, but the state of parent block may already be pruned, so the necessary
		// state recovery is needed here in the future.
		//
		// The maximum acceptable reorg depth can be limited by the finalised block
		// somehow. TODO(rjl493456442) fix the hard-coded number here later.
		state, err = w.eth.StateAtBlock(parent, 1024, nil, false, false)
		log.Warn("Recovered mining state", "root", parent.Root(), "err", err)
	}
	if err != nil {
		return nil, err
	}
	state.StartPrefetcher("miner")

	// Note the passed coinbase may be different with header.Coinbase.
	env := &environment{
		signer:    types.MakeSigner(w.chainConfig, header.Number),
		state:     state,
		coinbase:  coinbase,
		ancestors: mapset.NewSet(),
		family:    mapset.NewSet(),
		header:    header,
		uncles:    make(map[common.Hash]*types.Header),
	}
	// when 08 is processed ancestors contain 07 (quick block)
	for _, ancestor := range w.chain.GetBlocksFromHash(parent.Hash(), 7) {
		for _, uncle := range ancestor.Uncles() {
			env.family.Add(uncle.Hash())
		}
		env.family.Add(ancestor.Hash())
		env.ancestors.Add(ancestor.Hash())
	}
	// Keep track of transactions which return errors so they can be removed
	env.tcount = 0
	return env, nil
}

// commitUncle adds the given block to uncle block set, returns error if failed to add.
func (w *worker) commitUncle(env *environment, uncle *types.Header) error {
	if w.isTTDReached(env.header) {
		return errors.New("ignore uncle for beacon block")
	}
	hash := uncle.Hash()
	if _, exist := env.uncles[hash]; exist {
		return errors.New("uncle not unique")
	}
	if env.header.ParentHash == uncle.ParentHash {
		return errors.New("uncle is sibling")
	}
	if !env.ancestors.Contains(uncle.ParentHash) {
		return errors.New("uncle's parent unknown")
	}
	if env.family.Contains(hash) {
		return errors.New("uncle already included")
	}
	env.uncles[hash] = uncle
	return nil
}

// updateSnapshot updates pending snapshot block, receipts and state.
func (w *worker) updateSnapshot(env *environment) {
	w.snapshotMu.Lock()
	defer w.snapshotMu.Unlock()

	w.snapshotBlock = types.NewBlock(
		env.header,
		env.txs,
		env.unclelist(),
		env.receipts,
		trie.NewStackTrie(nil),
	)
	w.snapshotReceipts = copyReceipts(env.receipts)
	w.snapshotState = env.state.Copy()
}

func (w *worker) commitTransaction(env *environment, tx *types.Transaction) ([]*types.Log, error) {
	snap := env.state.Snapshot()

	receipt, err := core.ApplyTransaction(w.chainConfig, w.chain, &env.coinbase, env.gasPool, env.state, env.header, tx, &env.header.GasUsed, *w.chain.GetVMConfig())
	if err != nil {
		env.state.RevertToSnapshot(snap)
		return nil, err
	}
	env.txs = append(env.txs, tx)
	env.receipts = append(env.receipts, receipt)

	return receipt.Logs, nil
}

func (w *worker) commitTransactions(env *environment, txs *types.TransactionsByPriceAndNonce, interrupt *int32) bool {
	gasLimit := env.header.GasLimit
	if env.gasPool == nil {
		env.gasPool = new(core.GasPool).AddGas(gasLimit)
	}
	var coalescedLogs []*types.Log

	for {
		// In the following three cases, we will interrupt the execution of the transaction.
		// (1) new head block event arrival, the interrupt signal is 1
		// (2) worker start or restart, the interrupt signal is 1
		// (3) worker recreate the sealing block with any newly arrived transactions, the interrupt signal is 2.
		// For the first two cases, the semi-finished work will be discarded.
		// For the third case, the semi-finished work will be submitted to the consensus engine.
		if interrupt != nil && atomic.LoadInt32(interrupt) != commitInterruptNone {
			// Notify resubmit loop to increase resubmitting interval due to too frequent commits.
			if atomic.LoadInt32(interrupt) == commitInterruptResubmit {
				ratio := float64(gasLimit-env.gasPool.Gas()) / float64(gasLimit)
				if ratio < 0.1 {
					ratio = 0.1
				}
				w.resubmitAdjustCh <- &intervalAdjust{
					ratio: ratio,
					inc:   true,
				}
			}
			return atomic.LoadInt32(interrupt) == commitInterruptNewHead
		}
		// If we don't have enough gas for any further transactions then we're done
		if env.gasPool.Gas() < params.TxGas {
			log.Trace("Not enough gas for further transactions", "have", env.gasPool, "want", params.TxGas)
			break
		}
		// Retrieve the next transaction and abort if all done
		tx := txs.Peek()
		if tx == nil {
			break
		}
		// Error may be ignored here. The error has already been checked
		// during transaction acceptance is the transaction pool.
		//
		// We use the eip155 signer regardless of the current hf.
		from, _ := types.Sender(env.signer, tx)
		// Check whether the tx is replay protected. If we're not in the EIP155 hf
		// phase, start ignoring the sender until we do.
		if tx.Protected() && !w.chainConfig.IsEIP155(env.header.Number) {
			log.Trace("Ignoring reply protected transaction", "hash", tx.Hash(), "eip155", w.chainConfig.EIP155Block)

			txs.Pop()
			continue
		}
		// Start executing the transaction
		env.state.Prepare(tx.Hash(), env.tcount)

		logs, err := w.commitTransaction(env, tx)
		switch {
		case errors.Is(err, core.ErrGasLimitReached):
			// Pop the current out-of-gas transaction without shifting in the next from the account
			log.Trace("Gas limit exceeded for current block", "sender", from)
			txs.Pop()

		case errors.Is(err, core.ErrNonceTooLow):
			// New head notification data race between the transaction pool and miner, shift
			log.Trace("Skipping transaction with low nonce", "sender", from, "nonce", tx.Nonce())
			txs.Shift()

		case errors.Is(err, core.ErrNonceTooHigh):
			// Reorg notification data race between the transaction pool and miner, skip account =
			log.Trace("Skipping account with hight nonce", "sender", from, "nonce", tx.Nonce())
			txs.Pop()

		case errors.Is(err, nil):
			// Everything ok, collect the logs and shift in the next transaction from the same account
			coalescedLogs = append(coalescedLogs, logs...)
			env.tcount++
			txs.Shift()

		case errors.Is(err, core.ErrTxTypeNotSupported):
			// Pop the unsupported transaction without shifting in the next from the account
			log.Trace("Skipping unsupported transaction type", "sender", from, "type", tx.Type())
			txs.Pop()

		default:
			// Strange error, discard the transaction and get the next in line (note, the
			// nonce-too-high clause will prevent us from executing in vain).
			log.Debug("Transaction failed, account skipped", "hash", tx.Hash(), "err", err)
			txs.Shift()
		}
	}

	if !w.isRunning() && len(coalescedLogs) > 0 {
		// We don't push the pendingLogsEvent while we are sealing. The reason is that
		// when we are sealing, the worker will regenerate a sealing block every 3 seconds.
		// In order to avoid pushing the repeated pendingLog, we disable the pending log pushing.

		// make a copy, the state caches the logs and these logs get "upgraded" from pending to mined
		// logs by filling in the block hash when the block was mined by the local miner. This can
		// cause a race condition if a log was "upgraded" before the PendingLogsEvent is processed.
		cpy := make([]*types.Log, len(coalescedLogs))
		for i, l := range coalescedLogs {
			cpy[i] = new(types.Log)
			*cpy[i] = *l
		}
		w.pendingLogsFeed.Send(cpy)
	}
	// Notify resubmit loop to decrease resubmitting interval if current interval is larger
	// than the user-specified one.
	if interrupt != nil {
		w.resubmitAdjustCh <- &intervalAdjust{inc: false}
	}
	return false
}

// generateParams wraps various of settings for generating sealing task.
type generateParams struct {
	timestamp  uint64         // The timstamp for sealing task
	forceTime  bool           // Flag whether the given timestamp is immutable or not
	parentHash common.Hash    // Parent block hash, empty means the latest chain head
	coinbase   common.Address // The fee recipient address for including transaction
	random     common.Hash    // The randomness generated by beacon chain, empty before the merge
	noUncle    bool           // Flag whether the uncle block inclusion is allowed
	noExtra    bool           // Flag whether the extra field assignment is allowed
}

// prepareWork constructs the sealing task according to the given parameters,
// either based on the last chain head or specified parent. In this function
// the pending transactions are not filled yet, only the empty task returned.
func (w *worker) prepareWork(genParams *generateParams) (*environment, error) {
	w.mu.RLock()
	defer w.mu.RUnlock()

	// Find the parent block for sealing task
	parent := w.chain.CurrentBlock()
	if genParams.parentHash != (common.Hash{}) {
		parent = w.chain.GetBlockByHash(genParams.parentHash)
	}
	if parent == nil {
		return nil, fmt.Errorf("missing parent")
	}
	// Sanity check the timestamp correctness, recap the timestamp
	// to parent+1 if the mutation is allowed.
	timestamp := genParams.timestamp
	if parent.Time() >= timestamp {
		if genParams.forceTime {
			return nil, fmt.Errorf("invalid timestamp, parent %d given %d", parent.Time(), timestamp)
		}
		timestamp = parent.Time() + 1
	}
	// Construct the sealing block header, set the extra field if it's allowed
	num := parent.Number()
	header := &types.Header{
		ParentHash: parent.Hash(),
		Number:     num.Add(num, common.Big1),
		GasLimit:   core.CalcGasLimit(parent.GasLimit(), w.config.GasCeil),
		Time:       timestamp,
		Coinbase:   genParams.coinbase,
	}
	if !genParams.noExtra && len(w.extra) != 0 {
		header.Extra = w.extra
	}
	// Set the randomness field from the beacon chain if it's available.
	if genParams.random != (common.Hash{}) {
		header.MixDigest = genParams.random
	}
	// Set baseFee and GasLimit if we are on an EIP-1559 chain
	if w.chainConfig.IsLondon(header.Number) {
		header.BaseFee = misc.CalcBaseFee(w.chainConfig, parent.Header())
		if !w.chainConfig.IsLondon(parent.Number()) {
			parentGasLimit := parent.GasLimit() * params.ElasticityMultiplier
			header.GasLimit = core.CalcGasLimit(parentGasLimit, w.config.GasCeil)
		}
	}
	// Run the consensus preparation with the default or customized consensus engine.
	if err := w.engine.Prepare(w.chain, header); err != nil {
		log.Error("Failed to prepare header for sealing", "err", err)
		return nil, err
	}
	// Could potentially happen if starting to mine in an odd state.
	// Note genParams.coinbase can be different with header.Coinbase
	// since clique algorithm can modify the coinbase field in header.
	env, err := w.makeEnv(parent, header, genParams.coinbase)
	if err != nil {
		log.Error("Failed to create sealing context", "err", err)
		return nil, err
	}
	// Accumulate the uncles for the sealing work only if it's allowed.
	if !genParams.noUncle {
		commitUncles := func(blocks map[common.Hash]*types.Block) {
			for hash, uncle := range blocks {
				if len(env.uncles) == 2 {
					break
				}
				if err := w.commitUncle(env, uncle.Header()); err != nil {
					log.Trace("Possible uncle rejected", "hash", hash, "reason", err)
				} else {
					log.Debug("Committing new uncle to block", "hash", hash)
				}
			}
		}
		// Prefer to locally generated uncle
		commitUncles(w.localUncles)
		commitUncles(w.remoteUncles)
	}
	return env, nil
}

// fillTransactions retrieves the pending transactions from the txpool and fills them
// into the given sealing block. The transaction selection and ordering strategy can
// be customized with the plugin in the future.
func (w *worker) fillTransactions(interrupt *int32, env *environment) {
	// Split the pending transactions into locals and remotes
	// Fill the block with all available pending transactions.
	pending := w.eth.TxPool().Pending(true)
	localTxs, remoteTxs := make(map[common.Address]types.Transactions), pending
	for _, account := range w.eth.TxPool().Locals() {
		if txs := remoteTxs[account]; len(txs) > 0 {
			delete(remoteTxs, account)
			localTxs[account] = txs
		}
	}
	if len(localTxs) > 0 {
		txs := types.NewTransactionsByPriceAndNonce(env.signer, localTxs, env.header.BaseFee)
		if w.commitTransactions(env, txs, interrupt) {
			return
		}
	}
	if len(remoteTxs) > 0 {
		txs := types.NewTransactionsByPriceAndNonce(env.signer, remoteTxs, env.header.BaseFee)
		if w.commitTransactions(env, txs, interrupt) {
			return
		}
	}
}

// generateWork generates a sealing block based on the given parameters.
func (w *worker) generateWork(params *generateParams) (*types.Block, error) {
	work, err := w.prepareWork(params)
	if err != nil {
		return nil, err
	}
	defer work.discard()

	w.fillTransactions(nil, work)
	return w.engine.FinalizeAndAssemble(w.chain, work.header, work.state, work.txs, work.unclelist(), work.receipts)
}

// commitWork generates several new sealing tasks based on the parent block
// and submit them to the sealer.
func (w *worker) commitWork(interrupt *int32, noempty bool, timestamp int64) {
	start := time.Now()

	// Set the coinbase if the worker is running or it's required
	var coinbase common.Address
	if w.isRunning() {
		if w.coinbase == (common.Address{}) {
			log.Error("Refusing to mine without etherbase")
			return
		}
		coinbase = w.coinbase // Use the preset address as the fee recipient
	}
	work, err := w.prepareWork(&generateParams{
		timestamp: uint64(timestamp),
		coinbase:  coinbase,
	})
	if err != nil {
		return
	}
	// Create an empty block based on temporary copied state for
	// sealing in advance without waiting block execution finished.
	if !noempty && atomic.LoadUint32(&w.noempty) == 0 {
		w.commit(work.copy(), nil, false, start)
	}
	// Fill pending transactions from the txpool
	w.fillTransactions(interrupt, work)
	w.commit(work.copy(), w.fullTaskHook, true, start)

	// Swap out the old work with the new one, terminating any leftover
	// prefetcher processes in the mean time and starting a new one.
	if w.current != nil {
		w.current.discard()
	}
	w.current = work
}

// commit runs any post-transaction state modifications, assembles the final block
// and commits new work if consensus engine is running.
// Note the assumption is held that the mutation is allowed to the passed env, do
// the deep copy first.
func (w *worker) commit(env *environment, interval func(), update bool, start time.Time) error {
	if w.isRunning() {
		if interval != nil {
			interval()
		}
		// Create a local environment copy, avoid the data race with snapshot state.
		// https://github.com/ethereum/go-ethereum/issues/24299
		env := env.copy()
		block, err := w.engine.FinalizeAndAssemble(w.chain, env.header, env.state, env.txs, env.unclelist(), env.receipts)
		if err != nil {
			return err
		}
		// If we're post merge, just ignore
		if !w.isTTDReached(block.Header()) {
			select {
			case w.taskCh <- &task{receipts: env.receipts, state: env.state, block: block, createdAt: time.Now()}:
				w.unconfirmed.Shift(block.NumberU64() - 1)
				log.Info("Commit new sealing work", "number", block.Number(), "sealhash", w.engine.SealHash(block.Header()),
					"uncles", len(env.uncles), "txs", env.tcount,
					"gas", block.GasUsed(), "fees", totalFees(block, env.receipts),
					"elapsed", common.PrettyDuration(time.Since(start)))

			case <-w.exitCh:
				log.Info("Worker has exited")
			}
		}
	}
	if update {
		w.updateSnapshot(env)
	}
	return nil
}

// getSealingBlock generates the sealing block based on the given parameters.
func (w *worker) getSealingBlock(parent common.Hash, timestamp uint64, coinbase common.Address, random common.Hash) (*types.Block, error) {
	req := &getWorkReq{
		params: &generateParams{
			timestamp:  timestamp,
			forceTime:  true,
			parentHash: parent,
			coinbase:   coinbase,
			random:     random,
			noUncle:    true,
			noExtra:    true,
		},
		result: make(chan *types.Block, 1),
	}
	select {
	case w.getWorkCh <- req:
		block := <-req.result
		if block == nil {
			return nil, req.err
		}
		return block, nil
	case <-w.exitCh:
		return nil, errors.New("miner closed")
	}
}

// isTTDReached returns the indicator if the given block has reached the total
// terminal difficulty for The Merge transition.
func (w *worker) isTTDReached(header *types.Header) bool {
	td, ttd := w.chain.GetTd(header.ParentHash, header.Number.Uint64()-1), w.chain.Config().TerminalTotalDifficulty
	return td != nil && ttd != nil && td.Cmp(ttd) >= 0
}

// copyReceipts makes a deep copy of the given receipts.
func copyReceipts(receipts []*types.Receipt) []*types.Receipt {
	result := make([]*types.Receipt, len(receipts))
	for i, l := range receipts {
		cpy := *l
		result[i] = &cpy
	}
	return result
}

// postSideBlock fires a side chain event, only use it for testing.
func (w *worker) postSideBlock(event core.ChainSideEvent) {
	select {
	case w.chainSideCh <- event:
	case <-w.exitCh:
	}
}

// totalFees computes total consumed miner fees in ETH. Block transactions and receipts have to have the same order.
func totalFees(block *types.Block, receipts []*types.Receipt) *big.Float {
	feesWei := new(big.Int)
	for i, tx := range block.Transactions() {
		minerFee, _ := tx.EffectiveGasTip(block.BaseFee())
		feesWei.Add(feesWei, new(big.Int).Mul(new(big.Int).SetUint64(receipts[i].GasUsed), minerFee))
	}
	return new(big.Float).Quo(new(big.Float).SetInt(feesWei), new(big.Float).SetInt(big.NewInt(params.Ether)))
}<|MERGE_RESOLUTION|>--- conflicted
+++ resolved
@@ -394,43 +394,27 @@
 	// 	prevF = float64(prev.Nanoseconds())
 	// 	next  float64
 	// )
-<<<<<<< HEAD
-	// if inc {
-	// 	next = prevF*(1-intervalAdjustRatio) + intervalAdjustRatio*(target+intervalAdjustBias)
-	// 	max := float64(maxRecommitInterval.Nanoseconds())
-=======
 	//
 	// if inc {
 	// 	next = prevF*(1-intervalAdjustRatio) + intervalAdjustRatio*(target+intervalAdjustBias)
 	// 	max := float64(maxRecommitInterval.Nanoseconds())
 	//
->>>>>>> 33e646ee
 	// 	if next > max {
 	// 		next = max
 	// 	}
 	// } else {
 	// 	next = prevF*(1-intervalAdjustRatio) + intervalAdjustRatio*(target-intervalAdjustBias)
 	// 	min := float64(minRecommit.Nanoseconds())
-<<<<<<< HEAD
-=======
 	//
->>>>>>> 33e646ee
 	// 	if next < min {
 	// 		next = min
 	// 	}
 	// }
-<<<<<<< HEAD
-	// log.Info("Recalc Commit", "Prev", prev, "Next", next)
-
-	//returning the Same prev value to keep the recommit interval constant
-	return time.Duration(int64(prev))
-=======
 	//
 	// log.Info("Recalc Commit", "Prev", prev, "Next", next)
 
 	//returning the Same prev value to keep the recommit interval constant
 	return prev
->>>>>>> 33e646ee
 }
 
 // newWorkLoop is a standalone goroutine to submit new sealing work upon received events.
