package log

import (
	"bytes"
	"encoding/json"
	"fmt"
	"math/big"
	"reflect"
	"strconv"
	"strings"
	"sync"
	"sync/atomic"
	"time"
	"unicode/utf8"

	"github.com/holiman/uint256"
)

const (
	timeFormat        = "2006-01-02T15:04:05-0700"
	termTimeFormat    = "01-02|15:04:05.000"
	floatFormat       = 'f'
	termMsgJust       = 40
	termCtxMaxPadding = 40
)

// locationTrims are trimmed for display to avoid unwieldy log lines.
var locationTrims = []string{
	"github.com/ethereum/go-ethereum/",
}

// PrintOrigins sets or unsets log location (file:line) printing for terminal
// format output.
func PrintOrigins(print bool) {
	locationEnabled.Store(print)
}

// locationEnabled is an atomic flag controlling whether the terminal formatter
// should append the log locations too when printing entries.
var locationEnabled atomic.Bool

// locationLength is the maxmimum path length encountered, which all logs are
// padded to to aid in alignment.
var locationLength atomic.Uint32

// fieldPadding is a global map with maximum field value lengths seen until now
// to allow padding log contexts in a bit smarter way.
var fieldPadding = make(map[string]int)

// fieldPaddingLock is a global mutex protecting the field padding map.
var fieldPaddingLock sync.RWMutex

type Format interface {
	Format(r *Record) []byte
}

// FormatFunc returns a new Format object which uses
// the given function to perform record formatting.
func FormatFunc(f func(*Record) []byte) Format {
	return formatFunc(f)
}

type formatFunc func(*Record) []byte

func (f formatFunc) Format(r *Record) []byte {
	return f(r)
}

// TerminalStringer is an analogous interface to the stdlib stringer, allowing
// own types to have custom shortened serialization formats when printed to the
// screen.
type TerminalStringer interface {
	TerminalString() string
}

// TerminalFormat formats log records optimized for human readability on
// a terminal with color-coded level output and terser human friendly timestamp.
// This format should only be used for interactive programs or while developing.
//
//	[LEVEL] [TIME] MESSAGE key=value key=value ...
//
// Example:
//
//	[DBUG] [May 16 20:58:45] remove route ns=haproxy addr=127.0.0.1:50002
func TerminalFormat(usecolor bool) Format {
	return FormatFunc(func(r *Record) []byte {
		msg := escapeMessage(r.Msg)

		var color = 0

		if usecolor {
			switch r.Lvl {
			case LvlCrit:
				color = 35
			case LvlError:
				color = 31
			case LvlWarn:
				color = 33
			case LvlInfo:
				color = 32
			case LvlDebug:
				color = 36
			case LvlTrace:
				color = 34
			}
		}

		b := &bytes.Buffer{}
		lvl := r.Lvl.AlignedString()
<<<<<<< HEAD

		if atomic.LoadUint32(&locationEnabled) != 0 {
=======
		if locationEnabled.Load() {
>>>>>>> bed84606
			// Log origin printing was requested, format the location path and line number
			location := fmt.Sprintf("%+v", r.Call)
			for _, prefix := range locationTrims {
				location = strings.TrimPrefix(location, prefix)
			}
			// Maintain the maximum location length for fancyer alignment
			align := int(locationLength.Load())
			if align < len(location) {
				align = len(location)
				locationLength.Store(uint32(align))
			}

			padding := strings.Repeat(" ", align-len(location))

			// Assemble and print the log heading
			if color > 0 {
				fmt.Fprintf(b, "\x1b[%dm%s\x1b[0m[%s|%s]%s %s ", color, lvl, r.Time.Format(termTimeFormat), location, padding, msg)
			} else {
				fmt.Fprintf(b, "%s[%s|%s]%s %s ", lvl, r.Time.Format(termTimeFormat), location, padding, msg)
			}
		} else {
			if color > 0 {
				fmt.Fprintf(b, "\x1b[%dm%s\x1b[0m[%s] %s ", color, lvl, r.Time.Format(termTimeFormat), msg)
			} else {
				fmt.Fprintf(b, "%s[%s] %s ", lvl, r.Time.Format(termTimeFormat), msg)
			}
		}
		// try to justify the log output for short messages
		length := utf8.RuneCountInString(msg)
		if len(r.Ctx) > 0 && length < termMsgJust {
			b.Write(bytes.Repeat([]byte{' '}, termMsgJust-length))
		}
		// print the keys logfmt style
		logfmt(b, r.Ctx, color, true)

		return b.Bytes()
	})
}

// LogfmtFormat prints records in logfmt format, an easy machine-parseable but human-readable
// format for key/value pairs.
//
// For more details see: http://godoc.org/github.com/kr/logfmt
func LogfmtFormat() Format {
	return FormatFunc(func(r *Record) []byte {
		common := []interface{}{r.KeyNames.Time, r.Time, r.KeyNames.Lvl, r.Lvl, r.KeyNames.Msg, r.Msg}
		buf := &bytes.Buffer{}
		logfmt(buf, append(common, r.Ctx...), 0, false)

		return buf.Bytes()
	})
}

func logfmt(buf *bytes.Buffer, ctx []interface{}, color int, term bool) {
	for i := 0; i < len(ctx); i += 2 {
		if i != 0 {
			buf.WriteByte(' ')
		}

		k, ok := ctx[i].(string)
		v := formatLogfmtValue(ctx[i+1], term)

		if !ok {
			k, v = errorKey, fmt.Sprintf("%+T is not a string key", ctx[i])
		} else {
			k = escapeString(k)
		}

		// XXX: we should probably check that all of your key bytes aren't invalid
		fieldPaddingLock.RLock()
		padding := fieldPadding[k]
		fieldPaddingLock.RUnlock()

		length := utf8.RuneCountInString(v)
		if padding < length && length <= termCtxMaxPadding {
			padding = length

			fieldPaddingLock.Lock()
			fieldPadding[k] = padding
			fieldPaddingLock.Unlock()
		}

		if color > 0 {
			fmt.Fprintf(buf, "\x1b[%dm%s\x1b[0m=", color, k)
		} else {
			buf.WriteString(k)
			buf.WriteByte('=')
		}

		buf.WriteString(v)

		if i < len(ctx)-2 && padding > length {
			buf.Write(bytes.Repeat([]byte{' '}, padding-length))
		}
	}
	buf.WriteByte('\n')
}

// JSONFormat formats log records as JSON objects separated by newlines.
// It is the equivalent of JSONFormatEx(false, true).
func JSONFormat() Format {
	return JSONFormatEx(false, true)
}

// JSONFormatOrderedEx formats log records as JSON arrays. If pretty is true,
// records will be pretty-printed. If lineSeparated is true, records
// will be logged with a new line between each record.
func JSONFormatOrderedEx(pretty, lineSeparated bool) Format {
	jsonMarshal := json.Marshal
	if pretty {
		jsonMarshal = func(v interface{}) ([]byte, error) {
			return json.MarshalIndent(v, "", "    ")
		}
	}

	return FormatFunc(func(r *Record) []byte {
		props := map[string]interface{}{
			r.KeyNames.Time: r.Time,
			r.KeyNames.Lvl:  r.Lvl.String(),
			r.KeyNames.Msg:  r.Msg,
		}

		ctx := make([]string, len(r.Ctx))

		for i := 0; i < len(r.Ctx); i += 2 {
			if k, ok := r.Ctx[i].(string); ok {
				ctx[i] = k
				ctx[i+1] = formatLogfmtValue(r.Ctx[i+1], true)
			} else {
				props[errorKey] = fmt.Sprintf("%+T is not a string key,", r.Ctx[i])
			}
<<<<<<< HEAD

			ctx[i] = k
			ctx[i+1] = formatLogfmtValue(r.Ctx[i+1], true)
=======
>>>>>>> bed84606
		}

		props[r.KeyNames.Ctx] = ctx

		b, err := jsonMarshal(props)
		if err != nil {
			b, _ = jsonMarshal(map[string]string{
				errorKey: err.Error(),
			})

			return b
		}

		if lineSeparated {
			b = append(b, '\n')
		}

		return b
	})
}

// JSONFormatEx formats log records as JSON objects. If pretty is true,
// records will be pretty-printed. If lineSeparated is true, records
// will be logged with a new line between each record.
func JSONFormatEx(pretty, lineSeparated bool) Format {
	jsonMarshal := json.Marshal
	if pretty {
		jsonMarshal = func(v interface{}) ([]byte, error) {
			return json.MarshalIndent(v, "", "    ")
		}
	}

	return FormatFunc(func(r *Record) []byte {
		props := map[string]interface{}{
			r.KeyNames.Time: r.Time,
			r.KeyNames.Lvl:  r.Lvl.String(),
			r.KeyNames.Msg:  r.Msg,
		}

		for i := 0; i < len(r.Ctx); i += 2 {
			k, ok := r.Ctx[i].(string)
			if !ok {
				props[errorKey] = fmt.Sprintf("%+T is not a string key", r.Ctx[i])
			} else {
				props[k] = formatJSONValue(r.Ctx[i+1])
			}
<<<<<<< HEAD

			props[k] = formatJSONValue(r.Ctx[i+1])
=======
>>>>>>> bed84606
		}

		b, err := jsonMarshal(props)
		if err != nil {
			b, _ = jsonMarshal(map[string]string{
				errorKey: err.Error(),
			})

			return b
		}

		if lineSeparated {
			b = append(b, '\n')
		}

		return b
	})
}

func formatShared(value interface{}) (result interface{}) {
	defer func() {
		if err := recover(); err != nil {
			if v := reflect.ValueOf(value); v.Kind() == reflect.Ptr && v.IsNil() {
				result = "nil"
			} else {
				panic(err)
			}
		}
	}()

	switch v := value.(type) {
	case time.Time:
		return v.Format(timeFormat)

	case error:
		return v.Error()

	case fmt.Stringer:
		return v.String()

	default:
		return v
	}
}

func formatJSONValue(value interface{}) interface{} {
	value = formatShared(value)
	switch value.(type) {
	case int, int8, int16, int32, int64, float32, float64, uint, uint8, uint16, uint32, uint64, string:
		return value
	default:
		return fmt.Sprintf("%+v", value)
	}
}

// formatValue formats a value for serialization
func formatLogfmtValue(value interface{}, term bool) string {
	if value == nil {
		return "nil"
	}

	switch v := value.(type) {
	case time.Time:
		// Performance optimization: No need for escaping since the provided
		// timeFormat doesn't have any escape characters, and escaping is
		// expensive.
		return v.Format(timeFormat)

	case *big.Int:
		// Big ints get consumed by the Stringer clause, so we need to handle
		// them earlier on.
		if v == nil {
			return "<nil>"
		}

		return formatLogfmtBigInt(v)

	case *uint256.Int:
		// Uint256s get consumed by the Stringer clause, so we need to handle
		// them earlier on.
		if v == nil {
			return "<nil>"
		}

		return formatLogfmtUint256(v)
	}

	if term {
		if s, ok := value.(TerminalStringer); ok {
			// Custom terminal stringer provided, use that
			return escapeString(s.TerminalString())
		}
	}

	value = formatShared(value)
	switch v := value.(type) {
	case bool:
		return strconv.FormatBool(v)
	case float32:
		return strconv.FormatFloat(float64(v), floatFormat, 3, 64)
	case float64:
		return strconv.FormatFloat(v, floatFormat, 3, 64)
	case int8:
		return strconv.FormatInt(int64(v), 10)
	case uint8:
		return strconv.FormatInt(int64(v), 10)
	case int16:
		return strconv.FormatInt(int64(v), 10)
	case uint16:
		return strconv.FormatInt(int64(v), 10)
	// Larger integers get thousands separators.
	case int:
		return FormatLogfmtInt64(int64(v))
	case int32:
		return FormatLogfmtInt64(int64(v))
	case int64:
		return FormatLogfmtInt64(v)
	case uint:
		return FormatLogfmtUint64(uint64(v))
	case uint32:
		return FormatLogfmtUint64(uint64(v))
	case uint64:
		return FormatLogfmtUint64(v)
	case string:
		return escapeString(v)
	default:
		return escapeString(fmt.Sprintf("%+v", value))
	}
}

// FormatLogfmtInt64 formats n with thousand separators.
func FormatLogfmtInt64(n int64) string {
	if n < 0 {
		return formatLogfmtUint64(uint64(-n), true)
	}

	return formatLogfmtUint64(uint64(n), false)
}

// FormatLogfmtUint64 formats n with thousand separators.
func FormatLogfmtUint64(n uint64) string {
	return formatLogfmtUint64(n, false)
}

func formatLogfmtUint64(n uint64, neg bool) string {
	// Small numbers are fine as is
	if n < 100000 {
		if neg {
			return strconv.Itoa(-int(n))
		} else {
			return strconv.Itoa(int(n))
		}
	}
	// Large numbers should be split
	const maxLength = 26

	var (
		out   = make([]byte, maxLength)
		i     = maxLength - 1
		comma = 0
	)

	for ; n > 0; i-- {
		if comma == 3 {
			comma = 0
			out[i] = ','
		} else {
			comma++
			out[i] = '0' + byte(n%10)
			n /= 10
		}
	}

	if neg {
		out[i] = '-'
		i--
	}

	return string(out[i+1:])
}

// formatLogfmtBigInt formats n with thousand separators.
func formatLogfmtBigInt(n *big.Int) string {
	if n.IsUint64() {
		return FormatLogfmtUint64(n.Uint64())
	}

	if n.IsInt64() {
		return FormatLogfmtInt64(n.Int64())
	}

	var (
		text  = n.String()
		buf   = make([]byte, len(text)+len(text)/3)
		comma = 0
		i     = len(buf) - 1
	)

	for j := len(text) - 1; j >= 0; j, i = j-1, i-1 {
		c := text[j]

		switch {
		case c == '-':
			buf[i] = c
		case comma == 3:
			buf[i] = ','
			i--
			comma = 0

			fallthrough
		default:
			buf[i] = c
			comma++
		}
	}

	return string(buf[i+1:])
}

// formatLogfmtUint256 formats n with thousand separators.
func formatLogfmtUint256(n *uint256.Int) string {
	if n.IsUint64() {
		return FormatLogfmtUint64(n.Uint64())
	}

	var (
		text  = n.Dec()
		buf   = make([]byte, len(text)+len(text)/3)
		comma = 0
		i     = len(buf) - 1
	)

	for j := len(text) - 1; j >= 0; j, i = j-1, i-1 {
		c := text[j]

		switch {
		case c == '-':
			buf[i] = c
		case comma == 3:
			buf[i] = ','
			i--

			comma = 0

			fallthrough
		default:
			buf[i] = c
			comma++
		}
	}

	return string(buf[i+1:])
}

// escapeString checks if the provided string needs escaping/quoting, and
// calls strconv.Quote if needed
func escapeString(s string) string {
	needsQuoting := false

	for _, r := range s {
		// We quote everything below " (0x22) and above~ (0x7E), plus equal-sign
		if r <= '"' || r > '~' || r == '=' {
			needsQuoting = true
			break
		}
	}

	if !needsQuoting {
		return s
	}

	return strconv.Quote(s)
}

// escapeMessage checks if the provided string needs escaping/quoting, similarly
// to escapeString. The difference is that this method is more lenient: it allows
// for spaces and linebreaks to occur without needing quoting.
func escapeMessage(s string) string {
	needsQuoting := false

	for _, r := range s {
		// Allow CR/LF/TAB. This is to make multi-line messages work.
		if r == '\r' || r == '\n' || r == '\t' {
			continue
		}
		// We quote everything below <space> (0x20) and above~ (0x7E),
		// plus equal-sign
		if r < ' ' || r > '~' || r == '=' {
			needsQuoting = true
			break
		}
	}

	if !needsQuoting {
		return s
	}

	return strconv.Quote(s)
}<|MERGE_RESOLUTION|>--- conflicted
+++ resolved
@@ -107,12 +107,8 @@
 
 		b := &bytes.Buffer{}
 		lvl := r.Lvl.AlignedString()
-<<<<<<< HEAD
 
 		if atomic.LoadUint32(&locationEnabled) != 0 {
-=======
-		if locationEnabled.Load() {
->>>>>>> bed84606
 			// Log origin printing was requested, format the location path and line number
 			location := fmt.Sprintf("%+v", r.Call)
 			for _, prefix := range locationTrims {
@@ -244,12 +240,9 @@
 			} else {
 				props[errorKey] = fmt.Sprintf("%+T is not a string key,", r.Ctx[i])
 			}
-<<<<<<< HEAD
 
 			ctx[i] = k
 			ctx[i+1] = formatLogfmtValue(r.Ctx[i+1], true)
-=======
->>>>>>> bed84606
 		}
 
 		props[r.KeyNames.Ctx] = ctx
@@ -296,11 +289,8 @@
 			} else {
 				props[k] = formatJSONValue(r.Ctx[i+1])
 			}
-<<<<<<< HEAD
 
 			props[k] = formatJSONValue(r.Ctx[i+1])
-=======
->>>>>>> bed84606
 		}
 
 		b, err := jsonMarshal(props)
