// Copyright 2014 The go-ethereum Authors
// This file is part of the go-ethereum library.
//
// The go-ethereum library is free software: you can redistribute it and/or modify
// it under the terms of the GNU Lesser General Public License as published by
// the Free Software Foundation, either version 3 of the License, or
// (at your option) any later version.
//
// The go-ethereum library is distributed in the hope that it will be useful,
// but WITHOUT ANY WARRANTY; without even the implied warranty of
// MERCHANTABILITY or FITNESS FOR A PARTICULAR PURPOSE. See the
// GNU Lesser General Public License for more details.
//
// You should have received a copy of the GNU Lesser General Public License
// along with the go-ethereum library. If not, see <http://www.gnu.org/licenses/>.

package core

import (
	"bytes"
	"embed"
	"encoding/hex"
	"encoding/json"
	"errors"
	"fmt"
	"math/big"
	"strings"

	"github.com/ethereum/go-ethereum/common"
	"github.com/ethereum/go-ethereum/common/hexutil"
	"github.com/ethereum/go-ethereum/common/math"
	"github.com/ethereum/go-ethereum/core/rawdb"
	"github.com/ethereum/go-ethereum/core/state"
	"github.com/ethereum/go-ethereum/core/types"
	"github.com/ethereum/go-ethereum/crypto"
	"github.com/ethereum/go-ethereum/ethdb"
	"github.com/ethereum/go-ethereum/log"
	"github.com/ethereum/go-ethereum/params"
	"github.com/ethereum/go-ethereum/rlp"
	"github.com/ethereum/go-ethereum/trie"
)

//go:generate go run github.com/fjl/gencodec -type Genesis -field-override genesisSpecMarshaling -out gen_genesis.go
//go:generate go run github.com/fjl/gencodec -type GenesisAccount -field-override genesisAccountMarshaling -out gen_genesis_account.go

//go:embed allocs
var allocs embed.FS

var errGenesisNoConfig = errors.New("genesis has no chain configuration")

// Genesis specifies the header fields, state of a genesis block. It also defines hard
// fork switch-over blocks through the chain configuration.
type Genesis struct {
	Config     *params.ChainConfig `json:"config"`
	Nonce      uint64              `json:"nonce"`
	Timestamp  uint64              `json:"timestamp"`
	ExtraData  []byte              `json:"extraData"`
	GasLimit   uint64              `json:"gasLimit"   gencodec:"required"`
	Difficulty *big.Int            `json:"difficulty" gencodec:"required"`
	Mixhash    common.Hash         `json:"mixHash"`
	Coinbase   common.Address      `json:"coinbase"`
	Alloc      GenesisAlloc        `json:"alloc"      gencodec:"required"`

	// These fields are used for consensus tests. Please don't use them
	// in actual genesis blocks.
	Number        uint64      `json:"number"`
	GasUsed       uint64      `json:"gasUsed"`
	ParentHash    common.Hash `json:"parentHash"`
	BaseFee       *big.Int    `json:"baseFeePerGas"` // EIP-1559
	ExcessBlobGas *uint64     `json:"excessBlobGas"` // EIP-4844
	BlobGasUsed   *uint64     `json:"blobGasUsed"`   // EIP-4844
}

func ReadGenesis(db ethdb.Database) (*Genesis, error) {
	var genesis Genesis

	stored := rawdb.ReadCanonicalHash(db, 0)

	if (stored == common.Hash{}) {
		return nil, fmt.Errorf("invalid genesis hash in database: %x", stored)
	}

	blob := rawdb.ReadGenesisStateSpec(db, stored)

	if blob == nil {
		return nil, errors.New("genesis state missing from db")
	}

	if len(blob) != 0 {
		if err := genesis.Alloc.UnmarshalJSON(blob); err != nil {
			return nil, fmt.Errorf("could not unmarshal genesis state json: %s", err)
		}
	}

	genesis.Config = rawdb.ReadChainConfig(db, stored)

	if genesis.Config == nil {
		return nil, errors.New("genesis config missing from db")
	}

	genesisBlock := rawdb.ReadBlock(db, stored, 0)

	if genesisBlock == nil {
		return nil, errors.New("genesis block missing from db")
	}

	genesisHeader := genesisBlock.Header()
	genesis.Nonce = genesisHeader.Nonce.Uint64()
	genesis.Timestamp = genesisHeader.Time
	genesis.ExtraData = genesisHeader.Extra
	genesis.GasLimit = genesisHeader.GasLimit
	genesis.Difficulty = genesisHeader.Difficulty
	genesis.Mixhash = genesisHeader.MixDigest
	genesis.Coinbase = genesisHeader.Coinbase
	genesis.BaseFee = genesisHeader.BaseFee
	genesis.ExcessBlobGas = genesisHeader.ExcessBlobGas
	genesis.BlobGasUsed = genesisHeader.BlobGasUsed

	return &genesis, nil
}

// GenesisAlloc specifies the initial state that is part of the genesis block.
type GenesisAlloc map[common.Address]GenesisAccount

func (ga *GenesisAlloc) UnmarshalJSON(data []byte) error {
	m := make(map[common.UnprefixedAddress]GenesisAccount)
	if err := json.Unmarshal(data, &m); err != nil {
		return err
	}

	*ga = make(GenesisAlloc)
	for addr, a := range m {
		(*ga)[common.Address(addr)] = a
	}

	return nil
}

// deriveHash computes the state root according to the genesis specification.
func (ga *GenesisAlloc) deriveHash() (common.Hash, error) {
	// Create an ephemeral in-memory database for computing hash,
	// all the derived states will be discarded to not pollute disk.
	db := state.NewDatabase(rawdb.NewMemoryDatabase())
	statedb, err := state.New(types.EmptyRootHash, db, nil)
	if err != nil {
		return common.Hash{}, err
	}

	for addr, account := range *ga {
		statedb.AddBalance(addr, account.Balance)
		statedb.SetCode(addr, account.Code)
		statedb.SetNonce(addr, account.Nonce)

		for key, value := range account.Storage {
			statedb.SetState(addr, key, value)
		}
	}
	return statedb.Commit(0, false)
}

// flush is very similar with deriveHash, but the main difference is
// all the generated states will be persisted into the given database.
// Also, the genesis state specification will be flushed as well.
func (ga *GenesisAlloc) flush(db ethdb.Database, triedb *trie.Database, blockhash common.Hash) error {
	statedb, err := state.New(types.EmptyRootHash, state.NewDatabaseWithNodeDB(db, triedb), nil)
	if err != nil {
		return err
	}

	for addr, account := range *ga {
		statedb.AddBalance(addr, account.Balance)
		statedb.SetCode(addr, account.Code)
		statedb.SetNonce(addr, account.Nonce)

		for key, value := range account.Storage {
			statedb.SetState(addr, key, value)
		}
	}
	root, err := statedb.Commit(0, false)
	if err != nil {
		return err
	}
	// Commit newly generated states into disk if it's not empty.
	if root != types.EmptyRootHash {
		if err := triedb.Commit(root, true); err != nil {
			return err
		}
	}
	// Marshal the genesis state specification and persist.
	blob, err := json.Marshal(ga)
	if err != nil {
		return err
	}

	rawdb.WriteGenesisStateSpec(db, blockhash, blob)

	return nil
}

// CommitGenesisState loads the stored genesis state with the given block
// hash and commits it into the provided trie database.
func CommitGenesisState(db ethdb.Database, triedb *trie.Database, blockhash common.Hash) error {
	var alloc GenesisAlloc

	blob := rawdb.ReadGenesisStateSpec(db, blockhash)
	if len(blob) != 0 {
		if err := alloc.UnmarshalJSON(blob); err != nil {
			return err
		}
	} else {
		// Genesis allocation is missing and there are several possibilities:
		// the node is legacy which doesn't persist the genesis allocation or
		// the persisted allocation is just lost.
		// - supported networks(mainnet, testnets), recover with defined allocations
		// - private network, can't recover
		var genesis *Genesis

		switch blockhash {
		case params.MainnetGenesisHash:
			genesis = DefaultGenesisBlock()
		case params.GoerliGenesisHash:
			genesis = DefaultGoerliGenesisBlock()
		case params.SepoliaGenesisHash:
			genesis = DefaultSepoliaGenesisBlock()
		}

		if genesis != nil {
			alloc = genesis.Alloc
		} else {
			return errors.New("not found")
		}
	}

	return alloc.flush(db, triedb, blockhash)
}

// GenesisAccount is an account in the state of the genesis block.
type GenesisAccount struct {
	Code       []byte                      `json:"code,omitempty"`
	Storage    map[common.Hash]common.Hash `json:"storage,omitempty"`
	Balance    *big.Int                    `json:"balance" gencodec:"required"`
	Nonce      uint64                      `json:"nonce,omitempty"`
	PrivateKey []byte                      `json:"secretKey,omitempty"` // for tests
}

// field type overrides for gencodec
type genesisSpecMarshaling struct {
	Nonce         math.HexOrDecimal64
	Timestamp     math.HexOrDecimal64
	ExtraData     hexutil.Bytes
	GasLimit      math.HexOrDecimal64
	GasUsed       math.HexOrDecimal64
	Number        math.HexOrDecimal64
	Difficulty    *math.HexOrDecimal256
	Alloc         map[common.UnprefixedAddress]GenesisAccount
	BaseFee       *math.HexOrDecimal256
	ExcessBlobGas *math.HexOrDecimal64
	BlobGasUsed   *math.HexOrDecimal64
}

type genesisAccountMarshaling struct {
	Code       hexutil.Bytes
	Balance    *math.HexOrDecimal256
	Nonce      math.HexOrDecimal64
	Storage    map[storageJSON]storageJSON
	PrivateKey hexutil.Bytes
}

// storageJSON represents a 256 bit byte array, but allows less than 256 bits when
// unmarshaling from hex.
type storageJSON common.Hash

func (h *storageJSON) UnmarshalText(text []byte) error {
	text = bytes.TrimPrefix(text, []byte("0x"))
	if len(text) > 64 {
		return fmt.Errorf("too many hex characters in storage key/value %q", text)
	}

	offset := len(h) - len(text)/2 // pad on the left
	if _, err := hex.Decode(h[offset:], text); err != nil {
		return fmt.Errorf("invalid hex storage key/value %q", text)
	}

	return nil
}

func (h storageJSON) MarshalText() ([]byte, error) {
	return hexutil.Bytes(h[:]).MarshalText()
}

// GenesisMismatchError is raised when trying to overwrite an existing
// genesis block with an incompatible one.
type GenesisMismatchError struct {
	Stored, New common.Hash
}

func (e *GenesisMismatchError) Error() string {
	return fmt.Sprintf("database contains incompatible genesis (have %x, new %x)", e.Stored, e.New)
}

// ChainOverrides contains the changes to chain config.
type ChainOverrides struct {
<<<<<<< HEAD
	OverrideCancun *uint64
	OverrideVerkle *uint64
=======
	OverrideShanghai *big.Int
>>>>>>> 808c41d7
}

// SetupGenesisBlock writes or updates the genesis block in db.
// The block that will be used is:
//
//	                     genesis == nil       genesis != nil
//	                  +------------------------------------------
//	db has no genesis |  main-net default  |  genesis
//	db has genesis    |  from DB           |  genesis (if compatible)
//
// The stored chain configuration will be updated if it is compatible (i.e. does not
// specify a fork block below the local head block). In case of a conflict, the
// error is a *params.ConfigCompatError and the new, unwritten config is returned.
//
// The returned chain configuration is never nil.
func SetupGenesisBlock(db ethdb.Database, triedb *trie.Database, genesis *Genesis) (*params.ChainConfig, common.Hash, error) {
	return SetupGenesisBlockWithOverride(db, triedb, genesis, nil)
}

// nolint:gocognit
func SetupGenesisBlockWithOverride(db ethdb.Database, triedb *trie.Database, genesis *Genesis, overrides *ChainOverrides) (*params.ChainConfig, common.Hash, error) {
	if genesis != nil && genesis.Config == nil {
		return params.AllEthashProtocolChanges, common.Hash{}, errGenesisNoConfig
	}

	applyOverrides := func(config *params.ChainConfig) {
		if config != nil {
<<<<<<< HEAD
			if overrides != nil && overrides.OverrideCancun != nil {
				config.CancunTime = overrides.OverrideCancun
			}
			if overrides != nil && overrides.OverrideVerkle != nil {
				config.VerkleTime = overrides.OverrideVerkle
=======
			if overrides != nil && overrides.OverrideShanghai != nil {
				config.ShanghaiBlock = overrides.OverrideShanghai
>>>>>>> 808c41d7
			}
		}
	}
	// Just commit the new block if there is no stored genesis block.
	stored := rawdb.ReadCanonicalHash(db, 0)
	if (stored == common.Hash{}) {
		if genesis == nil {
			log.Info("Writing default main-net genesis block")

			genesis = DefaultGenesisBlock()
		} else {
			log.Info("Writing custom genesis block")
		}

		block, err := genesis.Commit(db, triedb)
		if err != nil {
			return genesis.Config, common.Hash{}, err
		}

		applyOverrides(genesis.Config)

		return genesis.Config, block.Hash(), nil
	}
	// We have the genesis block in database(perhaps in ancient database)
	// but the corresponding state is missing.
	header := rawdb.ReadHeader(db, stored, 0)
	if header.Root != types.EmptyRootHash && !rawdb.HasLegacyTrieNode(db, header.Root) {
		if genesis == nil {
			genesis = DefaultGenesisBlock()
		}
		// Ensure the stored genesis matches with the given one.
		hash := genesis.ToBlock().Hash()
		if hash != stored {
			return genesis.Config, hash, &GenesisMismatchError{stored, hash}
		}

		block, err := genesis.Commit(db, triedb)
		if err != nil {
			return genesis.Config, hash, err
		}

		applyOverrides(genesis.Config)

		return genesis.Config, block.Hash(), nil
	}
	// Check whether the genesis block is already written.
	if genesis != nil {
		hash := genesis.ToBlock().Hash()
		if hash != stored {
			return genesis.Config, hash, &GenesisMismatchError{stored, hash}
		}
	}
	// Get the existing chain configuration.
	newcfg := genesis.configOrDefault(stored)
	applyOverrides(newcfg)

	if err := newcfg.CheckConfigForkOrder(); err != nil {
		return newcfg, common.Hash{}, err
	}

	storedcfg := rawdb.ReadChainConfig(db, stored)
	if storedcfg == nil {
		log.Warn("Found genesis block without chain config")
		rawdb.WriteChainConfig(db, stored, newcfg)

		return newcfg, stored, nil
	}

	// nolint:errchkjson
	storedData, _ := json.Marshal(storedcfg)
	// Special case: if a private network is being used (no genesis and also no
	// mainnet hash in the database), we must not apply the `configOrDefault`
	// chain config as that would be AllProtocolChanges (applying any new fork
	// on top of an existing private network genesis block). In that case, only
	// apply the overrides.
	if genesis == nil && stored != params.MainnetGenesisHash {
		newcfg = storedcfg
		applyOverrides(newcfg)
	}
	// Check config compatibility and write the config. Compatibility errors
	// are returned to the caller unless we're already at block zero.
	head := rawdb.ReadHeadHeader(db)
	if head == nil {
		return newcfg, stored, errors.New("missing head header")
	}

	compatErr := storedcfg.CheckCompatible(newcfg, head.Number.Uint64(), head.Time)

	if compatErr != nil && ((head.Number.Uint64() != 0 && compatErr.RewindToBlock != 0) || (head.Time != 0 && compatErr.RewindToTime != 0)) {
		return newcfg, stored, compatErr
	}
	// Don't overwrite if the old is identical to the new
	// nolint : errchkjson
	if newData, _ := json.Marshal(newcfg); !bytes.Equal(storedData, newData) {
		rawdb.WriteChainConfig(db, stored, newcfg)
	}

	return newcfg, stored, nil
}

// LoadChainConfig loads the stored chain config if it is already present in
// database, otherwise, return the config in the provided genesis specification.
func LoadChainConfig(db ethdb.Database, genesis *Genesis) (*params.ChainConfig, error) {
	// Load the stored chain config from the database. It can be nil
	// in case the database is empty. Notably, we only care about the
	// chain config corresponds to the canonical chain.
	stored := rawdb.ReadCanonicalHash(db, 0)
	if stored != (common.Hash{}) {
		storedcfg := rawdb.ReadChainConfig(db, stored)
		if storedcfg != nil {
			return storedcfg, nil
		}
	}
	// Load the config from the provided genesis specification
	if genesis != nil {
		// Reject invalid genesis spec without valid chain config
		if genesis.Config == nil {
			return nil, errGenesisNoConfig
		}
		// If the canonical genesis header is present, but the chain
		// config is missing(initialize the empty leveldb with an
		// external ancient chain segment), ensure the provided genesis
		// is matched.
		if stored != (common.Hash{}) && genesis.ToBlock().Hash() != stored {
			return nil, &GenesisMismatchError{stored, genesis.ToBlock().Hash()}
		}
		return genesis.Config, nil
	}
	// There is no stored chain config and no new config provided,
	// In this case the default chain config(mainnet) will be used
	return params.MainnetChainConfig, nil
}

func (g *Genesis) configOrDefault(ghash common.Hash) *params.ChainConfig {
	switch {
	case g != nil:
		return g.Config
	case ghash == params.MainnetGenesisHash:
		return params.MainnetChainConfig
	case ghash == params.SepoliaGenesisHash:
		return params.SepoliaChainConfig
	case ghash == params.GoerliGenesisHash:
		return params.GoerliChainConfig
	case ghash == params.MumbaiGenesisHash:
		return params.MumbaiChainConfig
	case ghash == params.BorMainnetGenesisHash:
		return params.BorMainnetChainConfig
	default:
		return params.AllEthashProtocolChanges
	}
}

// ToBlock returns the genesis block according to genesis specification.
func (g *Genesis) ToBlock() *types.Block {
	root, err := g.Alloc.deriveHash()
	if err != nil {
		panic(err)
	}

	head := &types.Header{
		Number:     new(big.Int).SetUint64(g.Number),
		Nonce:      types.EncodeNonce(g.Nonce),
		Time:       g.Timestamp,
		ParentHash: g.ParentHash,
		Extra:      g.ExtraData,
		GasLimit:   g.GasLimit,
		GasUsed:    g.GasUsed,
		BaseFee:    g.BaseFee,
		Difficulty: g.Difficulty,
		MixDigest:  g.Mixhash,
		Coinbase:   g.Coinbase,
		Root:       root,
	}
	if g.GasLimit == 0 {
		head.GasLimit = params.GenesisGasLimit
	}

	if g.Difficulty == nil && g.Mixhash == (common.Hash{}) {
		head.Difficulty = params.GenesisDifficulty
	}

	if g.Config != nil && g.Config.IsLondon(common.Big0) {
		if g.BaseFee != nil {
			head.BaseFee = g.BaseFee
		} else {
			head.BaseFee = new(big.Int).SetUint64(params.InitialBaseFee)
		}
	}

	var withdrawals []*types.Withdrawal
<<<<<<< HEAD
	if conf := g.Config; conf != nil {
		num := big.NewInt(int64(g.Number))
		if conf.IsShanghai(num, g.Timestamp) {
			head.WithdrawalsHash = &types.EmptyWithdrawalsHash
			withdrawals = make([]*types.Withdrawal, 0)
		}
		if conf.IsCancun(num, g.Timestamp) {
			head.ExcessBlobGas = g.ExcessBlobGas
			head.BlobGasUsed = g.BlobGasUsed
			if head.ExcessBlobGas == nil {
				head.ExcessBlobGas = new(uint64)
			}
			if head.BlobGasUsed == nil {
				head.BlobGasUsed = new(uint64)
			}
		}
=======

	if g.Config != nil && g.Config.IsShanghai(new(big.Int).SetUint64(g.Number)) {
		head.WithdrawalsHash = &types.EmptyWithdrawalsHash
		withdrawals = make([]*types.Withdrawal, 0)
>>>>>>> 808c41d7
	}

	return types.NewBlock(head, nil, nil, nil, trie.NewStackTrie(nil)).WithWithdrawals(withdrawals)
}

// Commit writes the block and state of a genesis specification to the database.
// The block is committed as the canonical head block.
func (g *Genesis) Commit(db ethdb.Database, triedb *trie.Database) (*types.Block, error) {
	block := g.ToBlock()
	if block.Number().Sign() != 0 {
		return nil, errors.New("can't commit genesis block with number > 0")
	}
	config := g.Config
	if config == nil {
		config = params.AllEthashProtocolChanges
	}
	if err := config.CheckConfigForkOrder(); err != nil {
		return nil, err
	}
	if config.Clique != nil && len(block.Extra()) < 32+crypto.SignatureLength {
		return nil, errors.New("can't start clique chain without signers")
	}
	// All the checks has passed, flush the states derived from the genesis
	// specification as well as the specification itself into the provided
	// database.
	if err := g.Alloc.flush(db, triedb, block.Hash()); err != nil {
		return nil, err
	}
	rawdb.WriteTd(db, block.Hash(), block.NumberU64(), block.Difficulty())
	rawdb.WriteBlock(db, block)
	rawdb.WriteReceipts(db, block.Hash(), block.NumberU64(), nil)
	rawdb.WriteCanonicalHash(db, block.Hash(), block.NumberU64())
	rawdb.WriteHeadBlockHash(db, block.Hash())
	rawdb.WriteHeadFastBlockHash(db, block.Hash())
	rawdb.WriteHeadHeaderHash(db, block.Hash())
	rawdb.WriteChainConfig(db, block.Hash(), config)
	return block, nil
}

// MustCommit writes the genesis block and state to db, panicking on error.
// The block is committed as the canonical head block.
// Note the state changes will be committed in hash-based scheme, use Commit
// if path-scheme is preferred.
func (g *Genesis) MustCommit(db ethdb.Database) *types.Block {
	block, err := g.Commit(db, trie.NewDatabase(db))
	if err != nil {
		panic(err)
	}

	return block
}

// GenesisBlockForTesting creates and writes a block in which addr has the given wei balance.
func GenesisBlockForTesting(db ethdb.Database, addr common.Address, balance *big.Int) *types.Block {
	g := Genesis{
		Alloc:   GenesisAlloc{addr: {Balance: balance}},
		BaseFee: big.NewInt(params.InitialBaseFee),
	}
	return g.MustCommit(db)
}

// DefaultGenesisBlock returns the Ethereum main net genesis block.
func DefaultGenesisBlock() *Genesis {
	return &Genesis{
		Config:     params.MainnetChainConfig,
		Nonce:      66,
		ExtraData:  hexutil.MustDecode("0x11bbe8db4e347b4e8c937c1c8370e4b5ed33adb3db69cbdb7a38e1e50b1b82fa"),
		GasLimit:   5000,
		Difficulty: big.NewInt(17179869184),
		Alloc:      decodePrealloc(mainnetAllocData),
	}
}

// DefaultGoerliGenesisBlock returns the Görli network genesis block.
func DefaultGoerliGenesisBlock() *Genesis {
	return &Genesis{
		Config:     params.GoerliChainConfig,
		Timestamp:  1548854791,
		ExtraData:  hexutil.MustDecode("0x22466c6578692069732061207468696e6722202d204166726900000000000000e0a2bd4258d2768837baa26a28fe71dc079f84c70000000000000000000000000000000000000000000000000000000000000000000000000000000000000000000000000000000000000000000000000000000000"),
		GasLimit:   10485760,
		Difficulty: big.NewInt(1),
		Alloc:      decodePrealloc(goerliAllocData),
	}
}

// DefaultSepoliaGenesisBlock returns the Sepolia network genesis block.
func DefaultSepoliaGenesisBlock() *Genesis {
	return &Genesis{
		Config:     params.SepoliaChainConfig,
		Nonce:      0,
		ExtraData:  []byte("Sepolia, Athens, Attica, Greece!"),
		GasLimit:   0x1c9c380,
		Difficulty: big.NewInt(0x20000),
		Timestamp:  1633267481,
		Alloc:      decodePrealloc(sepoliaAllocData),
	}
}

// DefaultMumbaiGenesisBlock returns the Mumbai network genesis block.
func DefaultMumbaiGenesisBlock() *Genesis {
	return &Genesis{
		Config:     params.MumbaiChainConfig,
		Nonce:      0,
		Timestamp:  1558348305,
		GasLimit:   10000000,
		Difficulty: big.NewInt(1),
		Mixhash:    common.HexToHash("0x0000000000000000000000000000000000000000000000000000000000000000"),
		Coinbase:   common.HexToAddress("0x0000000000000000000000000000000000000000"),
		Alloc:      readPrealloc("allocs/mumbai.json"),
	}
}

// DefaultBorMainnet returns the Bor Mainnet network gensis block.
func DefaultBorMainnetGenesisBlock() *Genesis {
	return &Genesis{
		Config:     params.BorMainnetChainConfig,
		Nonce:      0,
		Timestamp:  1590824836,
		GasLimit:   10000000,
		Difficulty: big.NewInt(1),
		Mixhash:    common.HexToHash("0x0000000000000000000000000000000000000000000000000000000000000000"),
		Coinbase:   common.HexToAddress("0x0000000000000000000000000000000000000000"),
		Alloc:      readPrealloc("allocs/bor_mainnet.json"),
	}
}

// DeveloperGenesisBlock returns the 'geth --dev' genesis block.
func DeveloperGenesisBlock(gasLimit uint64, faucet common.Address) *Genesis {
	// Override the default period to the user requested one
	config := *params.AllDevChainProtocolChanges

	// Assemble and return the genesis with the precompiles and faucet pre-funded
	return &Genesis{
		Config:     &config,
		GasLimit:   gasLimit,
		BaseFee:    big.NewInt(params.InitialBaseFee),
		Difficulty: big.NewInt(0),
		Alloc: map[common.Address]GenesisAccount{
			common.BytesToAddress([]byte{1}): {Balance: big.NewInt(1)}, // ECRecover
			common.BytesToAddress([]byte{2}): {Balance: big.NewInt(1)}, // SHA256
			common.BytesToAddress([]byte{3}): {Balance: big.NewInt(1)}, // RIPEMD
			common.BytesToAddress([]byte{4}): {Balance: big.NewInt(1)}, // Identity
			common.BytesToAddress([]byte{5}): {Balance: big.NewInt(1)}, // ModExp
			common.BytesToAddress([]byte{6}): {Balance: big.NewInt(1)}, // ECAdd
			common.BytesToAddress([]byte{7}): {Balance: big.NewInt(1)}, // ECScalarMul
			common.BytesToAddress([]byte{8}): {Balance: big.NewInt(1)}, // ECPairing
			common.BytesToAddress([]byte{9}): {Balance: big.NewInt(1)}, // BLAKE2b
			faucet:                           {Balance: new(big.Int).Sub(new(big.Int).Lsh(big.NewInt(1), 256), big.NewInt(9))},
		},
	}
}

func decodePrealloc(data string) GenesisAlloc {
	var p []struct{ Addr, Balance *big.Int }
	if err := rlp.NewStream(strings.NewReader(data), 0).Decode(&p); err != nil {
		panic(err)
	}

	ga := make(GenesisAlloc, len(p))
	for _, account := range p {
		ga[common.BigToAddress(account.Addr)] = GenesisAccount{Balance: account.Balance}
	}

	return ga
}

func readPrealloc(filename string) GenesisAlloc {
	f, err := allocs.Open(filename)
	if err != nil {
		panic(fmt.Sprintf("Could not open genesis preallocation for %s: %v", filename, err))
	}

	defer f.Close()
	decoder := json.NewDecoder(f)
	ga := make(GenesisAlloc)

	err = decoder.Decode(&ga)
	if err != nil {
		panic(fmt.Sprintf("Could not parse genesis preallocation for %s: %v", filename, err))
	}

	return ga
}<|MERGE_RESOLUTION|>--- conflicted
+++ resolved
@@ -300,12 +300,8 @@
 
 // ChainOverrides contains the changes to chain config.
 type ChainOverrides struct {
-<<<<<<< HEAD
-	OverrideCancun *uint64
-	OverrideVerkle *uint64
-=======
-	OverrideShanghai *big.Int
->>>>>>> 808c41d7
+	OverrideCancun *big.Int
+	OverrideVerkle *big.Int
 }
 
 // SetupGenesisBlock writes or updates the genesis block in db.
@@ -333,16 +329,11 @@
 
 	applyOverrides := func(config *params.ChainConfig) {
 		if config != nil {
-<<<<<<< HEAD
 			if overrides != nil && overrides.OverrideCancun != nil {
-				config.CancunTime = overrides.OverrideCancun
+				config.CancunBlock = overrides.OverrideCancun
 			}
 			if overrides != nil && overrides.OverrideVerkle != nil {
-				config.VerkleTime = overrides.OverrideVerkle
-=======
-			if overrides != nil && overrides.OverrideShanghai != nil {
-				config.ShanghaiBlock = overrides.OverrideShanghai
->>>>>>> 808c41d7
+				config.VerkleBlock = overrides.OverrideVerkle
 			}
 		}
 	}
@@ -533,14 +524,13 @@
 	}
 
 	var withdrawals []*types.Withdrawal
-<<<<<<< HEAD
 	if conf := g.Config; conf != nil {
 		num := big.NewInt(int64(g.Number))
-		if conf.IsShanghai(num, g.Timestamp) {
+		if conf.IsShanghai(num) {
 			head.WithdrawalsHash = &types.EmptyWithdrawalsHash
 			withdrawals = make([]*types.Withdrawal, 0)
 		}
-		if conf.IsCancun(num, g.Timestamp) {
+		if conf.IsCancun(num) {
 			head.ExcessBlobGas = g.ExcessBlobGas
 			head.BlobGasUsed = g.BlobGasUsed
 			if head.ExcessBlobGas == nil {
@@ -550,12 +540,6 @@
 				head.BlobGasUsed = new(uint64)
 			}
 		}
-=======
-
-	if g.Config != nil && g.Config.IsShanghai(new(big.Int).SetUint64(g.Number)) {
-		head.WithdrawalsHash = &types.EmptyWithdrawalsHash
-		withdrawals = make([]*types.Withdrawal, 0)
->>>>>>> 808c41d7
 	}
 
 	return types.NewBlock(head, nil, nil, nil, trie.NewStackTrie(nil)).WithWithdrawals(withdrawals)
