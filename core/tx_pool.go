// Copyright 2014 The go-ethereum Authors
// This file is part of the go-ethereum library.
//
// The go-ethereum library is free software: you can redistribute it and/or modify
// it under the terms of the GNU Lesser General Public License as published by
// the Free Software Foundation, either version 3 of the License, or
// (at your option) any later version.
//
// The go-ethereum library is distributed in the hope that it will be useful,
// but WITHOUT ANY WARRANTY; without even the implied warranty of
// MERCHANTABILITY or FITNESS FOR A PARTICULAR PURPOSE. See the
// GNU Lesser General Public License for more details.
//
// You should have received a copy of the GNU Lesser General Public License
// along with the go-ethereum library. If not, see <http://www.gnu.org/licenses/>.

package core

import (
	"container/heap"
	"context"
	"errors"
	"fmt"
	"math"
	"math/big"
	"sort"
	"sync"
	"sync/atomic"
	"time"

	"github.com/holiman/uint256"
	"go.opentelemetry.io/otel/attribute"
	"go.opentelemetry.io/otel/trace"

	"github.com/ethereum/go-ethereum/common"
	"github.com/ethereum/go-ethereum/common/tracing"
	"github.com/ethereum/go-ethereum/consensus/misc"
	"github.com/ethereum/go-ethereum/core/state"
	"github.com/ethereum/go-ethereum/core/types"
	"github.com/ethereum/go-ethereum/event"
	"github.com/ethereum/go-ethereum/log"
	"github.com/ethereum/go-ethereum/metrics"
	"github.com/ethereum/go-ethereum/params"
)

const (
	// chainHeadChanSize is the size of channel listening to ChainHeadEvent.
	chainHeadChanSize = 10

	// txSlotSize is used to calculate how many data slots a single transaction
	// takes up based on its size. The slots are used as DoS protection, ensuring
	// that validating a new transaction remains a constant operation (in reality
	// O(maxslots), where max slots are 4 currently).
	txSlotSize = 32 * 1024

	// txMaxSize is the maximum size a single transaction can have. This field has
	// non-trivial consequences: larger transactions are significantly harder and
	// more expensive to propagate; larger transactions also take more resources
	// to validate whether they fit into the pool or not.
	txMaxSize = 4 * txSlotSize // 128KB
)

var (
	// ErrAlreadyKnown is returned if the transactions is already contained
	// within the pool.
	ErrAlreadyKnown = errors.New("already known")

	// ErrInvalidSender is returned if the transaction contains an invalid signature.
	ErrInvalidSender = errors.New("invalid sender")

	// ErrUnderpriced is returned if a transaction's gas price is below the minimum
	// configured for the transaction pool.
	ErrUnderpriced = errors.New("transaction underpriced")

	// ErrTxPoolOverflow is returned if the transaction pool is full and can't accpet
	// another remote transaction.
	ErrTxPoolOverflow = errors.New("txpool is full")

	// ErrReplaceUnderpriced is returned if a transaction is attempted to be replaced
	// with a different one without the required price bump.
	ErrReplaceUnderpriced = errors.New("replacement transaction underpriced")

	// ErrGasLimit is returned if a transaction's requested gas limit exceeds the
	// maximum allowance of the current block.
	ErrGasLimit = errors.New("exceeds block gas limit")

	// ErrNegativeValue is a sanity error to ensure no one is able to specify a
	// transaction with a negative value.
	ErrNegativeValue = errors.New("negative value")

	// ErrOversizedData is returned if the input data of a transaction is greater
	// than some meaningful limit a user might use. This is not a consensus error
	// making the transaction invalid, rather a DOS protection.
	ErrOversizedData = errors.New("oversized data")

	// ErrFutureReplacePending is returned if a future transaction replaces a pending
	// transaction. Future transactions should only be able to replace other future transactions.
	ErrFutureReplacePending = errors.New("future transaction tries to replace pending")

	// ErrOverdraft is returned if a transaction would cause the senders balance to go negative
	// thus invalidating a potential large number of transactions.
	ErrOverdraft = errors.New("transaction would cause overdraft")
)

var (
	evictionInterval    = time.Minute     // Time interval to check for evictable transactions
	statsReportInterval = 8 * time.Second // Time interval to report transaction pool stats
)

var (
	// Metrics for the pending pool
	pendingDiscardMeter   = metrics.NewRegisteredMeter("txpool/pending/discard", nil)
	pendingReplaceMeter   = metrics.NewRegisteredMeter("txpool/pending/replace", nil)
	pendingRateLimitMeter = metrics.NewRegisteredMeter("txpool/pending/ratelimit", nil) // Dropped due to rate limiting
	pendingNofundsMeter   = metrics.NewRegisteredMeter("txpool/pending/nofunds", nil)   // Dropped due to out-of-funds

	// Metrics for the queued pool
	queuedDiscardMeter   = metrics.NewRegisteredMeter("txpool/queued/discard", nil)
	queuedReplaceMeter   = metrics.NewRegisteredMeter("txpool/queued/replace", nil)
	queuedRateLimitMeter = metrics.NewRegisteredMeter("txpool/queued/ratelimit", nil) // Dropped due to rate limiting
	queuedNofundsMeter   = metrics.NewRegisteredMeter("txpool/queued/nofunds", nil)   // Dropped due to out-of-funds
	queuedEvictionMeter  = metrics.NewRegisteredMeter("txpool/queued/eviction", nil)  // Dropped due to lifetime

	// General tx metrics
	knownTxMeter       = metrics.NewRegisteredMeter("txpool/known", nil)
	validTxMeter       = metrics.NewRegisteredMeter("txpool/valid", nil)
	invalidTxMeter     = metrics.NewRegisteredMeter("txpool/invalid", nil)
	underpricedTxMeter = metrics.NewRegisteredMeter("txpool/underpriced", nil)
	overflowedTxMeter  = metrics.NewRegisteredMeter("txpool/overflowed", nil)
	// throttleTxMeter counts how many transactions are rejected due to too-many-changes between
	// txpool reorgs.
	throttleTxMeter = metrics.NewRegisteredMeter("txpool/throttle", nil)
	// reorgDurationTimer measures how long time a txpool reorg takes.
	reorgDurationTimer = metrics.NewRegisteredTimer("txpool/reorgtime", nil)
	// dropBetweenReorgHistogram counts how many drops we experience between two reorg runs. It is expected
	// that this number is pretty low, since txpool reorgs happen very frequently.
	dropBetweenReorgHistogram = metrics.NewRegisteredHistogram("txpool/dropbetweenreorg", nil, metrics.NewExpDecaySample(1028, 0.015))

	pendingGauge = metrics.NewRegisteredGauge("txpool/pending", nil)
	queuedGauge  = metrics.NewRegisteredGauge("txpool/queued", nil)
	localGauge   = metrics.NewRegisteredGauge("txpool/local", nil)
	slotsGauge   = metrics.NewRegisteredGauge("txpool/slots", nil)

	resetCacheGauge  = metrics.NewRegisteredGauge("txpool/resetcache", nil)
	reinitCacheGauge = metrics.NewRegisteredGauge("txpool/reinittcache", nil)
	hitCacheCounter  = metrics.NewRegisteredCounter("txpool/cachehit", nil)
	missCacheCounter = metrics.NewRegisteredCounter("txpool/cachemiss", nil)

	reheapTimer = metrics.NewRegisteredTimer("txpool/reheap", nil)
)

// TxStatus is the current status of a transaction as seen by the pool.
type TxStatus uint

const (
	TxStatusUnknown TxStatus = iota
	TxStatusQueued
	TxStatusPending
	TxStatusIncluded
)

// blockChain provides the state of blockchain and current gas limit to do
// some pre checks in tx pool and event subscribers.
type blockChain interface {
	CurrentBlock() *types.Block
	GetBlock(hash common.Hash, number uint64) *types.Block
	StateAt(root common.Hash) (*state.StateDB, error)

	SubscribeChainHeadEvent(ch chan<- ChainHeadEvent) event.Subscription
}

// TxPoolConfig are the configuration parameters of the transaction pool.
type TxPoolConfig struct {
	Locals    []common.Address // Addresses that should be treated by default as local
	NoLocals  bool             // Whether local transaction handling should be disabled
	Journal   string           // Journal of local transactions to survive node restarts
	Rejournal time.Duration    // Time interval to regenerate the local transaction journal

	PriceLimit uint64 // Minimum gas price to enforce for acceptance into the pool
	PriceBump  uint64 // Minimum price bump percentage to replace an already existing transaction (nonce)

	AccountSlots uint64 // Number of executable transaction slots guaranteed per account
	GlobalSlots  uint64 // Maximum number of executable transaction slots for all accounts
	AccountQueue uint64 // Maximum number of non-executable transaction slots permitted per account
	GlobalQueue  uint64 // Maximum number of non-executable transaction slots for all accounts

	Lifetime            time.Duration // Maximum amount of time non-executable transaction are queued
	AllowUnprotectedTxs bool          // Allow non-EIP-155 transactions
}

// DefaultTxPoolConfig contains the default configurations for the transaction
// pool.
var DefaultTxPoolConfig = TxPoolConfig{
	Journal:   "transactions.rlp",
	Rejournal: time.Hour,

	PriceLimit: 1,
	PriceBump:  10,

	AccountSlots: 16,
	GlobalSlots:  4096 + 1024, // urgent + floating queue capacity with 4:1 ratio
	AccountQueue: 64,
	GlobalQueue:  1024,

	Lifetime:            3 * time.Hour,
	AllowUnprotectedTxs: false,
}

// sanitize checks the provided user configurations and changes anything that's
// unreasonable or unworkable.
func (config *TxPoolConfig) sanitize() TxPoolConfig {
	conf := *config
	if conf.Rejournal < time.Second {
		log.Warn("Sanitizing invalid txpool journal time", "provided", conf.Rejournal, "updated", time.Second)
		conf.Rejournal = time.Second
	}
	if conf.PriceLimit < 1 {
		log.Warn("Sanitizing invalid txpool price limit", "provided", conf.PriceLimit, "updated", DefaultTxPoolConfig.PriceLimit)
		conf.PriceLimit = DefaultTxPoolConfig.PriceLimit
	}
	if conf.PriceBump < 1 {
		log.Warn("Sanitizing invalid txpool price bump", "provided", conf.PriceBump, "updated", DefaultTxPoolConfig.PriceBump)
		conf.PriceBump = DefaultTxPoolConfig.PriceBump
	}
	if conf.AccountSlots < 1 {
		log.Warn("Sanitizing invalid txpool account slots", "provided", conf.AccountSlots, "updated", DefaultTxPoolConfig.AccountSlots)
		conf.AccountSlots = DefaultTxPoolConfig.AccountSlots
	}
	if conf.GlobalSlots < 1 {
		log.Warn("Sanitizing invalid txpool global slots", "provided", conf.GlobalSlots, "updated", DefaultTxPoolConfig.GlobalSlots)
		conf.GlobalSlots = DefaultTxPoolConfig.GlobalSlots
	}
	if conf.AccountQueue < 1 {
		log.Warn("Sanitizing invalid txpool account queue", "provided", conf.AccountQueue, "updated", DefaultTxPoolConfig.AccountQueue)
		conf.AccountQueue = DefaultTxPoolConfig.AccountQueue
	}
	if conf.GlobalQueue < 1 {
		log.Warn("Sanitizing invalid txpool global queue", "provided", conf.GlobalQueue, "updated", DefaultTxPoolConfig.GlobalQueue)
		conf.GlobalQueue = DefaultTxPoolConfig.GlobalQueue
	}
	if conf.Lifetime < 1 {
		log.Warn("Sanitizing invalid txpool lifetime", "provided", conf.Lifetime, "updated", DefaultTxPoolConfig.Lifetime)
		conf.Lifetime = DefaultTxPoolConfig.Lifetime
	}
	return conf
}

// TxPool contains all currently known transactions. Transactions
// enter the pool when they are received from the network or submitted
// locally. They exit the pool when they are included in the blockchain.
//
// The pool separates processable transactions (which can be applied to the
// current state) and future transactions. Transactions move between those
// two states over time as they are received and processed.
type TxPool struct {
<<<<<<< HEAD
	config      TxPoolConfig
	chainconfig *params.ChainConfig
	chain       blockChain
	gasPrice    *big.Int
	txFeed      event.Feed
	dropTxFeed  event.Feed
	scope       event.SubscriptionScope
	signer      types.Signer
	mu          sync.RWMutex
=======
	config       TxPoolConfig
	chainconfig  *params.ChainConfig
	chain        blockChain
	gasPrice     *big.Int
	gasPriceUint *uint256.Int
	gasPriceMu   sync.RWMutex

	txFeed event.Feed
	scope  event.SubscriptionScope
	signer types.Signer
	mu     sync.RWMutex
>>>>>>> 3f71e3b6

	istanbul bool // Fork indicator whether we are in the istanbul stage.
	eip2718  bool // Fork indicator whether we are using EIP-2718 type transactions.
	eip1559  bool // Fork indicator whether we are using EIP-1559 type transactions.

	currentState  *state.StateDB // Current state in the blockchain head
	pendingNonces *txNoncer      // Pending state tracking virtual nonces
	currentMaxGas uint64         // Current gas limit for transaction caps

	locals  *accountSet // Set of local transaction to exempt from eviction rules
	journal *txJournal  // Journal of local transaction to back up to disk

	pending      map[common.Address]*txList // All currently processable transactions
	pendingCount int
	pendingMu    sync.RWMutex
	queue        map[common.Address]*txList   // Queued but non-processable transactions
	beats        map[common.Address]time.Time // Last heartbeat from each known account
	all          *txLookup                    // All transactions to allow lookups
	priced       *txPricedList                // All transactions sorted by price

	chainHeadCh     chan ChainHeadEvent
	chainHeadSub    event.Subscription
	reqResetCh      chan *txpoolResetRequest
	reqPromoteCh    chan *accountSet
	queueTxEventCh  chan *types.Transaction
	reorgDoneCh     chan chan struct{}
	reorgShutdownCh chan struct{}  // requests shutdown of scheduleReorgLoop
	wg              sync.WaitGroup // tracks loop, scheduleReorgLoop
	initDoneCh      chan struct{}  // is closed once the pool is initialized (for tests)

	changesSinceReorg int // A counter for how many drops we've performed in-between reorg.

	promoteTxCh chan struct{} // should be used only for tests
}

type txpoolResetRequest struct {
	oldHead, newHead *types.Header
}

// NewTxPool creates a new transaction pool to gather, sort and filter inbound
// transactions from the network.
func NewTxPool(config TxPoolConfig, chainconfig *params.ChainConfig, chain blockChain, options ...func(pool *TxPool)) *TxPool {
	// Sanitize the input to ensure no vulnerable gas prices are set
	config = (&config).sanitize()

	// Create the transaction pool with its initial settings
	pool := &TxPool{
		config:          config,
		chainconfig:     chainconfig,
		chain:           chain,
		signer:          types.LatestSigner(chainconfig),
		pending:         make(map[common.Address]*txList),
		queue:           make(map[common.Address]*txList),
		beats:           make(map[common.Address]time.Time),
		all:             newTxLookup(),
		chainHeadCh:     make(chan ChainHeadEvent, chainHeadChanSize),
		reqResetCh:      make(chan *txpoolResetRequest),
		reqPromoteCh:    make(chan *accountSet),
		queueTxEventCh:  make(chan *types.Transaction),
		reorgDoneCh:     make(chan chan struct{}),
		reorgShutdownCh: make(chan struct{}),
		initDoneCh:      make(chan struct{}),
		gasPrice:        new(big.Int).SetUint64(config.PriceLimit),
		gasPriceUint:    uint256.NewInt(config.PriceLimit),
	}

	pool.locals = newAccountSet(pool.signer)
	for _, addr := range config.Locals {
		log.Info("Setting new local account", "address", addr)
		pool.locals.add(addr)
	}
	pool.priced = newTxPricedList(pool.all)
	pool.reset(nil, chain.CurrentBlock().Header())

	// apply options
	for _, fn := range options {
		fn(pool)
	}

	// Start the reorg loop early so it can handle requests generated during journal loading.
	pool.wg.Add(1)
	go pool.scheduleReorgLoop()

	// If local transactions and journaling is enabled, load from disk
	if !config.NoLocals && config.Journal != "" {
		pool.journal = newTxJournal(config.Journal)

		if err := pool.journal.load(pool.AddLocals); err != nil {
			log.Warn("Failed to load transaction journal", "err", err)
		}
		if err := pool.journal.rotate(pool.local()); err != nil {
			log.Warn("Failed to rotate transaction journal", "err", err)
		}
	}

	// Subscribe events from blockchain and start the main event loop.
	pool.chainHeadSub = pool.chain.SubscribeChainHeadEvent(pool.chainHeadCh)
	pool.wg.Add(1)
	go pool.loop()

	return pool
}

// loop is the transaction pool's main event loop, waiting for and reacting to
// outside blockchain events as well as for various reporting and transaction
// eviction events.
func (pool *TxPool) loop() {
	defer pool.wg.Done()

	var (
		prevPending, prevQueued, prevStales int
		// Start the stats reporting and transaction eviction tickers
		report  = time.NewTicker(statsReportInterval)
		evict   = time.NewTicker(evictionInterval)
		journal = time.NewTicker(pool.config.Rejournal)
		// Track the previous head headers for transaction reorgs
		head = pool.chain.CurrentBlock()
	)
	defer report.Stop()
	defer evict.Stop()
	defer journal.Stop()

	// Notify tests that the init phase is done
	close(pool.initDoneCh)
	for {
		select {
		// Handle ChainHeadEvent
		case ev := <-pool.chainHeadCh:
			if ev.Block != nil {
				pool.requestReset(head.Header(), ev.Block.Header())
				head = ev.Block
			}

		// System shutdown.
		case <-pool.chainHeadSub.Err():
			close(pool.reorgShutdownCh)
			return

		// Handle stats reporting ticks
		case <-report.C:
			pending, queued := pool.stats()
			stales := int(atomic.LoadInt64(&pool.priced.stales))

			if pending != prevPending || queued != prevQueued || stales != prevStales {
				log.Debug("Transaction pool status report", "executable", pending, "queued", queued, "stales", stales)
				prevPending, prevQueued, prevStales = pending, queued, stales
			}

		// Handle inactive account transaction eviction
		case <-evict.C:
			now := time.Now()

			var (
				list     types.Transactions
				tx       *types.Transaction
				toRemove []common.Hash
			)

			pool.mu.RLock()
			for addr := range pool.queue {
				// Skip local transactions from the eviction mechanism
				if pool.locals.contains(addr) {
					continue
				}

				// Any non-locals old enough should be removed
				if now.Sub(pool.beats[addr]) > pool.config.Lifetime {
					list = pool.queue[addr].Flatten()
					for _, tx = range list {
						toRemove = append(toRemove, tx.Hash())
					}
<<<<<<< HEAD
					pool.dropTxFeed.Send(DropTxsEvent{
						Txs:    list,
						Reason: dropOld,
					})
=======

>>>>>>> 3f71e3b6
					queuedEvictionMeter.Mark(int64(len(list)))
				}
			}

			pool.mu.RUnlock()

			if len(toRemove) > 0 {
				pool.mu.Lock()

				var hash common.Hash

				for _, hash = range toRemove {
					pool.removeTx(hash, true)
				}

				pool.mu.Unlock()
			}

		// Handle local transaction journal rotation
		case <-journal.C:
			if pool.journal != nil {
				pool.mu.Lock()
				if err := pool.journal.rotate(pool.local()); err != nil {
					log.Warn("Failed to rotate local tx journal", "err", err)
				}
				pool.mu.Unlock()
			}
		}
	}
}

// Stop terminates the transaction pool.
func (pool *TxPool) Stop() {
	// Unsubscribe all subscriptions registered from txpool
	pool.scope.Close()

	// Unsubscribe subscriptions registered from blockchain
	pool.chainHeadSub.Unsubscribe()
	pool.wg.Wait()

	if pool.journal != nil {
		pool.journal.close()
	}
	log.Info("Transaction pool stopped")
}

// SubscribeNewTxsEvent registers a subscription of NewTxsEvent and
// starts sending event to the given channel.
func (pool *TxPool) SubscribeNewTxsEvent(ch chan<- NewTxsEvent) event.Subscription {
	return pool.scope.Track(pool.txFeed.Subscribe(ch))
}

// SubscribeDropTxsEvent registers a subscription of DropTxsEvent and
// starts sending event to the given channel.
func (pool *TxPool) SubscribeDropTxsEvent(ch chan<- DropTxsEvent) event.Subscription {
	return pool.scope.Track(pool.dropTxFeed.Subscribe(ch))
}

// GasPrice returns the current gas price enforced by the transaction pool.
func (pool *TxPool) GasPrice() *big.Int {
	pool.gasPriceMu.RLock()
	defer pool.gasPriceMu.RUnlock()

	return new(big.Int).Set(pool.gasPrice)
}

func (pool *TxPool) GasPriceUint256() *uint256.Int {
	pool.gasPriceMu.RLock()
	defer pool.gasPriceMu.RUnlock()

	return pool.gasPriceUint.Clone()
}

// SetGasPrice updates the minimum price required by the transaction pool for a
// new transaction, and drops all transactions below this threshold.
func (pool *TxPool) SetGasPrice(price *big.Int) {
	pool.gasPriceMu.Lock()
	defer pool.gasPriceMu.Unlock()

	old := pool.gasPrice
	pool.gasPrice = price

	if pool.gasPriceUint == nil {
		pool.gasPriceUint, _ = uint256.FromBig(price)
	} else {
		pool.gasPriceUint.SetFromBig(price)
	}

	// if the min miner fee increased, remove transactions below the new threshold
	if price.Cmp(old) > 0 {
		pool.mu.Lock()
		defer pool.mu.Unlock()

		// pool.priced is sorted by GasFeeCap, so we have to iterate through pool.all instead
		drop := pool.all.RemotesBelowTip(price)
		for _, tx := range drop {
			pool.removeTx(tx.Hash(), false)
		}

		pool.priced.Removed(len(drop))
		pool.dropTxFeed.Send(DropTxsEvent{
			Txs:    drop,
			Reason: dropGasPriceUpdated,
		})
	}

	log.Info("Transaction pool price threshold updated", "price", price)
}

// Nonce returns the next nonce of an account, with all transactions executable
// by the pool already applied on top.
func (pool *TxPool) Nonce(addr common.Address) uint64 {
	pool.mu.RLock()
	defer pool.mu.RUnlock()

	return pool.pendingNonces.get(addr)
}

// Stats retrieves the current pool stats, namely the number of pending and the
// number of queued (non-executable) transactions.
func (pool *TxPool) Stats() (int, int) {
	return pool.stats()
}

// stats retrieves the current pool stats, namely the number of pending and the
// number of queued (non-executable) transactions.
func (pool *TxPool) stats() (int, int) {
	pending := 0

	pool.pendingMu.RLock()
	for _, list := range pool.pending {
		pending += list.Len()
	}
	pool.pendingMu.RUnlock()

	pool.mu.RLock()

	queued := 0
	for _, list := range pool.queue {
		queued += list.Len()
	}

	pool.mu.RUnlock()

	return pending, queued
}

// Content retrieves the data content of the transaction pool, returning all the
// pending as well as queued transactions, grouped by account and sorted by nonce.
func (pool *TxPool) Content() (map[common.Address]types.Transactions, map[common.Address]types.Transactions) {
	pending := make(map[common.Address]types.Transactions)

	pool.pendingMu.RLock()
	for addr, list := range pool.pending {
		pending[addr] = list.Flatten()
	}
	pool.pendingMu.RUnlock()

	queued := make(map[common.Address]types.Transactions)

	pool.mu.RLock()

	for addr, list := range pool.queue {
		queued[addr] = list.Flatten()
	}

	pool.mu.RUnlock()

	return pending, queued
}

// ContentFrom retrieves the data content of the transaction pool, returning the
// pending as well as queued transactions of this address, grouped by nonce.
func (pool *TxPool) ContentFrom(addr common.Address) (types.Transactions, types.Transactions) {
	var pending types.Transactions

	pool.pendingMu.RLock()
	if list, ok := pool.pending[addr]; ok {
		pending = list.Flatten()
	}
	pool.pendingMu.RUnlock()

	pool.mu.RLock()

	var queued types.Transactions
	if list, ok := pool.queue[addr]; ok {
		queued = list.Flatten()
	}

	pool.mu.RUnlock()

	return pending, queued
}

// Pending retrieves all currently processable transactions, grouped by origin
// account and sorted by nonce. The returned transaction set is a copy and can be
// freely modified by calling code.
//
// The enforceTips parameter can be used to do an extra filtering on the pending
// transactions and only return those whose **effective** tip is large enough in
// the next pending execution environment.
//
//nolint:gocognit
func (pool *TxPool) Pending(ctx context.Context, enforceTips bool) map[common.Address]types.Transactions {
	pending := make(map[common.Address]types.Transactions, 10)

	tracing.Exec(ctx, "TxpoolPending", "txpool.Pending()", func(ctx context.Context, span trace.Span) {
		tracing.ElapsedTime(ctx, span, "txpool.Pending.RLock()", func(ctx context.Context, s trace.Span) {
			pool.pendingMu.RLock()
		})

		defer pool.pendingMu.RUnlock()

		pendingAccounts := len(pool.pending)

		var pendingTxs int

		tracing.ElapsedTime(ctx, span, "Loop", func(ctx context.Context, s trace.Span) {
			gasPriceUint := uint256.NewInt(0)
			baseFee := uint256.NewInt(0)

			for addr, list := range pool.pending {
				txs := list.Flatten()

				// If the miner requests tip enforcement, cap the lists now
				if enforceTips && !pool.locals.contains(addr) {
					for i, tx := range txs {
						pool.pendingMu.RUnlock()

						pool.gasPriceMu.RLock()
						if pool.gasPriceUint != nil {
							gasPriceUint.Set(pool.gasPriceUint)
						}

						pool.priced.urgent.baseFeeMu.Lock()
						if pool.priced.urgent.baseFee != nil {
							baseFee.Set(pool.priced.urgent.baseFee)
						}
						pool.priced.urgent.baseFeeMu.Unlock()

						pool.gasPriceMu.RUnlock()

						pool.pendingMu.RLock()

						if tx.EffectiveGasTipUintLt(gasPriceUint, baseFee) {
							txs = txs[:i]
							break
						}
					}
				}

				if len(txs) > 0 {
					pending[addr] = txs
					pendingTxs += len(txs)
				}
			}

			tracing.SetAttributes(span,
				attribute.Int("pending-transactions", pendingTxs),
				attribute.Int("pending-accounts", pendingAccounts),
			)
		})
	})

	return pending
}

// Locals retrieves the accounts currently considered local by the pool.
func (pool *TxPool) Locals() []common.Address {
	return pool.locals.flatten()
}

// local retrieves all currently known local transactions, grouped by origin
// account and sorted by nonce. The returned transaction set is a copy and can be
// freely modified by calling code.
func (pool *TxPool) local() map[common.Address]types.Transactions {
	txs := make(map[common.Address]types.Transactions)

	pool.locals.m.RLock()
	defer pool.locals.m.RUnlock()

	for addr := range pool.locals.accounts {
		pool.pendingMu.RLock()
		if pending := pool.pending[addr]; pending != nil {
			txs[addr] = append(txs[addr], pending.Flatten()...)
		}
		pool.pendingMu.RUnlock()

		if queued := pool.queue[addr]; queued != nil {
			txs[addr] = append(txs[addr], queued.Flatten()...)
		}
	}

	return txs
}

// validateTx checks whether a transaction is valid according to the consensus
// rules and adheres to some heuristic limits of the local node (price and size).
func (pool *TxPool) validateTx(tx *types.Transaction, local bool) error {
	// Accept only legacy transactions until EIP-2718/2930 activates.
	if !pool.eip2718 && tx.Type() != types.LegacyTxType {
		return ErrTxTypeNotSupported
	}

	// Reject dynamic fee transactions until EIP-1559 activates.
	if !pool.eip1559 && tx.Type() == types.DynamicFeeTxType {
		return ErrTxTypeNotSupported
	}

	// Reject transactions over defined size to prevent DOS attacks
	if uint64(tx.Size()) > txMaxSize {
		return ErrOversizedData
	}
	// Check whether the init code size has been exceeded.
	// (TODO): Add a hardfork check here while pulling upstream changes.
	if tx.To() == nil && len(tx.Data()) > params.MaxInitCodeSize {
		return fmt.Errorf("%w: code size %v limit %v", ErrMaxInitCodeSizeExceeded, len(tx.Data()), params.MaxInitCodeSize)
	}
	// Transactions can't be negative. This may never happen using RLP decoded
	// transactions but may occur if you create a transaction using the RPC.
	if tx.Value().Sign() < 0 {
		return ErrNegativeValue
	}

	// Ensure the transaction doesn't exceed the current block limit gas.
	if pool.currentMaxGas < tx.Gas() {
		return ErrGasLimit
	}

	// Sanity check for extremely large numbers
	gasFeeCap := tx.GasFeeCapRef()
	if gasFeeCap.BitLen() > 256 {
		return ErrFeeCapVeryHigh
	}

	// do NOT use uint256 here. results vs *big.Int are different
	gasTipCap := tx.GasTipCapRef()
	if gasTipCap.BitLen() > 256 {
		return ErrTipVeryHigh
	}

	// Ensure gasFeeCap is greater than or equal to gasTipCap.
	gasTipCapU, _ := uint256.FromBig(gasTipCap)
	if tx.GasFeeCapUIntLt(gasTipCapU) {
		return ErrTipAboveFeeCap
	}

	// Make sure the transaction is signed properly.
	from, err := types.Sender(pool.signer, tx)
	if err != nil && !pool.config.AllowUnprotectedTxs {
		return ErrInvalidSender
	}

	// Drop non-local transactions under our own minimal accepted gas price or tip
	pool.gasPriceMu.RLock()

	if !local && tx.GasTipCapUIntLt(pool.gasPriceUint) {
		pool.gasPriceMu.RUnlock()

		return ErrUnderpriced
	}

	pool.gasPriceMu.RUnlock()

	// Ensure the transaction adheres to nonce ordering
	if pool.currentState.GetNonce(from) > tx.Nonce() {
		return ErrNonceTooLow
	}

	// Transactor should have enough funds to cover the costs
	// cost == V + GP * GL
	balance := pool.currentState.GetBalance(from)
	if balance.Cmp(tx.Cost()) < 0 {
		return ErrInsufficientFunds
	}
	// Verify that replacing transactions will not result in overdraft
	list := pool.pending[from]
	if list != nil { // Sender already has pending txs
		sum := new(big.Int).Add(tx.Cost(), list.totalcost)
		if repl := list.txs.Get(tx.Nonce()); repl != nil {
			// Deduct the cost of a transaction replaced by this
			sum.Sub(sum, repl.Cost())
		}

		if balance.Cmp(sum) < 0 {
			log.Trace("Replacing transactions would overdraft", "sender", from, "balance", pool.currentState.GetBalance(from), "required", sum)
			return ErrOverdraft
		}
	}
	// Ensure the transaction has more gas than the basic tx fee.
	intrGas, err := IntrinsicGas(tx.Data(), tx.AccessList(), tx.To() == nil, true, pool.istanbul)
	if err != nil {
		return err
	}

	if tx.Gas() < intrGas {
		return ErrIntrinsicGas
	}

	return nil
}

// add validates a transaction and inserts it into the non-executable queue for later
// pending promotion and execution. If the transaction is a replacement for an already
// pending or queued one, it overwrites the previous transaction if its price is higher.
//
// If a newly added transaction is marked as local, its sending account will be
// be added to the allowlist, preventing any associated transaction from being dropped
// out of the pool due to pricing constraints.
func (pool *TxPool) add(tx *types.Transaction, local bool) (replaced bool, err error) {
	// If the transaction is already known, discard it
	hash := tx.Hash()
	if pool.all.Get(hash) != nil {
		log.Trace("Discarding already known transaction", "hash", hash)
		knownTxMeter.Mark(1)
		return false, ErrAlreadyKnown
	}
	// Make the local flag. If it's from local source or it's from the network but
	// the sender is marked as local previously, treat it as the local transaction.
	isLocal := local || pool.locals.containsTx(tx)

	// If the transaction fails basic validation, discard it
	if err := pool.validateTx(tx, isLocal); err != nil {
		log.Trace("Discarding invalid transaction", "hash", hash, "err", err)
		invalidTxMeter.Mark(1)
		return false, err
	}

	// already validated by this point
	from, _ := types.Sender(pool.signer, tx)

	// If the transaction pool is full, discard underpriced transactions
	if uint64(pool.all.Slots()+numSlots(tx)) > pool.config.GlobalSlots+pool.config.GlobalQueue {
		// If the new transaction is underpriced, don't accept it
		if !isLocal && pool.priced.Underpriced(tx) {
			log.Trace("Discarding underpriced transaction", "hash", hash, "gasTipCap", tx.GasTipCapUint(), "gasFeeCap", tx.GasFeeCapUint())
			underpricedTxMeter.Mark(1)
			return false, ErrUnderpriced
		}

		// We're about to replace a transaction. The reorg does a more thorough
		// analysis of what to remove and how, but it runs async. We don't want to
		// do too many replacements between reorg-runs, so we cap the number of
		// replacements to 25% of the slots
		if pool.changesSinceReorg > int(pool.config.GlobalSlots/4) {
			throttleTxMeter.Mark(1)
			return false, ErrTxPoolOverflow
		}

		// New transaction is better than our worse ones, make room for it.
		// If it's a local transaction, forcibly discard all available transactions.
		// Otherwise if we can't make enough room for new one, abort the operation.
		drop, success := pool.priced.Discard(pool.all.Slots()-int(pool.config.GlobalSlots+pool.config.GlobalQueue)+numSlots(tx), isLocal)

		// Special case, we still can't make the room for the new remote one.
		if !isLocal && !success {
			log.Trace("Discarding overflown transaction", "hash", hash)
			overflowedTxMeter.Mark(1)
			return false, ErrTxPoolOverflow
		}
		// If the new transaction is a future transaction it should never churn pending transactions
		if pool.isFuture(from, tx) {
			var replacesPending bool

			for _, dropTx := range drop {
				dropSender, _ := types.Sender(pool.signer, dropTx)
				if list := pool.pending[dropSender]; list != nil && list.Overlaps(dropTx) {
					replacesPending = true
					break
				}
			}
			// Add all transactions back to the priced queue
			if replacesPending {
				for _, dropTx := range drop {
					heap.Push(&pool.priced.urgent, dropTx)
				}

				log.Trace("Discarding future transaction replacing pending tx", "hash", hash)

				return false, ErrFutureReplacePending
			}
		}
		// Kick out the underpriced remote transactions.
		for _, tx := range drop {
			log.Trace("Discarding freshly underpriced transaction", "hash", tx.Hash(), "gasTipCap", tx.GasTipCapUint(), "gasFeeCap", tx.GasFeeCapUint())
			underpricedTxMeter.Mark(1)

			dropped := pool.removeTx(tx.Hash(), false)
			pool.changesSinceReorg += dropped
		}
		pool.dropTxFeed.Send(DropTxsEvent{
			Txs:    drop,
			Reason: dropUnderpriced,
		})
	}

	// Try to replace an existing transaction in the pending pool
	pool.pendingMu.RLock()

	list := pool.pending[from]

	if list != nil && list.Overlaps(tx) {
		// Nonce already pending, check if required price bump is met
		inserted, old := list.Add(tx, pool.config.PriceBump)
		pool.pendingCount++
		pool.pendingMu.RUnlock()

		if !inserted {
			pendingDiscardMeter.Mark(1)
			return false, ErrReplaceUnderpriced
		}

		// New transaction is better, replace old one
		if old != nil {
			pool.all.Remove(old.Hash())
			pool.priced.Removed(1)
			pendingReplaceMeter.Mark(1)
			pool.dropTxFeed.Send(DropTxsEvent{
				Txs:         []*types.Transaction{old},
				Reason:      dropReplaced,
				Replacement: tx,
			})
		}

		pool.all.Add(tx, isLocal)
		pool.priced.Put(tx, isLocal)
		pool.journalTx(from, tx)
		pool.queueTxEvent(tx)
		log.Trace("Pooled new executable transaction", "hash", hash, "from", from, "to", tx.To())

		// Successful promotion, bump the heartbeat
		pool.beats[from] = time.Now()

		return old != nil, nil
	}

	// it is not an unlocking of unlocked because of the return in previous 'if'
	pool.pendingMu.RUnlock()

	// New transaction isn't replacing a pending one, push into queue
	replaced, err = pool.enqueueTx(hash, tx, isLocal, true)
	if err != nil {
		return false, err
	}
	// Mark local addresses and journal local transactions
	if local && !pool.locals.contains(from) {
		log.Info("Setting new local account", "address", from)
		pool.locals.add(from)
		pool.priced.Removed(pool.all.RemoteToLocals(pool.locals)) // Migrate the remotes if it's marked as local first time.
	}
	if isLocal {
		localGauge.Inc(1)
	}
	pool.journalTx(from, tx)

	log.Trace("Pooled new future transaction", "hash", hash, "from", from, "to", tx.To())
	return replaced, nil
}

// isFuture reports whether the given transaction is immediately executable.
func (pool *TxPool) isFuture(from common.Address, tx *types.Transaction) bool {
	list := pool.pending[from]
	if list == nil {
		return pool.pendingNonces.get(from) != tx.Nonce()
	}
	// Sender has pending transactions.
	if old := list.txs.Get(tx.Nonce()); old != nil {
		return false // It replaces a pending transaction.
	}
	// Not replacing, check if parent nonce exists in pending.
	return list.txs.Get(tx.Nonce()-1) == nil
}

// enqueueTx inserts a new transaction into the non-executable transaction queue.
//
// Note, this method assumes the pool lock is held!
func (pool *TxPool) enqueueTx(hash common.Hash, tx *types.Transaction, local bool, addAll bool) (bool, error) {
	// Try to insert the transaction into the future queue
	from, _ := types.Sender(pool.signer, tx) // already validated
	if pool.queue[from] == nil {
		pool.queue[from] = newTxList(false)
	}
	inserted, old := pool.queue[from].Add(tx, pool.config.PriceBump)
	if !inserted {
		// An older transaction was better, discard this
		queuedDiscardMeter.Mark(1)
		return false, ErrReplaceUnderpriced
	}
	// Discard any previous transaction and mark this
	if old != nil {
		pool.all.Remove(old.Hash())
		pool.priced.Removed(1)
		queuedReplaceMeter.Mark(1)
		pool.dropTxFeed.Send(DropTxsEvent{
			Txs:    []*types.Transaction{old},
			Reason: dropReplaced,
		})
	} else {
		// Nothing was replaced, bump the queued counter
		queuedGauge.Inc(1)
	}
	// If the transaction isn't in lookup set but it's expected to be there,
	// show the error log.
	if pool.all.Get(hash) == nil && !addAll {
		log.Error("Missing transaction in lookup set, please report the issue", "hash", hash)
	}
	if addAll {
		pool.all.Add(tx, local)
		pool.priced.Put(tx, local)
	}
	// If we never record the heartbeat, do it right now.
	if _, exist := pool.beats[from]; !exist {
		pool.beats[from] = time.Now()
	}
	return old != nil, nil
}

// journalTx adds the specified transaction to the local disk journal if it is
// deemed to have been sent from a local account.
func (pool *TxPool) journalTx(from common.Address, tx *types.Transaction) {
	// Only journal if it's enabled and the transaction is local
	if pool.journal == nil || !pool.locals.contains(from) {
		return
	}
	if err := pool.journal.insert(tx); err != nil {
		log.Warn("Failed to journal local transaction", "err", err)
	}
}

// promoteTx adds a transaction to the pending (processable) list of transactions
// and returns whether it was inserted or an older was better.
//
// Note, this method assumes the pool lock is held!
func (pool *TxPool) promoteTx(addr common.Address, hash common.Hash, tx *types.Transaction) bool {
	defer func() {
		if pool.promoteTxCh == nil {
			return
		}

		select {
		case pool.promoteTxCh <- struct{}{}:
		default:
		}
	}()

	// Try to insert the transaction into the pending queue
	pool.pendingMu.Lock()
	if pool.pending[addr] == nil {
		pool.pending[addr] = newTxList(true)
	}
	list := pool.pending[addr]

	inserted, old := list.Add(tx, pool.config.PriceBump)
	pool.pendingCount++
	pool.pendingMu.Unlock()

	if !inserted {
		// An older transaction was better, discard this
		pool.all.Remove(hash)
		pool.priced.Removed(1)
		pendingDiscardMeter.Mark(1)

		return false
	}

	// Otherwise discard any previous transaction and mark this
	if old != nil {
		pool.all.Remove(old.Hash())
		pool.priced.Removed(1)
		pendingReplaceMeter.Mark(1)
		pool.dropTxFeed.Send(DropTxsEvent{
			Txs:    []*types.Transaction{old},
			Reason: dropReplaced,
		})
	} else {
		// Nothing was replaced, bump the pending counter
		pendingGauge.Inc(1)
	}

	// Set the potentially new pending nonce and notify any subsystems of the new tx
	pool.pendingNonces.set(addr, tx.Nonce()+1)

	// Successful promotion, bump the heartbeat
	pool.beats[addr] = time.Now()

	return true
}

// AddLocals enqueues a batch of transactions into the pool if they are valid, marking the
// senders as a local ones, ensuring they go around the local pricing constraints.
//
// This method is used to add transactions from the RPC API and performs synchronous pool
// reorganization and event propagation.
func (pool *TxPool) AddLocals(txs []*types.Transaction) []error {
	return pool.addTxs(txs, !pool.config.NoLocals, true)
}

// AddLocal enqueues a single local transaction into the pool if it is valid. This is
// a convenience wrapper aroundd AddLocals.
func (pool *TxPool) AddLocal(tx *types.Transaction) error {
	return pool.addTx(tx, !pool.config.NoLocals, true)
}

// AddRemotes enqueues a batch of transactions into the pool if they are valid. If the
// senders are not among the locally tracked ones, full pricing constraints will apply.
//
// This method is used to add transactions from the p2p network and does not wait for pool
// reorganization and internal event propagation.
func (pool *TxPool) AddRemotes(txs []*types.Transaction) []error {
	return pool.addTxs(txs, false, false)
}

// This is like AddRemotes, but waits for pool reorganization. Tests use this method.
func (pool *TxPool) AddRemotesSync(txs []*types.Transaction) []error {
	return pool.addTxs(txs, false, true)
}

func (pool *TxPool) AddRemoteSync(txs *types.Transaction) error {
	return pool.addTx(txs, false, true)
}

// This is like AddRemotes with a single transaction, but waits for pool reorganization. Tests use this method.
func (pool *TxPool) addRemoteSync(tx *types.Transaction) error {
	return pool.AddRemoteSync(tx)
}

// AddRemote enqueues a single transaction into the pool if it is valid. This is a convenience
// wrapper around AddRemotes.
func (pool *TxPool) AddRemote(tx *types.Transaction) error {
	return pool.addTx(tx, false, false)
}

// addTxs attempts to queue a batch of transactions if they are valid.
func (pool *TxPool) addTxs(txs []*types.Transaction, local, sync bool) []error {
	// Filter out known ones without obtaining the pool lock or recovering signatures
	var (
		errs []error
		news = make([]*types.Transaction, 0, len(txs))
		err  error

		hash common.Hash
	)

	for _, tx := range txs {
		// If the transaction is known, pre-set the error slot
		hash = tx.Hash()

		if pool.all.Get(hash) != nil {
			errs = append(errs, ErrAlreadyKnown)
			knownTxMeter.Mark(1)

			continue
		}

		if pool.config.AllowUnprotectedTxs {
			pool.signer = types.NewFakeSigner(tx.ChainId())
		}

		// Exclude transactions with invalid signatures as soon as
		// possible and cache senders in transactions before
		// obtaining lock
		_, err = types.Sender(pool.signer, tx)
		if err != nil {
			errs = append(errs, ErrInvalidSender)
			invalidTxMeter.Mark(1)

			continue
		}

		// Accumulate all unknown transactions for deeper processing
		news = append(news, tx)
	}

	if len(news) == 0 {
		return errs
	}

	// Process all the new transaction and merge any errors into the original slice
	pool.mu.Lock()
	errs, dirtyAddrs := pool.addTxsLocked(news, local)
	pool.mu.Unlock()

	// Reorg the pool internals if needed and return
	done := pool.requestPromoteExecutables(dirtyAddrs)
	if sync {
		<-done
	}

	return errs
}

// addTxs attempts to queue a batch of transactions if they are valid.
func (pool *TxPool) addTx(tx *types.Transaction, local, sync bool) error {
	// Filter out known ones without obtaining the pool lock or recovering signatures
	var (
		err  error
		hash common.Hash
	)

	func() {
		// If the transaction is known, pre-set the error slot
		hash = tx.Hash()

		if pool.all.Get(hash) != nil {
			err = ErrAlreadyKnown

			knownTxMeter.Mark(1)

			return
		}

		// Exclude transactions with invalid signatures as soon as
		// possible and cache senders in transactions before
		// obtaining lock
		if pool.config.AllowUnprotectedTxs {
			pool.signer = types.NewFakeSigner(tx.ChainId())
		}

		_, err = types.Sender(pool.signer, tx)
		if err != nil {
			invalidTxMeter.Mark(1)

			return
		}
	}()

	if err != nil {
		return err
	}

	var dirtyAddrs *accountSet

	// Process all the new transaction and merge any errors into the original slice
	pool.mu.Lock()
	err, dirtyAddrs = pool.addTxLocked(tx, local)
	pool.mu.Unlock()

	// Reorg the pool internals if needed and return
	done := pool.requestPromoteExecutables(dirtyAddrs)
	if sync {
		<-done
	}

	return err
}

// addTxsLocked attempts to queue a batch of transactions if they are valid.
// The transaction pool lock must be held.
func (pool *TxPool) addTxsLocked(txs []*types.Transaction, local bool) ([]error, *accountSet) {
	dirty := newAccountSet(pool.signer)

	var (
		replaced bool
		errs     []error
	)

	for _, tx := range txs {
		var err error

		replaced, err = pool.add(tx, local)
		if err == nil && !replaced {
			dirty.addTx(tx)
		}

		if err != nil {
			errs = append(errs, err)
		}
	}

	validTxMeter.Mark(int64(len(dirty.accounts)))

	return errs, dirty
}

func (pool *TxPool) addTxLocked(tx *types.Transaction, local bool) (error, *accountSet) {
	dirty := newAccountSet(pool.signer)

	var (
		replaced bool
		err      error
	)

	replaced, err = pool.add(tx, local)
	if err == nil && !replaced {
		dirty.addTx(tx)
	}

	validTxMeter.Mark(int64(len(dirty.accounts)))

	return err, dirty
}

// Status returns the status (unknown/pending/queued) of a batch of transactions
// identified by their hashes.
func (pool *TxPool) Status(hashes []common.Hash) []TxStatus {
	status := make([]TxStatus, len(hashes))

	var (
		txList    *txList
		isPending bool
	)

	for i, hash := range hashes {
		tx := pool.Get(hash)
		if tx == nil {
			continue
		}

		from, _ := types.Sender(pool.signer, tx) // already validated

		pool.pendingMu.RLock()

		if txList = pool.pending[from]; txList != nil && txList.txs.Has(tx.Nonce()) {
			status[i] = TxStatusPending
			isPending = true
		} else {
			isPending = false
		}

		pool.pendingMu.RUnlock()

		if !isPending {
			pool.mu.RLock()

			if txList := pool.queue[from]; txList != nil && txList.txs.Has(tx.Nonce()) {
				status[i] = TxStatusQueued
			}

			pool.mu.RUnlock()
		}

		// implicit else: the tx may have been included into a block between
		// checking pool.Get and obtaining the lock. In that case, TxStatusUnknown is correct
	}

	return status
}

// Get returns a transaction if it is contained in the pool and nil otherwise.
func (pool *TxPool) Get(hash common.Hash) *types.Transaction {
	return pool.all.Get(hash)
}

// Has returns an indicator whether txpool has a transaction cached with the
// given hash.
func (pool *TxPool) Has(hash common.Hash) bool {
	return pool.all.Get(hash) != nil
}

// removeTx removes a single transaction from the queue, moving all subsequent
// transactions back to the future queue.
// Returns the number of transactions removed from the pending queue.
func (pool *TxPool) removeTx(hash common.Hash, outofbound bool) int {
	// Fetch the transaction we wish to delete
	tx := pool.all.Get(hash)
	if tx == nil {
		return 0
	}

	addr, _ := types.Sender(pool.signer, tx) // already validated during insertion

	// Remove it from the list of known transactions
	pool.all.Remove(hash)
	if outofbound {
		pool.priced.Removed(1)
	}

	if pool.locals.contains(addr) {
		localGauge.Dec(1)
	}

	// Remove the transaction from the pending lists and reset the account nonce
	pool.pendingMu.Lock()

	if pending := pool.pending[addr]; pending != nil {
		if removed, invalids := pending.Remove(tx); removed {
			pool.pendingCount--

			// If no more pending transactions are left, remove the list
			if pending.Empty() {
				delete(pool.pending, addr)
			}

			pool.pendingMu.Unlock()

			// Postpone any invalidated transactions
			for _, tx := range invalids {
				// Internal shuffle shouldn't touch the lookup set.
				pool.enqueueTx(tx.Hash(), tx, false, false)
			}

			// Update the account nonce if needed
			pool.pendingNonces.setIfLower(addr, tx.Nonce())

			// Reduce the pending counter
			pendingGauge.Dec(int64(1 + len(invalids)))
<<<<<<< HEAD
			pool.dropTxFeed.Send(DropTxsEvent{
				Txs:    invalids,
				Reason: dropUnexecutable,
			})
			return
=======

			return 1 + len(invalids)
>>>>>>> 3f71e3b6
		}

		pool.pendingMu.TryLock()
	}

	pool.pendingMu.Unlock()

	// Transaction is in the future queue
	if future := pool.queue[addr]; future != nil {
		if removed, _ := future.Remove(tx); removed {
			// Reduce the queued counter
			queuedGauge.Dec(1)
		}

		if future.Empty() {
			delete(pool.queue, addr)
			delete(pool.beats, addr)
		}
	}

	return 0
}

// requestReset requests a pool reset to the new head block.
// The returned channel is closed when the reset has occurred.
func (pool *TxPool) requestReset(oldHead *types.Header, newHead *types.Header) chan struct{} {
	select {
	case pool.reqResetCh <- &txpoolResetRequest{oldHead, newHead}:
		return <-pool.reorgDoneCh
	case <-pool.reorgShutdownCh:
		return pool.reorgShutdownCh
	}
}

// requestPromoteExecutables requests transaction promotion checks for the given addresses.
// The returned channel is closed when the promotion checks have occurred.
func (pool *TxPool) requestPromoteExecutables(set *accountSet) chan struct{} {
	select {
	case pool.reqPromoteCh <- set:
		return <-pool.reorgDoneCh
	case <-pool.reorgShutdownCh:
		return pool.reorgShutdownCh
	}
}

// queueTxEvent enqueues a transaction event to be sent in the next reorg run.
func (pool *TxPool) queueTxEvent(tx *types.Transaction) {
	select {
	case pool.queueTxEventCh <- tx:
	case <-pool.reorgShutdownCh:
	}
}

// scheduleReorgLoop schedules runs of reset and promoteExecutables. Code above should not
// call those methods directly, but request them being run using requestReset and
// requestPromoteExecutables instead.
func (pool *TxPool) scheduleReorgLoop() {
	defer pool.wg.Done()

	var (
		curDone       chan struct{} // non-nil while runReorg is active
		nextDone      = make(chan struct{})
		launchNextRun bool
		reset         *txpoolResetRequest
		dirtyAccounts *accountSet
		queuedEvents  = make(map[common.Address]*txSortedMap)
	)

	for {
		// Launch next background reorg if needed
		if curDone == nil && launchNextRun {
			ctx := context.Background()

			// Run the background reorg and announcements
			go pool.runReorg(ctx, nextDone, reset, dirtyAccounts, queuedEvents)

			// Prepare everything for the next round of reorg
			curDone, nextDone = nextDone, make(chan struct{})
			launchNextRun = false

			reset, dirtyAccounts = nil, nil
			queuedEvents = make(map[common.Address]*txSortedMap)
		}

		select {
		case req := <-pool.reqResetCh:
			// Reset request: update head if request is already pending.
			if reset == nil {
				reset = req
			} else {
				reset.newHead = req.newHead
			}
			launchNextRun = true
			pool.reorgDoneCh <- nextDone

		case req := <-pool.reqPromoteCh:
			// Promote request: update address set if request is already pending.
			if dirtyAccounts == nil {
				dirtyAccounts = req
			} else {
				dirtyAccounts.merge(req)
			}
			launchNextRun = true
			pool.reorgDoneCh <- nextDone

		case tx := <-pool.queueTxEventCh:
			// Queue up the event, but don't schedule a reorg. It's up to the caller to
			// request one later if they want the events sent.
			addr, _ := types.Sender(pool.signer, tx)
			if _, ok := queuedEvents[addr]; !ok {
				queuedEvents[addr] = newTxSortedMap()
			}
			queuedEvents[addr].Put(tx)

		case <-curDone:
			curDone = nil

		case <-pool.reorgShutdownCh:
			// Wait for current run to finish.
			if curDone != nil {
				<-curDone
			}
			close(nextDone)
			return
		}
	}
}

// runReorg runs reset and promoteExecutables on behalf of scheduleReorgLoop.
//
//nolint:gocognit
func (pool *TxPool) runReorg(ctx context.Context, done chan struct{}, reset *txpoolResetRequest, dirtyAccounts *accountSet, events map[common.Address]*txSortedMap) {
	tracing.Exec(ctx, "TxPoolReorg", "txpool-reorg", func(ctx context.Context, span trace.Span) {
		defer func(t0 time.Time) {
			reorgDurationTimer.Update(time.Since(t0))
		}(time.Now())

		defer close(done)

		var promoteAddrs []common.Address

		tracing.ElapsedTime(ctx, span, "01 dirty accounts flattening", func(_ context.Context, innerSpan trace.Span) {
			if dirtyAccounts != nil && reset == nil {
				// Only dirty accounts need to be promoted, unless we're resetting.
				// For resets, all addresses in the tx queue will be promoted and
				// the flatten operation can be avoided.
				promoteAddrs = dirtyAccounts.flatten()
			}

			tracing.SetAttributes(
				innerSpan,
				attribute.Int("promoteAddresses-flatten", len(promoteAddrs)),
			)
		})

		tracing.ElapsedTime(ctx, span, "02 obtaining pool.WMutex", func(_ context.Context, _ trace.Span) {
			pool.mu.Lock()
		})

		if reset != nil {
			tracing.ElapsedTime(ctx, span, "03 reset-head reorg", func(_ context.Context, innerSpan trace.Span) {

				// Reset from the old head to the new, rescheduling any reorged transactions
				tracing.ElapsedTime(ctx, innerSpan, "04 reset-head-itself reorg", func(_ context.Context, innerSpan trace.Span) {
					pool.reset(reset.oldHead, reset.newHead)
				})

				tracing.SetAttributes(
					innerSpan,
					attribute.Int("events-reset-head", len(events)),
				)

				// Nonces were reset, discard any events that became stale
				for addr := range events {
					events[addr].Forward(pool.pendingNonces.get(addr))

					if events[addr].Len() == 0 {
						delete(events, addr)
					}
				}

				// Reset needs promote for all addresses
				promoteAddrs = make([]common.Address, 0, len(pool.queue))
				for addr := range pool.queue {
					promoteAddrs = append(promoteAddrs, addr)
				}

				tracing.SetAttributes(
					innerSpan,
					attribute.Int("promoteAddresses-reset-head", len(promoteAddrs)),
				)
			})
		}

		// Check for pending transactions for every account that sent new ones
		var promoted []*types.Transaction

		tracing.ElapsedTime(ctx, span, "05 promoteExecutables", func(_ context.Context, _ trace.Span) {
			promoted = pool.promoteExecutables(promoteAddrs)
		})

		tracing.SetAttributes(
			span,
			attribute.Int("count.promoteAddresses-reset-head", len(promoteAddrs)),
			attribute.Int("count.all", pool.all.Count()),
			attribute.Int("count.pending", len(pool.pending)),
			attribute.Int("count.queue", len(pool.queue)),
		)

		// If a new block appeared, validate the pool of pending transactions. This will
		// remove any transaction that has been included in the block or was invalidated
		// because of another transaction (e.g. higher gas price).

		//nolint:nestif
		if reset != nil {
			tracing.ElapsedTime(ctx, span, "new block", func(_ context.Context, innerSpan trace.Span) {

				tracing.ElapsedTime(ctx, innerSpan, "06 demoteUnexecutables", func(_ context.Context, _ trace.Span) {
					pool.demoteUnexecutables()
				})

				var nonces map[common.Address]uint64

				tracing.ElapsedTime(ctx, innerSpan, "07 set_base_fee", func(_ context.Context, _ trace.Span) {
					if reset.newHead != nil {
						if pool.chainconfig.IsLondon(new(big.Int).Add(reset.newHead.Number, big.NewInt(1))) {
							// london fork enabled, reset given the base fee
							pendingBaseFee := misc.CalcBaseFeeUint(pool.chainconfig, reset.newHead)
							pool.priced.SetBaseFee(pendingBaseFee)
						} else {
							// london fork not enabled, reheap to "reset" the priced list
							pool.priced.Reheap()
						}
					}

					// Update all accounts to the latest known pending nonce
					nonces = make(map[common.Address]uint64, len(pool.pending))
				})

				tracing.ElapsedTime(ctx, innerSpan, "08 obtaining pendingMu.RMutex", func(_ context.Context, _ trace.Span) {
					pool.pendingMu.RLock()
				})

				var highestPending *types.Transaction

				tracing.ElapsedTime(ctx, innerSpan, "09 fill nonces", func(_ context.Context, innerSpan trace.Span) {
					for addr, list := range pool.pending {
						highestPending = list.LastElement()
						if highestPending != nil {
							nonces[addr] = highestPending.Nonce() + 1
						}
					}
				})

				pool.pendingMu.RUnlock()

				tracing.ElapsedTime(ctx, innerSpan, "10 reset nonces", func(_ context.Context, _ trace.Span) {
					pool.pendingNonces.setAll(nonces)
				})
			})
		}

		// Ensure pool.queue and pool.pending sizes stay within the configured limits.
		tracing.ElapsedTime(ctx, span, "11 truncatePending", func(_ context.Context, _ trace.Span) {
			pool.truncatePending()
		})

		tracing.ElapsedTime(ctx, span, "12 truncateQueue", func(_ context.Context, _ trace.Span) {
			pool.truncateQueue()
		})

		dropBetweenReorgHistogram.Update(int64(pool.changesSinceReorg))
		pool.changesSinceReorg = 0 // Reset change counter

		pool.mu.Unlock()

		// Notify subsystems for newly added transactions
		tracing.ElapsedTime(ctx, span, "13 notify about new transactions", func(_ context.Context, _ trace.Span) {
			for _, tx := range promoted {
				addr, _ := types.Sender(pool.signer, tx)

				if _, ok := events[addr]; !ok {
					events[addr] = newTxSortedMap()
				}

				events[addr].Put(tx)
			}
		})

		if len(events) > 0 {
			tracing.ElapsedTime(ctx, span, "14 txFeed", func(_ context.Context, _ trace.Span) {
				var txs []*types.Transaction

				for _, set := range events {
					txs = append(txs, set.Flatten()...)
				}

				pool.txFeed.Send(NewTxsEvent{txs})
			})
		}
	})
}

// reset retrieves the current state of the blockchain and ensures the content
// of the transaction pool is valid with regard to the chain state.
func (pool *TxPool) reset(oldHead, newHead *types.Header) {
	// If we're reorging an old state, reinject all dropped transactions
	var reinject types.Transactions

	if oldHead != nil && oldHead.Hash() != newHead.ParentHash {
		// If the reorg is too deep, avoid doing it (will happen during fast sync)
		oldNum := oldHead.Number.Uint64()
		newNum := newHead.Number.Uint64()

		if depth := uint64(math.Abs(float64(oldNum) - float64(newNum))); depth > 64 {
			log.Debug("Skipping deep transaction reorg", "depth", depth)
		} else {
			// Reorg seems shallow enough to pull in all transactions into memory
			var discarded, included types.Transactions
			var (
				rem = pool.chain.GetBlock(oldHead.Hash(), oldHead.Number.Uint64())
				add = pool.chain.GetBlock(newHead.Hash(), newHead.Number.Uint64())
			)
			if rem == nil {
				// This can happen if a setHead is performed, where we simply discard the old
				// head from the chain.
				// If that is the case, we don't have the lost transactions any more, and
				// there's nothing to add
				if newNum >= oldNum {
					// If we reorged to a same or higher number, then it's not a case of setHead
					log.Warn("Transaction pool reset with missing oldhead",
						"old", oldHead.Hash(), "oldnum", oldNum, "new", newHead.Hash(), "newnum", newNum)
					return
				}
				// If the reorg ended up on a lower number, it's indicative of setHead being the cause
				log.Debug("Skipping transaction reset caused by setHead",
					"old", oldHead.Hash(), "oldnum", oldNum, "new", newHead.Hash(), "newnum", newNum)
				// We still need to update the current state s.th. the lost transactions can be readded by the user
			} else {
				for rem.NumberU64() > add.NumberU64() {
					discarded = append(discarded, rem.Transactions()...)
					if rem = pool.chain.GetBlock(rem.ParentHash(), rem.NumberU64()-1); rem == nil {
						log.Error("Unrooted old chain seen by tx pool", "block", oldHead.Number, "hash", oldHead.Hash())
						return
					}
				}
				for add.NumberU64() > rem.NumberU64() {
					included = append(included, add.Transactions()...)
					if add = pool.chain.GetBlock(add.ParentHash(), add.NumberU64()-1); add == nil {
						log.Error("Unrooted new chain seen by tx pool", "block", newHead.Number, "hash", newHead.Hash())
						return
					}
				}
				for rem.Hash() != add.Hash() {
					discarded = append(discarded, rem.Transactions()...)
					if rem = pool.chain.GetBlock(rem.ParentHash(), rem.NumberU64()-1); rem == nil {
						log.Error("Unrooted old chain seen by tx pool", "block", oldHead.Number, "hash", oldHead.Hash())
						return
					}
					included = append(included, add.Transactions()...)
					if add = pool.chain.GetBlock(add.ParentHash(), add.NumberU64()-1); add == nil {
						log.Error("Unrooted new chain seen by tx pool", "block", newHead.Number, "hash", newHead.Hash())
						return
					}
				}
				reinject = types.TxDifference(discarded, included)
			}
		}
	}
	// Initialize the internal state to the current head
	if newHead == nil {
		newHead = pool.chain.CurrentBlock().Header() // Special case during testing
	}
	statedb, err := pool.chain.StateAt(newHead.Root)
	if err != nil {
		log.Error("Failed to reset txpool state", "err", err)
		return
	}
	pool.currentState = statedb
	pool.pendingNonces = newTxNoncer(statedb)
	pool.currentMaxGas = newHead.GasLimit

	// Inject any transactions discarded due to reorgs
	log.Debug("Reinjecting stale transactions", "count", len(reinject))
	senderCacher.recover(pool.signer, reinject)
	pool.addTxsLocked(reinject, false)

	// Update all fork indicator by next pending block number.
	next := new(big.Int).Add(newHead.Number, big.NewInt(1))
	pool.istanbul = pool.chainconfig.IsIstanbul(next)
	pool.eip2718 = pool.chainconfig.IsBerlin(next)
	pool.eip1559 = pool.chainconfig.IsLondon(next)
}

// promoteExecutables moves transactions that have become processable from the
// future queue to the set of pending transactions. During this process, all
// invalidated transactions (low nonce, low balance) are deleted.
func (pool *TxPool) promoteExecutables(accounts []common.Address) []*types.Transaction {
	// Track the promoted transactions to broadcast them at once
	var (
		promoted    []*types.Transaction
		promotedLen int
		forwards    types.Transactions
		forwardsLen int
		caps        types.Transactions
		capsLen     int
		drops       types.Transactions
		dropsLen    int
		list        *txList
		hash        common.Hash
		readies     types.Transactions
		readiesLen  int
	)

	balance := uint256.NewInt(0)

	// Iterate over all accounts and promote any executable transactions
	for _, addr := range accounts {
		list = pool.queue[addr]
		if list == nil {
			continue // Just in case someone calls with a non existing account
		}

		// Drop all transactions that are deemed too old (low nonce)
		forwards = list.Forward(pool.currentState.GetNonce(addr))
		forwardsLen = len(forwards)

		for _, tx := range forwards {
			hash = tx.Hash()
			pool.all.Remove(hash)
		}
<<<<<<< HEAD
		log.Trace("Removed old queued transactions", "count", len(forwards))
		pool.dropTxFeed.Send(DropTxsEvent{
			Txs:    forwards,
			Reason: dropLowNonce,
		})
=======

		log.Trace("Removed old queued transactions", "count", forwardsLen)

>>>>>>> 3f71e3b6
		// Drop all transactions that are too costly (low balance or out of gas)
		balance.SetFromBig(pool.currentState.GetBalance(addr))

		drops, _ = list.Filter(balance, pool.currentMaxGas)
		dropsLen = len(drops)

		for _, tx := range drops {
			hash = tx.Hash()
			pool.all.Remove(hash)
		}
<<<<<<< HEAD
		log.Trace("Removed unpayable queued transactions", "count", len(drops))
		queuedNofundsMeter.Mark(int64(len(drops)))
		pool.dropTxFeed.Send(DropTxsEvent{
			Txs:    drops,
			Reason: dropUnpayable,
		})
=======

		log.Trace("Removed unpayable queued transactions", "count", dropsLen)
		queuedNofundsMeter.Mark(int64(dropsLen))
>>>>>>> 3f71e3b6

		// Gather all executable transactions and promote them
		readies = list.Ready(pool.pendingNonces.get(addr))
		readiesLen = len(readies)

		for _, tx := range readies {
			hash = tx.Hash()
			if pool.promoteTx(addr, hash, tx) {
				promoted = append(promoted, tx)
			}
		}

		log.Trace("Promoted queued transactions", "count", promotedLen)
		queuedGauge.Dec(int64(readiesLen))

		// Drop all transactions over the allowed limit
		if !pool.locals.contains(addr) {
			caps = list.Cap(int(pool.config.AccountQueue))
			capsLen = len(caps)

			for _, tx := range caps {
				hash = tx.Hash()
				pool.all.Remove(hash)

				log.Trace("Removed cap-exceeding queued transaction", "hash", hash)
			}
<<<<<<< HEAD
			queuedRateLimitMeter.Mark(int64(len(caps)))
			pool.dropTxFeed.Send(DropTxsEvent{
				Txs:    caps,
				Reason: dropAccountCap,
			})
=======

			queuedRateLimitMeter.Mark(int64(capsLen))
>>>>>>> 3f71e3b6
		}

		// Mark all the items dropped as removed
		pool.priced.Removed(forwardsLen + dropsLen + capsLen)

		queuedGauge.Dec(int64(forwardsLen + dropsLen + capsLen))

		if pool.locals.contains(addr) {
			localGauge.Dec(int64(forwardsLen + dropsLen + capsLen))
		}

		// Delete the entire queue entry if it became empty.
		if list.Empty() {
			delete(pool.queue, addr)
			delete(pool.beats, addr)
		}
	}

	return promoted
}

// truncatePending removes transactions from the pending queue if the pool is above the
// pending limit. The algorithm tries to reduce transaction counts by an approximately
// equal number for all for accounts with many pending transactions.
func (pool *TxPool) truncatePending() {
	pending := uint64(pool.pendingCount)
	if pending <= pool.config.GlobalSlots {
		return
	}

	pendingBeforeCap := pending

	var listLen int

	type pair struct {
		address common.Address
		value   int64
	}

	// Assemble a spam order to penalize large transactors first
	spammers := make([]pair, 0, 8)
	count := 0

	var ok bool

	pool.pendingMu.RLock()
	for addr, list := range pool.pending {
		// Only evict transactions from high rollers
		listLen = len(list.txs.items)

		pool.pendingMu.RUnlock()

		pool.locals.m.RLock()

		if uint64(listLen) > pool.config.AccountSlots {
			if _, ok = pool.locals.accounts[addr]; ok {
				pool.locals.m.RUnlock()

				pool.pendingMu.RLock()

				continue
			}

			count++

			spammers = append(spammers, pair{addr, int64(listLen)})
		}

		pool.locals.m.RUnlock()

		pool.pendingMu.RLock()
	}

	pool.pendingMu.RUnlock()

	// Gradually drop transactions from offenders
	offenders := make([]common.Address, 0, len(spammers))
	sort.Slice(spammers, func(i, j int) bool {
		return spammers[i].value < spammers[j].value
	})

	var (
		offender common.Address
		caps     types.Transactions
		capsLen  int
		list     *txList
		hash     common.Hash
	)

	// todo: metrics: spammers, offenders, total loops
	for len(spammers) != 0 && pending > pool.config.GlobalSlots {
		// Retrieve the next offender if not local address
		offender, spammers = spammers[len(spammers)-1].address, spammers[:len(spammers)-1]
		offenders = append(offenders, offender)

		var threshold int

		// Equalize balances until all the same or below threshold
		if len(offenders) > 1 {
			// Calculate the equalization threshold for all current offenders
			pool.pendingMu.RLock()
			threshold = len(pool.pending[offender].txs.items)

			// Iteratively reduce all offenders until below limit or threshold reached
			for pending > pool.config.GlobalSlots && pool.pending[offenders[len(offenders)-2]].Len() > threshold {
				for i := 0; i < len(offenders)-1; i++ {
					list = pool.pending[offenders[i]]

					caps = list.Cap(len(list.txs.items) - 1)
					capsLen = len(caps)

					pool.pendingMu.RUnlock()

					for _, tx := range caps {
						// Drop the transaction from the global pools too
						hash = tx.Hash()
						pool.all.Remove(hash)

						// Update the account nonce to the dropped transaction
						pool.pendingNonces.setIfLower(offenders[i], tx.Nonce())
						log.Trace("Removed fairness-exceeding pending transaction", "hash", hash)
					}
<<<<<<< HEAD
					pool.dropTxFeed.Send(DropTxsEvent{
						Txs:    caps,
						Reason: dropAccountCap,
					})
					pool.priced.Removed(len(caps))
					pendingGauge.Dec(int64(len(caps)))
=======

					pool.priced.Removed(capsLen)

					pendingGauge.Dec(int64(capsLen))
>>>>>>> 3f71e3b6
					if pool.locals.contains(offenders[i]) {
						localGauge.Dec(int64(capsLen))
					}

					pending--

					pool.pendingMu.RLock()
				}
			}

			pool.pendingMu.RUnlock()
		}
	}

	// If still above threshold, reduce to limit or min allowance
	if pending > pool.config.GlobalSlots && len(offenders) > 0 {

		pool.pendingMu.RLock()

		for pending > pool.config.GlobalSlots && uint64(pool.pending[offenders[len(offenders)-1]].Len()) > pool.config.AccountSlots {
			for _, addr := range offenders {
				list = pool.pending[addr]

				caps = list.Cap(len(list.txs.items) - 1)
				capsLen = len(caps)

				pool.pendingMu.RUnlock()

				for _, tx := range caps {
					// Drop the transaction from the global pools too
					hash = tx.Hash()
					pool.all.Remove(hash)

					// Update the account nonce to the dropped transaction
					pool.pendingNonces.setIfLower(addr, tx.Nonce())
					log.Trace("Removed fairness-exceeding pending transaction", "hash", hash)
				}
<<<<<<< HEAD
				pool.dropTxFeed.Send(DropTxsEvent{
					Txs:    caps,
					Reason: dropAccountCap,
				})
				pool.priced.Removed(len(caps))
				pendingGauge.Dec(int64(len(caps)))
				if pool.locals.contains(addr) {
					localGauge.Dec(int64(len(caps)))
=======

				pool.priced.Removed(capsLen)

				pendingGauge.Dec(int64(capsLen))

				if _, ok = pool.locals.accounts[addr]; ok {
					localGauge.Dec(int64(capsLen))
>>>>>>> 3f71e3b6
				}

				pending--

				pool.pendingMu.RLock()
			}
		}

		pool.pendingMu.RUnlock()
	}

	pendingRateLimitMeter.Mark(int64(pendingBeforeCap - pending))
}

// truncateQueue drops the oldes transactions in the queue if the pool is above the global queue limit.
func (pool *TxPool) truncateQueue() {
	queued := uint64(0)
	for _, list := range pool.queue {
		queued += uint64(list.Len())
	}
	if queued <= pool.config.GlobalQueue {
		return
	}

	// Sort all accounts with queued transactions by heartbeat
	addresses := make(addressesByHeartbeat, 0, len(pool.queue))
	for addr := range pool.queue {
		if !pool.locals.contains(addr) { // don't drop locals
			addresses = append(addresses, addressByHeartbeat{addr, pool.beats[addr]})
		}
	}
	sort.Sort(addresses)

	var (
		tx   *types.Transaction
		txs  types.Transactions
		list *txList
		addr addressByHeartbeat
		size uint64
	)

	// Drop transactions until the total is below the limit or only locals remain
	for drop := queued - pool.config.GlobalQueue; drop > 0 && len(addresses) > 0; {
		addr = addresses[len(addresses)-1]
		list = pool.queue[addr.address]

		addresses = addresses[:len(addresses)-1]

		var (
			listFlatten types.Transactions
			isSet       bool
		)

		// Drop all transactions if they are less than the overflow
<<<<<<< HEAD
		if size := uint64(list.Len()); size <= drop {
			txs := list.Flatten()
			for _, tx := range txs {
				pool.removeTx(tx.Hash(), true)
			}
			pool.dropTxFeed.Send(DropTxsEvent{
				Txs:    txs,
				Reason: dropTruncating,
			})
=======
		if size = uint64(list.Len()); size <= drop {
			listFlatten = list.Flatten()
			isSet = true

			for _, tx = range listFlatten {
				pool.removeTx(tx.Hash(), true)
			}

>>>>>>> 3f71e3b6
			drop -= size
			queuedRateLimitMeter.Mark(int64(size))

			continue
		}

		// Otherwise drop only last few transactions
		if !isSet {
			listFlatten = list.Flatten()
		}

		txs = listFlatten
		for i := len(txs) - 1; i >= 0 && drop > 0; i-- {
			pool.removeTx(txs[i].Hash(), true)

			drop--

			queuedRateLimitMeter.Mark(1)
			pool.dropTxFeed.Send(DropTxsEvent{
				Txs:    []*types.Transaction{txs[i]},
				Reason: dropTruncating,
			})
		}
	}
}

// demoteUnexecutables removes invalid and processed transactions from the pools
// executable/pending queue and any subsequent transactions that become unexecutable
// are moved back into the future queue.
//
// Note: transactions are not marked as removed in the priced list because re-heaping
// is always explicitly triggered by SetBaseFee and it would be unnecessary and wasteful
// to trigger a re-heap is this function
func (pool *TxPool) demoteUnexecutables() {
	balance := uint256.NewInt(0)

	var (
		olds        types.Transactions
		oldsLen     int
		hash        common.Hash
		drops       types.Transactions
		dropsLen    int
		invalids    types.Transactions
		invalidsLen int
		gapped      types.Transactions
		gappedLen   int
	)

	// Iterate over all accounts and demote any non-executable transactions
	pool.pendingMu.RLock()

	for addr, list := range pool.pending {
		nonce := pool.currentState.GetNonce(addr)

		// Drop all transactions that are deemed too old (low nonce)
		olds = list.Forward(nonce)
		oldsLen = len(olds)

		for _, tx := range olds {
			hash = tx.Hash()
			pool.all.Remove(hash)
			log.Trace("Removed old pending transaction", "hash", hash)
		}
<<<<<<< HEAD
		pool.dropTxFeed.Send(DropTxsEvent{
			Txs:    olds,
			Reason: dropLowNonce,
		})
=======

>>>>>>> 3f71e3b6
		// Drop all transactions that are too costly (low balance or out of gas), and queue any invalids back for later
		balance.SetFromBig(pool.currentState.GetBalance(addr))
		drops, invalids = list.Filter(balance, pool.currentMaxGas)
		dropsLen = len(drops)
		invalidsLen = len(invalids)

		for _, tx := range drops {
			hash = tx.Hash()

			log.Trace("Removed unpayable pending transaction", "hash", hash)

			pool.all.Remove(hash)
		}
<<<<<<< HEAD
		pool.dropTxFeed.Send(DropTxsEvent{
			Txs:    drops,
			Reason: dropUnpayable,
		})
		pendingNofundsMeter.Mark(int64(len(drops)))
=======

		pendingNofundsMeter.Mark(int64(dropsLen))
>>>>>>> 3f71e3b6

		for _, tx := range invalids {
			hash = tx.Hash()

			log.Trace("Demoting pending transaction", "hash", hash)

			// Internal shuffle shouldn't touch the lookup set.
			pool.enqueueTx(hash, tx, false, false)
		}

		pendingGauge.Dec(int64(oldsLen + dropsLen + invalidsLen))

		if pool.locals.contains(addr) {
			localGauge.Dec(int64(oldsLen + dropsLen + invalidsLen))
		}
		// If there's a gap in front, alert (should never happen) and postpone all transactions
		if list.Len() > 0 && list.txs.Get(nonce) == nil {
			gapped = list.Cap(0)
			gappedLen = len(gapped)

			for _, tx := range gapped {
				hash = tx.Hash()
				log.Error("Demoting invalidated transaction", "hash", hash)

				// Internal shuffle shouldn't touch the lookup set.
				pool.enqueueTx(hash, tx, false, false)
			}

			pendingGauge.Dec(int64(gappedLen))
			// This might happen in a reorg, so log it to the metering
			blockReorgInvalidatedTx.Mark(int64(gappedLen))
		}

		// Delete the entire pending entry if it became empty.
		if list.Empty() {
			pool.pendingMu.RUnlock()
			pool.pendingMu.Lock()

			pool.pendingCount -= pool.pending[addr].Len()
			delete(pool.pending, addr)

			pool.pendingMu.Unlock()
			pool.pendingMu.RLock()
		}
	}

	pool.pendingMu.RUnlock()
}

// addressByHeartbeat is an account address tagged with its last activity timestamp.
type addressByHeartbeat struct {
	address   common.Address
	heartbeat time.Time
}

type addressesByHeartbeat []addressByHeartbeat

func (a addressesByHeartbeat) Len() int           { return len(a) }
func (a addressesByHeartbeat) Less(i, j int) bool { return a[i].heartbeat.Before(a[j].heartbeat) }
func (a addressesByHeartbeat) Swap(i, j int)      { a[i], a[j] = a[j], a[i] }

// accountSet is simply a set of addresses to check for existence, and a signer
// capable of deriving addresses from transactions.
type accountSet struct {
	accounts        map[common.Address]struct{}
	accountsFlatted []common.Address
	signer          types.Signer
	m               sync.RWMutex
}

// newAccountSet creates a new address set with an associated signer for sender
// derivations.
func newAccountSet(signer types.Signer, addrs ...common.Address) *accountSet {
	as := &accountSet{
		accounts: make(map[common.Address]struct{}),
		signer:   signer,
	}
	for _, addr := range addrs {
		as.add(addr)
	}
	return as
}

// contains checks if a given address is contained within the set.
func (as *accountSet) contains(addr common.Address) bool {
	as.m.RLock()
	defer as.m.RUnlock()

	_, exist := as.accounts[addr]
	return exist
}

func (as *accountSet) empty() bool {
	as.m.RLock()
	defer as.m.RUnlock()

	return len(as.accounts) == 0
}

// containsTx checks if the sender of a given tx is within the set. If the sender
// cannot be derived, this method returns false.
func (as *accountSet) containsTx(tx *types.Transaction) bool {
	as.m.RLock()
	defer as.m.RUnlock()

	if addr, err := types.Sender(as.signer, tx); err == nil {
		return as.contains(addr)
	}
	return false
}

// add inserts a new address into the set to track.
func (as *accountSet) add(addr common.Address) {
	as.m.Lock()
	defer as.m.Unlock()

	if _, ok := as.accounts[addr]; !ok {
		as.accountsFlatted = append(as.accountsFlatted, addr)
	}

	as.accounts[addr] = struct{}{}
}

// addTx adds the sender of tx into the set.
func (as *accountSet) addTx(tx *types.Transaction) {
	if addr, err := types.Sender(as.signer, tx); err == nil {
		as.add(addr)
	}
}

// flatten returns the list of addresses within this set, also caching it for later
// reuse. The returned slice should not be changed!
func (as *accountSet) flatten() []common.Address {
	as.m.RLock()
	defer as.m.RUnlock()

	return as.accountsFlatted
}

// merge adds all addresses from the 'other' set into 'as'.
func (as *accountSet) merge(other *accountSet) {
	var ok bool

	as.m.Lock()
	defer as.m.Unlock()

	for addr := range other.accounts {
		if _, ok = as.accounts[addr]; !ok {
			as.accountsFlatted = append(as.accountsFlatted, addr)
		}
		as.accounts[addr] = struct{}{}
	}
}

// txLookup is used internally by TxPool to track transactions while allowing
// lookup without mutex contention.
//
// Note, although this type is properly protected against concurrent access, it
// is **not** a type that should ever be mutated or even exposed outside of the
// transaction pool, since its internal state is tightly coupled with the pools
// internal mechanisms. The sole purpose of the type is to permit out-of-bound
// peeking into the pool in TxPool.Get without having to acquire the widely scoped
// TxPool.mu mutex.
//
// This lookup set combines the notion of "local transactions", which is useful
// to build upper-level structure.
type txLookup struct {
	slots   int
	lock    sync.RWMutex
	locals  map[common.Hash]*types.Transaction
	remotes map[common.Hash]*types.Transaction
}

// newTxLookup returns a new txLookup structure.
func newTxLookup() *txLookup {
	return &txLookup{
		locals:  make(map[common.Hash]*types.Transaction),
		remotes: make(map[common.Hash]*types.Transaction),
	}
}

// Range calls f on each key and value present in the map. The callback passed
// should return the indicator whether the iteration needs to be continued.
// Callers need to specify which set (or both) to be iterated.
func (t *txLookup) Range(f func(hash common.Hash, tx *types.Transaction, local bool) bool, local bool, remote bool) {
	t.lock.RLock()
	defer t.lock.RUnlock()

	if local {
		for key, value := range t.locals {
			if !f(key, value, true) {
				return
			}
		}
	}
	if remote {
		for key, value := range t.remotes {
			if !f(key, value, false) {
				return
			}
		}
	}
}

// Get returns a transaction if it exists in the lookup, or nil if not found.
func (t *txLookup) Get(hash common.Hash) *types.Transaction {
	t.lock.RLock()
	defer t.lock.RUnlock()

	if tx := t.locals[hash]; tx != nil {
		return tx
	}
	return t.remotes[hash]
}

// GetLocal returns a transaction if it exists in the lookup, or nil if not found.
func (t *txLookup) GetLocal(hash common.Hash) *types.Transaction {
	t.lock.RLock()
	defer t.lock.RUnlock()

	return t.locals[hash]
}

// GetRemote returns a transaction if it exists in the lookup, or nil if not found.
func (t *txLookup) GetRemote(hash common.Hash) *types.Transaction {
	t.lock.RLock()
	defer t.lock.RUnlock()

	return t.remotes[hash]
}

// Count returns the current number of transactions in the lookup.
func (t *txLookup) Count() int {
	t.lock.RLock()
	defer t.lock.RUnlock()

	return len(t.locals) + len(t.remotes)
}

// LocalCount returns the current number of local transactions in the lookup.
func (t *txLookup) LocalCount() int {
	t.lock.RLock()
	defer t.lock.RUnlock()

	return len(t.locals)
}

// RemoteCount returns the current number of remote transactions in the lookup.
func (t *txLookup) RemoteCount() int {
	t.lock.RLock()
	defer t.lock.RUnlock()

	return len(t.remotes)
}

// Slots returns the current number of slots used in the lookup.
func (t *txLookup) Slots() int {
	t.lock.RLock()
	defer t.lock.RUnlock()

	return t.slots
}

// Add adds a transaction to the lookup.
func (t *txLookup) Add(tx *types.Transaction, local bool) {
	t.lock.Lock()
	defer t.lock.Unlock()

	t.slots += numSlots(tx)
	slotsGauge.Update(int64(t.slots))

	if local {
		t.locals[tx.Hash()] = tx
	} else {
		t.remotes[tx.Hash()] = tx
	}
}

// Remove removes a transaction from the lookup.
func (t *txLookup) Remove(hash common.Hash) {
	t.lock.Lock()
	defer t.lock.Unlock()

	tx, ok := t.locals[hash]
	if !ok {
		tx, ok = t.remotes[hash]
	}
	if !ok {
		log.Error("No transaction found to be deleted", "hash", hash)
		return
	}
	t.slots -= numSlots(tx)
	slotsGauge.Update(int64(t.slots))

	delete(t.locals, hash)
	delete(t.remotes, hash)
}

// RemoteToLocals migrates the transactions belongs to the given locals to locals
// set. The assumption is held the locals set is thread-safe to be used.
func (t *txLookup) RemoteToLocals(locals *accountSet) int {
	t.lock.Lock()
	defer t.lock.Unlock()

	var migrated int
	for hash, tx := range t.remotes {
		if locals.containsTx(tx) {
			locals.m.Lock()
			t.locals[hash] = tx
			locals.m.Unlock()

			delete(t.remotes, hash)
			migrated += 1
		}
	}
	return migrated
}

// RemotesBelowTip finds all remote transactions below the given tip threshold.
func (t *txLookup) RemotesBelowTip(threshold *big.Int) types.Transactions {
	found := make(types.Transactions, 0, 128)
	t.Range(func(hash common.Hash, tx *types.Transaction, local bool) bool {
		if tx.GasTipCapIntCmp(threshold) < 0 {
			found = append(found, tx)
		}
		return true
	}, false, true) // Only iterate remotes
	return found
}

// numSlots calculates the number of slots needed for a single transaction.
func numSlots(tx *types.Transaction) int {
	return int((tx.Size() + txSlotSize - 1) / txSlotSize)
}<|MERGE_RESOLUTION|>--- conflicted
+++ resolved
@@ -253,17 +253,6 @@
 // current state) and future transactions. Transactions move between those
 // two states over time as they are received and processed.
 type TxPool struct {
-<<<<<<< HEAD
-	config      TxPoolConfig
-	chainconfig *params.ChainConfig
-	chain       blockChain
-	gasPrice    *big.Int
-	txFeed      event.Feed
-	dropTxFeed  event.Feed
-	scope       event.SubscriptionScope
-	signer      types.Signer
-	mu          sync.RWMutex
-=======
 	config       TxPoolConfig
 	chainconfig  *params.ChainConfig
 	chain        blockChain
@@ -271,11 +260,11 @@
 	gasPriceUint *uint256.Int
 	gasPriceMu   sync.RWMutex
 
-	txFeed event.Feed
-	scope  event.SubscriptionScope
-	signer types.Signer
-	mu     sync.RWMutex
->>>>>>> 3f71e3b6
+	txFeed     event.Feed
+	dropTxFeed event.Feed
+	scope      event.SubscriptionScope
+	signer     types.Signer
+	mu         sync.RWMutex
 
 	istanbul bool // Fork indicator whether we are in the istanbul stage.
 	eip2718  bool // Fork indicator whether we are using EIP-2718 type transactions.
@@ -447,14 +436,10 @@
 					for _, tx = range list {
 						toRemove = append(toRemove, tx.Hash())
 					}
-<<<<<<< HEAD
 					pool.dropTxFeed.Send(DropTxsEvent{
 						Txs:    list,
 						Reason: dropOld,
 					})
-=======
-
->>>>>>> 3f71e3b6
 					queuedEvictionMeter.Mark(int64(len(list)))
 				}
 			}
@@ -1451,16 +1436,12 @@
 
 			// Reduce the pending counter
 			pendingGauge.Dec(int64(1 + len(invalids)))
-<<<<<<< HEAD
 			pool.dropTxFeed.Send(DropTxsEvent{
 				Txs:    invalids,
 				Reason: dropUnexecutable,
 			})
-			return
-=======
 
 			return 1 + len(invalids)
->>>>>>> 3f71e3b6
 		}
 
 		pool.pendingMu.TryLock()
@@ -1892,17 +1873,14 @@
 			hash = tx.Hash()
 			pool.all.Remove(hash)
 		}
-<<<<<<< HEAD
-		log.Trace("Removed old queued transactions", "count", len(forwards))
+
+		log.Trace("Removed old queued transactions", "count", forwardsLen)
+
 		pool.dropTxFeed.Send(DropTxsEvent{
 			Txs:    forwards,
 			Reason: dropLowNonce,
 		})
-=======
-
-		log.Trace("Removed old queued transactions", "count", forwardsLen)
-
->>>>>>> 3f71e3b6
+
 		// Drop all transactions that are too costly (low balance or out of gas)
 		balance.SetFromBig(pool.currentState.GetBalance(addr))
 
@@ -1913,18 +1891,13 @@
 			hash = tx.Hash()
 			pool.all.Remove(hash)
 		}
-<<<<<<< HEAD
-		log.Trace("Removed unpayable queued transactions", "count", len(drops))
-		queuedNofundsMeter.Mark(int64(len(drops)))
+
+		log.Trace("Removed unpayable queued transactions", "count", dropsLen)
+		queuedNofundsMeter.Mark(int64(dropsLen))
 		pool.dropTxFeed.Send(DropTxsEvent{
 			Txs:    drops,
 			Reason: dropUnpayable,
 		})
-=======
-
-		log.Trace("Removed unpayable queued transactions", "count", dropsLen)
-		queuedNofundsMeter.Mark(int64(dropsLen))
->>>>>>> 3f71e3b6
 
 		// Gather all executable transactions and promote them
 		readies = list.Ready(pool.pendingNonces.get(addr))
@@ -1951,16 +1924,12 @@
 
 				log.Trace("Removed cap-exceeding queued transaction", "hash", hash)
 			}
-<<<<<<< HEAD
-			queuedRateLimitMeter.Mark(int64(len(caps)))
+
+			queuedRateLimitMeter.Mark(int64(capsLen))
 			pool.dropTxFeed.Send(DropTxsEvent{
 				Txs:    caps,
 				Reason: dropAccountCap,
 			})
-=======
-
-			queuedRateLimitMeter.Mark(int64(capsLen))
->>>>>>> 3f71e3b6
 		}
 
 		// Mark all the items dropped as removed
@@ -2083,19 +2052,15 @@
 						pool.pendingNonces.setIfLower(offenders[i], tx.Nonce())
 						log.Trace("Removed fairness-exceeding pending transaction", "hash", hash)
 					}
-<<<<<<< HEAD
+
 					pool.dropTxFeed.Send(DropTxsEvent{
 						Txs:    caps,
 						Reason: dropAccountCap,
 					})
-					pool.priced.Removed(len(caps))
-					pendingGauge.Dec(int64(len(caps)))
-=======
 
 					pool.priced.Removed(capsLen)
-
 					pendingGauge.Dec(int64(capsLen))
->>>>>>> 3f71e3b6
+
 					if pool.locals.contains(offenders[i]) {
 						localGauge.Dec(int64(capsLen))
 					}
@@ -2133,16 +2098,11 @@
 					pool.pendingNonces.setIfLower(addr, tx.Nonce())
 					log.Trace("Removed fairness-exceeding pending transaction", "hash", hash)
 				}
-<<<<<<< HEAD
+
 				pool.dropTxFeed.Send(DropTxsEvent{
 					Txs:    caps,
 					Reason: dropAccountCap,
 				})
-				pool.priced.Removed(len(caps))
-				pendingGauge.Dec(int64(len(caps)))
-				if pool.locals.contains(addr) {
-					localGauge.Dec(int64(len(caps)))
-=======
 
 				pool.priced.Removed(capsLen)
 
@@ -2150,7 +2110,6 @@
 
 				if _, ok = pool.locals.accounts[addr]; ok {
 					localGauge.Dec(int64(capsLen))
->>>>>>> 3f71e3b6
 				}
 
 				pending--
@@ -2205,26 +2164,18 @@
 		)
 
 		// Drop all transactions if they are less than the overflow
-<<<<<<< HEAD
-		if size := uint64(list.Len()); size <= drop {
-			txs := list.Flatten()
-			for _, tx := range txs {
+		if size = uint64(list.Len()); size <= drop {
+			listFlatten = list.Flatten()
+			isSet = true
+
+			for _, tx = range listFlatten {
 				pool.removeTx(tx.Hash(), true)
 			}
 			pool.dropTxFeed.Send(DropTxsEvent{
 				Txs:    txs,
 				Reason: dropTruncating,
 			})
-=======
-		if size = uint64(list.Len()); size <= drop {
-			listFlatten = list.Flatten()
-			isSet = true
-
-			for _, tx = range listFlatten {
-				pool.removeTx(tx.Hash(), true)
-			}
-
->>>>>>> 3f71e3b6
+
 			drop -= size
 			queuedRateLimitMeter.Mark(int64(size))
 
@@ -2288,14 +2239,10 @@
 			pool.all.Remove(hash)
 			log.Trace("Removed old pending transaction", "hash", hash)
 		}
-<<<<<<< HEAD
 		pool.dropTxFeed.Send(DropTxsEvent{
 			Txs:    olds,
 			Reason: dropLowNonce,
 		})
-=======
-
->>>>>>> 3f71e3b6
 		// Drop all transactions that are too costly (low balance or out of gas), and queue any invalids back for later
 		balance.SetFromBig(pool.currentState.GetBalance(addr))
 		drops, invalids = list.Filter(balance, pool.currentMaxGas)
@@ -2309,16 +2256,12 @@
 
 			pool.all.Remove(hash)
 		}
-<<<<<<< HEAD
 		pool.dropTxFeed.Send(DropTxsEvent{
 			Txs:    drops,
 			Reason: dropUnpayable,
 		})
-		pendingNofundsMeter.Mark(int64(len(drops)))
-=======
 
 		pendingNofundsMeter.Mark(int64(dropsLen))
->>>>>>> 3f71e3b6
 
 		for _, tx := range invalids {
 			hash = tx.Hash()
