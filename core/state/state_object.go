--- conflicted
+++ resolved
@@ -187,18 +187,6 @@
 		err error
 	)
 	if s.db.snap != nil {
-<<<<<<< HEAD
-		// If the object was destructed in *this* block (and potentially resurrected),
-		// the storage has been cleared out, and we should *not* consult the previous
-		// snapshot about any storage values. The only possible alternatives are:
-		//   1) resurrect happened, and new slot values were set -- those should
-		//      have been handles via pendingStorage above.
-		//   2) we don't have new values, and can deliver empty response back
-		if _, destructed := s.db.snapDestructs[s.addrHash]; destructed {
-			return common.Hash{}
-		}
-=======
->>>>>>> ea9e62ca
 		start := time.Now()
 		enc, err = s.db.snap.Storage(s.addrHash, crypto.Keccak256Hash(key.Bytes()))
 		if metrics.EnabledExpensive {
@@ -208,25 +196,17 @@
 	// If the snapshot is unavailable or reading from it fails, load from the database.
 	if s.db.snap == nil || err != nil {
 		start := time.Now()
-<<<<<<< HEAD
-		enc, err = s.getTrie(db).TryGet(key.Bytes())
-=======
 		tr, err := s.getTrie(db)
 		if err != nil {
 			s.db.setError(err)
 			return common.Hash{}
 		}
 		enc, err = tr.GetStorage(s.address, key.Bytes())
->>>>>>> ea9e62ca
 		if metrics.EnabledExpensive {
 			s.db.StorageReads += time.Since(start)
 		}
 		if err != nil {
-<<<<<<< HEAD
-			s.setError(err)
-=======
 			s.db.setError(err)
->>>>>>> ea9e62ca
 			return common.Hash{}
 		}
 	}
