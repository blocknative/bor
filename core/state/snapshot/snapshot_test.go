// Copyright 2017 The go-ethereum Authors
// This file is part of the go-ethereum library.
//
// The go-ethereum library is free software: you can redistribute it and/or modify
// it under the terms of the GNU Lesser General Public License as published by
// the Free Software Foundation, either version 3 of the License, or
// (at your option) any later version.
//
// The go-ethereum library is distributed in the hope that it will be useful,
// but WITHOUT ANY WARRANTY; without even the implied warranty of
// MERCHANTABILITY or FITNESS FOR A PARTICULAR PURPOSE. See the
// GNU Lesser General Public License for more details.
//
// You should have received a copy of the GNU Lesser General Public License
// along with the go-ethereum library. If not, see <http://www.gnu.org/licenses/>.

package snapshot

import (
	crand "crypto/rand"
	"encoding/binary"
	"fmt"
	"math/big"
	"math/rand"
	"testing"
	"time"

	"github.com/VictoriaMetrics/fastcache"
	"github.com/ethereum/go-ethereum/common"
	"github.com/ethereum/go-ethereum/core/rawdb"
	"github.com/ethereum/go-ethereum/core/types"
	"github.com/ethereum/go-ethereum/rlp"
)

// randomHash generates a random blob of data and returns it as a hash.
func randomHash() common.Hash {
	var hash common.Hash
	if n, err := crand.Read(hash[:]); n != common.HashLength || err != nil {
		panic(err)
	}

	return hash
}

// randomAccount generates a random account and returns it RLP encoded.
func randomAccount() []byte {
	a := &types.StateAccount{
		Balance:  big.NewInt(rand.Int63()),
		Nonce:    rand.Uint64(),
		Root:     randomHash(),
		CodeHash: types.EmptyCodeHash[:],
	}
	data, _ := rlp.EncodeToBytes(a)

	return data
}

// randomAccountSet generates a set of random accounts with the given strings as
// the account address hashes.
func randomAccountSet(hashes ...string) map[common.Hash][]byte {
	accounts := make(map[common.Hash][]byte)
	for _, hash := range hashes {
		accounts[common.HexToHash(hash)] = randomAccount()
	}

	return accounts
}

// randomStorageSet generates a set of random slots with the given strings as
// the slot addresses.
func randomStorageSet(accounts []string, hashes [][]string, nilStorage [][]string) map[common.Hash]map[common.Hash][]byte {
	storages := make(map[common.Hash]map[common.Hash][]byte)
	for index, account := range accounts {
		storages[common.HexToHash(account)] = make(map[common.Hash][]byte)

		if index < len(hashes) {
			hashes := hashes[index]
			for _, hash := range hashes {
				storages[common.HexToHash(account)][common.HexToHash(hash)] = randomHash().Bytes()
			}
		}

		if index < len(nilStorage) {
			nils := nilStorage[index]
			for _, hash := range nils {
				storages[common.HexToHash(account)][common.HexToHash(hash)] = nil
			}
		}
	}

	return storages
}

// Tests that if a disk layer becomes stale, no active external references will
// be returned with junk data. This version of the test flattens every diff layer
// to check internal corner case around the bottom-most memory accumulator.
func TestDiskLayerExternalInvalidationFullFlatten(t *testing.T) {
	// Create an empty base layer and a snapshot tree out of it
	base := &diskLayer{
		diskdb: rawdb.NewMemoryDatabase(),
		root:   common.HexToHash("0x01"),
		cache:  fastcache.New(1024 * 500),
	}
	snaps := &Tree{
		layers: map[common.Hash]snapshot{
			base.root: base,
		},
	}
	// Retrieve a reference to the base and commit a diff on top
	ref := snaps.Snapshot(base.root)

	accounts := map[common.Hash][]byte{
		common.HexToHash("0xa1"): randomAccount(),
	}
	if err := snaps.Update(common.HexToHash("0x02"), common.HexToHash("0x01"), nil, accounts, nil); err != nil {
		t.Fatalf("failed to create a diff layer: %v", err)
	}

	if n := len(snaps.layers); n != 2 {
		t.Errorf("pre-cap layer count mismatch: have %d, want %d", n, 2)
	}
	// Commit the diff layer onto the disk and ensure it's persisted
	if err := snaps.Cap(common.HexToHash("0x02"), 0); err != nil {
		t.Fatalf("failed to merge diff layer onto disk: %v", err)
	}
	// Since the base layer was modified, ensure that data retrievals on the external reference fail
	if acc, err := ref.Account(common.HexToHash("0x01")); err != ErrSnapshotStale {
		t.Errorf("stale reference returned account: %#x (err: %v)", acc, err)
	}

	if slot, err := ref.Storage(common.HexToHash("0xa1"), common.HexToHash("0xb1")); err != ErrSnapshotStale {
		t.Errorf("stale reference returned storage slot: %#x (err: %v)", slot, err)
	}

	if n := len(snaps.layers); n != 1 {
		t.Errorf("post-cap layer count mismatch: have %d, want %d", n, 1)
		fmt.Println(snaps.layers)
	}
}

// Tests that if a disk layer becomes stale, no active external references will
// be returned with junk data. This version of the test retains the bottom diff
// layer to check the usual mode of operation where the accumulator is retained.
func TestDiskLayerExternalInvalidationPartialFlatten(t *testing.T) {
	// Create an empty base layer and a snapshot tree out of it
	base := &diskLayer{
		diskdb: rawdb.NewMemoryDatabase(),
		root:   common.HexToHash("0x01"),
		cache:  fastcache.New(1024 * 500),
	}
	snaps := &Tree{
		layers: map[common.Hash]snapshot{
			base.root: base,
		},
	}
	// Retrieve a reference to the base and commit two diffs on top
	ref := snaps.Snapshot(base.root)

	accounts := map[common.Hash][]byte{
		common.HexToHash("0xa1"): randomAccount(),
	}
	if err := snaps.Update(common.HexToHash("0x02"), common.HexToHash("0x01"), nil, accounts, nil); err != nil {
		t.Fatalf("failed to create a diff layer: %v", err)
	}

	if err := snaps.Update(common.HexToHash("0x03"), common.HexToHash("0x02"), nil, accounts, nil); err != nil {
		t.Fatalf("failed to create a diff layer: %v", err)
	}

	if n := len(snaps.layers); n != 3 {
		t.Errorf("pre-cap layer count mismatch: have %d, want %d", n, 3)
	}
	// Commit the diff layer onto the disk and ensure it's persisted
	defer func(memcap uint64) { aggregatorMemoryLimit = memcap }(aggregatorMemoryLimit)
	aggregatorMemoryLimit = 0

	if err := snaps.Cap(common.HexToHash("0x03"), 1); err != nil {
		t.Fatalf("failed to merge accumulator onto disk: %v", err)
	}
	// Since the base layer was modified, ensure that data retrievals on the external reference fail
	if acc, err := ref.Account(common.HexToHash("0x01")); err != ErrSnapshotStale {
		t.Errorf("stale reference returned account: %#x (err: %v)", acc, err)
	}

	if slot, err := ref.Storage(common.HexToHash("0xa1"), common.HexToHash("0xb1")); err != ErrSnapshotStale {
		t.Errorf("stale reference returned storage slot: %#x (err: %v)", slot, err)
	}

	if n := len(snaps.layers); n != 2 {
		t.Errorf("post-cap layer count mismatch: have %d, want %d", n, 2)
		fmt.Println(snaps.layers)
	}
}

// Tests that if a diff layer becomes stale, no active external references will
// be returned with junk data. This version of the test retains the bottom diff
// layer to check the usual mode of operation where the accumulator is retained.
func TestDiffLayerExternalInvalidationPartialFlatten(t *testing.T) {
	// Un-commenting this triggers the bloom set to be deterministic. The values below
	// were used to trigger the flaw described in https://github.com/ethereum/go-ethereum/issues/27254.
	// bloomDestructHasherOffset, bloomAccountHasherOffset, bloomStorageHasherOffset = 14, 24, 5

	// Create an empty base layer and a snapshot tree out of it
	base := &diskLayer{
		diskdb: rawdb.NewMemoryDatabase(),
		root:   common.HexToHash("0x01"),
		cache:  fastcache.New(1024 * 500),
	}
	snaps := &Tree{
		layers: map[common.Hash]snapshot{
			base.root: base,
		},
	}
	// Commit three diffs on top and retrieve a reference to the bottommost
	accounts := map[common.Hash][]byte{
		common.HexToHash("0xa1"): randomAccount(),
	}
	if err := snaps.Update(common.HexToHash("0x02"), common.HexToHash("0x01"), nil, accounts, nil); err != nil {
		t.Fatalf("failed to create a diff layer: %v", err)
	}

	if err := snaps.Update(common.HexToHash("0x03"), common.HexToHash("0x02"), nil, accounts, nil); err != nil {
		t.Fatalf("failed to create a diff layer: %v", err)
	}

	if err := snaps.Update(common.HexToHash("0x04"), common.HexToHash("0x03"), nil, accounts, nil); err != nil {
		t.Fatalf("failed to create a diff layer: %v", err)
	}

	if n := len(snaps.layers); n != 4 {
		t.Errorf("pre-cap layer count mismatch: have %d, want %d", n, 4)
	}

	ref := snaps.Snapshot(common.HexToHash("0x02"))

	// Doing a Cap operation with many allowed layers should be a no-op
	exp := len(snaps.layers)

	if err := snaps.Cap(common.HexToHash("0x04"), 2000); err != nil {
		t.Fatalf("failed to flatten diff layer into accumulator: %v", err)
	}

	if got := len(snaps.layers); got != exp {
		t.Errorf("layers modified, got %d exp %d", got, exp)
	}
	// Flatten the diff layer into the bottom accumulator
	if err := snaps.Cap(common.HexToHash("0x04"), 1); err != nil {
		t.Fatalf("failed to flatten diff layer into accumulator: %v", err)
	}
	// Since the accumulator diff layer was modified, ensure that data retrievals on the external reference fail
	if acc, err := ref.Account(common.HexToHash("0x01")); err != ErrSnapshotStale {
		t.Errorf("stale reference returned account: %#x (err: %v)", acc, err)
	}

	if slot, err := ref.Storage(common.HexToHash("0xa1"), common.HexToHash("0xb1")); err != ErrSnapshotStale {
		t.Errorf("stale reference returned storage slot: %#x (err: %v)", slot, err)
	}

	if n := len(snaps.layers); n != 3 {
		t.Errorf("post-cap layer count mismatch: have %d, want %d", n, 3)
		fmt.Println(snaps.layers)
	}
}

// TestPostCapBasicDataAccess tests some functionality regarding capping/flattening.
func TestPostCapBasicDataAccess(t *testing.T) {
	// setAccount is a helper to construct a random account entry and assign it to
	// an account slot in a snapshot
	setAccount := func(accKey string) map[common.Hash][]byte {
		return map[common.Hash][]byte{
			common.HexToHash(accKey): randomAccount(),
		}
	}
	// Create a starting base layer and a snapshot tree out of it
	base := &diskLayer{
		diskdb: rawdb.NewMemoryDatabase(),
		root:   common.HexToHash("0x01"),
		cache:  fastcache.New(1024 * 500),
	}
	snaps := &Tree{
		layers: map[common.Hash]snapshot{
			base.root: base,
		},
	}
	// The lowest difflayer
	snaps.Update(common.HexToHash("0xa1"), common.HexToHash("0x01"), nil, setAccount("0xa1"), nil)
	snaps.Update(common.HexToHash("0xa2"), common.HexToHash("0xa1"), nil, setAccount("0xa2"), nil)
	snaps.Update(common.HexToHash("0xb2"), common.HexToHash("0xa1"), nil, setAccount("0xb2"), nil)

	snaps.Update(common.HexToHash("0xa3"), common.HexToHash("0xa2"), nil, setAccount("0xa3"), nil)
	snaps.Update(common.HexToHash("0xb3"), common.HexToHash("0xb2"), nil, setAccount("0xb3"), nil)

	// checkExist verifies if an account exists in a snapshot
	checkExist := func(layer *diffLayer, key string) error {
		if data, _ := layer.Account(common.HexToHash(key)); data == nil {
			return fmt.Errorf("expected %x to exist, got nil", common.HexToHash(key))
		}

		return nil
	}
	// shouldErr checks that an account access errors as expected
	shouldErr := func(layer *diffLayer, key string) error {
		if data, err := layer.Account(common.HexToHash(key)); err == nil {
			return fmt.Errorf("expected error, got data %x", data)
		}

		return nil
	}
	// check basics
	snap := snaps.Snapshot(common.HexToHash("0xb3")).(*diffLayer)

	if err := checkExist(snap, "0xa1"); err != nil {
		t.Error(err)
	}

	if err := checkExist(snap, "0xb2"); err != nil {
		t.Error(err)
	}

	if err := checkExist(snap, "0xb3"); err != nil {
		t.Error(err)
	}
	// Cap to a bad root should fail
	if err := snaps.Cap(common.HexToHash("0x1337"), 0); err == nil {
		t.Errorf("expected error, got none")
	}
	// Now, merge the a-chain
	snaps.Cap(common.HexToHash("0xa3"), 0)

	// At this point, a2 got merged into a1. Thus, a1 is now modified, and as a1 is
	// the parent of b2, b2 should no longer be able to iterate into parent.

	// These should still be accessible
	if err := checkExist(snap, "0xb2"); err != nil {
		t.Error(err)
	}

	if err := checkExist(snap, "0xb3"); err != nil {
		t.Error(err)
	}
	// But these would need iteration into the modified parent
	if err := shouldErr(snap, "0xa1"); err != nil {
		t.Error(err)
	}

	if err := shouldErr(snap, "0xa2"); err != nil {
		t.Error(err)
	}

	if err := shouldErr(snap, "0xa3"); err != nil {
		t.Error(err)
	}
	// Now, merge it again, just for fun. It should now error, since a3
	// is a disk layer
	if err := snaps.Cap(common.HexToHash("0xa3"), 0); err == nil {
		t.Error("expected error capping the disk layer, got none")
	}
}

// TestSnaphots tests the functionality for retrieving the snapshot
// with given head root and the desired depth.
func TestSnaphots(t *testing.T) {
	// setAccount is a helper to construct a random account entry and assign it to
	// an account slot in a snapshot
	setAccount := func(accKey string) map[common.Hash][]byte {
		return map[common.Hash][]byte{
			common.HexToHash(accKey): randomAccount(),
		}
	}
	makeRoot := func(height uint64) common.Hash {
		var buffer [8]byte

		binary.BigEndian.PutUint64(buffer[:], height)

		return common.BytesToHash(buffer[:])
	}
	// Create a starting base layer and a snapshot tree out of it
	base := &diskLayer{
		diskdb: rawdb.NewMemoryDatabase(),
		root:   makeRoot(1),
		cache:  fastcache.New(1024 * 500),
	}
	snaps := &Tree{
		layers: map[common.Hash]snapshot{
			base.root: base,
		},
	}
	// Construct the snapshots with 129 layers, flattening whatever's above that
	var (
		last = common.HexToHash("0x01")
		head common.Hash
	)

	for i := 0; i < 129; i++ {
		head = makeRoot(uint64(i + 2))
		snaps.Update(head, last, nil, setAccount(fmt.Sprintf("%d", i+2)), nil)
		last = head
		snaps.Cap(head, 128) // 130 layers (128 diffs + 1 accumulator + 1 disk)
	}

	var cases = []struct {
		headRoot     common.Hash
		limit        int
		nodisk       bool
		expected     int
		expectBottom common.Hash
	}{
		{head, 0, false, 0, common.Hash{}},
		{head, 64, false, 64, makeRoot(129 + 2 - 64)},
		{head, 128, false, 128, makeRoot(3)}, // Normal diff layers, no accumulator
		{head, 129, true, 129, makeRoot(2)},  // All diff layers, including accumulator
		{head, 130, false, 130, makeRoot(1)}, // All diff layers + disk layer
	}

	for i, c := range cases {
		layers := snaps.Snapshots(c.headRoot, c.limit, c.nodisk)
		if len(layers) != c.expected {
			t.Errorf("non-overflow test %d: returned snapshot layers are mismatched, want %v, got %v", i, c.expected, len(layers))
		}

		if len(layers) == 0 {
			continue
		}

		bottommost := layers[len(layers)-1]
		if bottommost.Root() != c.expectBottom {
			t.Errorf("non-overflow test %d: snapshot mismatch, want %v, get %v", i, c.expectBottom, bottommost.Root())
		}
	}
	// Above we've tested the normal capping, which leaves the accumulator live.
	// Test that if the bottommost accumulator diff layer overflows the allowed
	// memory limit, the snapshot tree gets capped to one less layer.
	// Commit the diff layer onto the disk and ensure it's persisted
	defer func(memcap uint64) { aggregatorMemoryLimit = memcap }(aggregatorMemoryLimit)
	aggregatorMemoryLimit = 0

	snaps.Cap(head, 128) // 129 (128 diffs + 1 overflown accumulator + 1 disk)

	cases = []struct {
		headRoot     common.Hash
		limit        int
		nodisk       bool
		expected     int
		expectBottom common.Hash
	}{
		{head, 0, false, 0, common.Hash{}},
		{head, 64, false, 64, makeRoot(129 + 2 - 64)},
		{head, 128, false, 128, makeRoot(3)}, // All diff layers, accumulator was flattened
		{head, 129, true, 128, makeRoot(3)},  // All diff layers, accumulator was flattened
		{head, 130, false, 129, makeRoot(2)}, // All diff layers + disk layer
	}
	for i, c := range cases {
		layers := snaps.Snapshots(c.headRoot, c.limit, c.nodisk)
		if len(layers) != c.expected {
			t.Errorf("overflow test %d: returned snapshot layers are mismatched, want %v, got %v", i, c.expected, len(layers))
		}

		if len(layers) == 0 {
			continue
		}

		bottommost := layers[len(layers)-1]
		if bottommost.Root() != c.expectBottom {
			t.Errorf("overflow test %d: snapshot mismatch, want %v, get %v", i, c.expectBottom, bottommost.Root())
		}
	}
}

// TestReadStateDuringFlattening tests the scenario that, during the
// bottom diff layers are merging which tags these as stale, the read
// happens via a pre-created top snapshot layer which tries to access
// the state in these stale layers. Ensure this read can retrieve the
// right state back(block until the flattening is finished) instead of
// an unexpected error(snapshot layer is stale).
func TestReadStateDuringFlattening(t *testing.T) {
	// setAccount is a helper to construct a random account entry and assign it to
	// an account slot in a snapshot
	setAccount := func(accKey string) map[common.Hash][]byte {
		return map[common.Hash][]byte{
			common.HexToHash(accKey): randomAccount(),
		}
	}
	// Create a starting base layer and a snapshot tree out of it
	base := &diskLayer{
		diskdb: rawdb.NewMemoryDatabase(),
		root:   common.HexToHash("0x01"),
		cache:  fastcache.New(1024 * 500),
	}
	snaps := &Tree{
		layers: map[common.Hash]snapshot{
			base.root: base,
		},
	}
	// 4 layers in total, 3 diff layers and 1 disk layers
	snaps.Update(common.HexToHash("0xa1"), common.HexToHash("0x01"), nil, setAccount("0xa1"), nil)
	snaps.Update(common.HexToHash("0xa2"), common.HexToHash("0xa1"), nil, setAccount("0xa2"), nil)
	snaps.Update(common.HexToHash("0xa3"), common.HexToHash("0xa2"), nil, setAccount("0xa3"), nil)

	// Obtain the topmost snapshot handler for state accessing
	snap := snaps.Snapshot(common.HexToHash("0xa3"))

	// Register the testing hook to access the state after flattening
<<<<<<< HEAD
	var result = make(chan *Account)

=======
	var result = make(chan *types.SlimAccount)
>>>>>>> bed84606
	snaps.onFlatten = func() {
		// Spin up a thread to read the account from the pre-created
		// snapshot handler. It's expected to be blocked.
		go func() {
			account, _ := snap.Account(common.HexToHash("0xa1"))
			result <- account
		}()
		select {
		case res := <-result:
			t.Fatalf("Unexpected return %v", res)
		case <-time.NewTimer(time.Millisecond * 300).C:
		}
	}
	// Cap the snap tree, which will mark the bottom-most layer as stale.
	snaps.Cap(common.HexToHash("0xa3"), 1)
	select {
	case account := <-result:
		if account == nil {
			t.Fatal("Failed to retrieve account")
		}
	case <-time.NewTimer(time.Millisecond * 300).C:
		t.Fatal("Unexpected blocker")
	}
}<|MERGE_RESOLUTION|>--- conflicted
+++ resolved
@@ -500,12 +500,7 @@
 	snap := snaps.Snapshot(common.HexToHash("0xa3"))
 
 	// Register the testing hook to access the state after flattening
-<<<<<<< HEAD
-	var result = make(chan *Account)
-
-=======
 	var result = make(chan *types.SlimAccount)
->>>>>>> bed84606
 	snaps.onFlatten = func() {
 		// Spin up a thread to read the account from the pre-created
 		// snapshot handler. It's expected to be blocked.
