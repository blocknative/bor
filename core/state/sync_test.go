// Copyright 2015 The go-ethereum Authors
// This file is part of the go-ethereum library.
//
// The go-ethereum library is free software: you can redistribute it and/or modify
// it under the terms of the GNU Lesser General Public License as published by
// the Free Software Foundation, either version 3 of the License, or
// (at your option) any later version.
//
// The go-ethereum library is distributed in the hope that it will be useful,
// but WITHOUT ANY WARRANTY; without even the implied warranty of
// MERCHANTABILITY or FITNESS FOR A PARTICULAR PURPOSE. See the
// GNU Lesser General Public License for more details.
//
// You should have received a copy of the GNU Lesser General Public License
// along with the go-ethereum library. If not, see <http://www.gnu.org/licenses/>.

package state

import (
	"bytes"
	"math/big"
	"testing"

	"github.com/ethereum/go-ethereum/common"
	"github.com/ethereum/go-ethereum/core/rawdb"
	"github.com/ethereum/go-ethereum/core/types"
	"github.com/ethereum/go-ethereum/crypto"
	"github.com/ethereum/go-ethereum/ethdb"
	"github.com/ethereum/go-ethereum/rlp"
	"github.com/ethereum/go-ethereum/trie"
	"github.com/ethereum/go-ethereum/trie/triedb/hashdb"
	"github.com/ethereum/go-ethereum/trie/triedb/pathdb"
)

// testAccount is the data associated with an account used by the state tests.
type testAccount struct {
	address common.Address
	balance *big.Int
	nonce   uint64
	code    []byte
}

// makeTestState create a sample test state to test node-wise reconstruction.
func makeTestState(scheme string) (ethdb.Database, Database, *trie.Database, common.Hash, []*testAccount) {
	// Create an empty state
	config := &trie.Config{Preimages: true}
	if scheme == rawdb.PathScheme {
		config.PathDB = pathdb.Defaults
	} else {
		config.HashDB = hashdb.Defaults
	}
	db := rawdb.NewMemoryDatabase()
	nodeDb := trie.NewDatabase(db, config)
	sdb := NewDatabaseWithNodeDB(db, nodeDb)
	state, _ := New(types.EmptyRootHash, sdb, nil)

	// Fill it with some arbitrary data
	var accounts []*testAccount

	for i := byte(0); i < 96; i++ {
		obj := state.GetOrNewStateObject(common.BytesToAddress([]byte{i}))
		acc := &testAccount{address: common.BytesToAddress([]byte{i})}

		obj.AddBalance(big.NewInt(int64(11 * i)))
		acc.balance = big.NewInt(int64(11 * i))

		obj.SetNonce(uint64(42 * i))
		acc.nonce = uint64(42 * i)

		if i%3 == 0 {
			obj.SetCode(crypto.Keccak256Hash([]byte{i, i, i, i, i}), []byte{i, i, i, i, i})
			acc.code = []byte{i, i, i, i, i}
		}

		if i%5 == 0 {
			for j := byte(0); j < 5; j++ {
				hash := crypto.Keccak256Hash([]byte{i, i, i, i, i, j, j})
				obj.SetState(hash, hash)
			}
		}
<<<<<<< HEAD

		state.updateStateObject(obj)

=======
>>>>>>> 916d6a44
		accounts = append(accounts, acc)
	}
	root, _ := state.Commit(0, false)

	// Return the generated state
	return db, sdb, nodeDb, root, accounts
}

// checkStateAccounts cross references a reconstructed state with an expected
// account array.
func checkStateAccounts(t *testing.T, db ethdb.Database, scheme string, root common.Hash, accounts []*testAccount) {
	var config trie.Config
	if scheme == rawdb.PathScheme {
		config.PathDB = pathdb.Defaults
	}
	// Check root availability and state contents
	state, err := New(root, NewDatabaseWithConfig(db, &config), nil)
	if err != nil {
		t.Fatalf("failed to create state trie at %x: %v", root, err)
	}
<<<<<<< HEAD

	if err := checkStateConsistency(db, root); err != nil {
=======
	if err := checkStateConsistency(db, scheme, root); err != nil {
>>>>>>> 916d6a44
		t.Fatalf("inconsistent state trie at %x: %v", root, err)
	}

	for i, acc := range accounts {
		if balance := state.GetBalance(acc.address); balance.Cmp(acc.balance) != 0 {
			t.Errorf("account %d: balance mismatch: have %v, want %v", i, balance, acc.balance)
		}

		if nonce := state.GetNonce(acc.address); nonce != acc.nonce {
			t.Errorf("account %d: nonce mismatch: have %v, want %v", i, nonce, acc.nonce)
		}

		if code := state.GetCode(acc.address); !bytes.Equal(code, acc.code) {
			t.Errorf("account %d: code mismatch: have %x, want %x", i, code, acc.code)
		}
	}
}

// checkStateConsistency checks that all data of a state root is present.
func checkStateConsistency(db ethdb.Database, scheme string, root common.Hash) error {
	config := &trie.Config{Preimages: true}
	if scheme == rawdb.PathScheme {
		config.PathDB = pathdb.Defaults
	}
	state, err := New(root, NewDatabaseWithConfig(db, config), nil)
	if err != nil {
		return err
	}
	it := newNodeIterator(state)
	for it.Next() {
	}

	return it.Error
}

// Tests that an empty state is not scheduled for syncing.
func TestEmptyStateSync(t *testing.T) {
<<<<<<< HEAD
	db := trie.NewDatabase(rawdb.NewMemoryDatabase())
	sync := NewStateSync(types.EmptyRootHash, rawdb.NewMemoryDatabase(), nil, db.Scheme())

=======
	dbA := trie.NewDatabase(rawdb.NewMemoryDatabase(), nil)
	dbB := trie.NewDatabase(rawdb.NewMemoryDatabase(), &trie.Config{PathDB: pathdb.Defaults})

	sync := NewStateSync(types.EmptyRootHash, rawdb.NewMemoryDatabase(), nil, dbA.Scheme())
	if paths, nodes, codes := sync.Missing(1); len(paths) != 0 || len(nodes) != 0 || len(codes) != 0 {
		t.Errorf("content requested for empty state: %v, %v, %v", nodes, paths, codes)
	}
	sync = NewStateSync(types.EmptyRootHash, rawdb.NewMemoryDatabase(), nil, dbB.Scheme())
>>>>>>> 916d6a44
	if paths, nodes, codes := sync.Missing(1); len(paths) != 0 || len(nodes) != 0 || len(codes) != 0 {
		t.Errorf("content requested for empty state: %v, %v, %v", nodes, paths, codes)
	}
}

// Tests that given a root hash, a state can sync iteratively on a single thread,
// requesting retrieval tasks and returning all of them in one go.
func TestIterativeStateSyncIndividual(t *testing.T) {
	testIterativeStateSync(t, 1, false, false, rawdb.HashScheme)
	testIterativeStateSync(t, 1, false, false, rawdb.PathScheme)
}
func TestIterativeStateSyncBatched(t *testing.T) {
	testIterativeStateSync(t, 100, false, false, rawdb.HashScheme)
	testIterativeStateSync(t, 100, false, false, rawdb.PathScheme)
}
func TestIterativeStateSyncIndividualFromDisk(t *testing.T) {
	testIterativeStateSync(t, 1, true, false, rawdb.HashScheme)
	testIterativeStateSync(t, 1, true, false, rawdb.PathScheme)
}
func TestIterativeStateSyncBatchedFromDisk(t *testing.T) {
	testIterativeStateSync(t, 100, true, false, rawdb.HashScheme)
	testIterativeStateSync(t, 100, true, false, rawdb.PathScheme)
}
func TestIterativeStateSyncIndividualByPath(t *testing.T) {
	testIterativeStateSync(t, 1, false, true, rawdb.HashScheme)
	testIterativeStateSync(t, 1, false, true, rawdb.PathScheme)
}
func TestIterativeStateSyncBatchedByPath(t *testing.T) {
	testIterativeStateSync(t, 100, false, true, rawdb.HashScheme)
	testIterativeStateSync(t, 100, false, true, rawdb.PathScheme)
}

// stateElement represents the element in the state trie(bytecode or trie node).
type stateElement struct {
	path     string
	hash     common.Hash
	code     common.Hash
	syncPath trie.SyncPath
}

<<<<<<< HEAD
// nolint:nestif
func testIterativeStateSync(t *testing.T, count int, commit bool, bypath bool) {
=======
func testIterativeStateSync(t *testing.T, count int, commit bool, bypath bool, scheme string) {
>>>>>>> 916d6a44
	// Create a random state to copy
	srcDisk, srcDb, ndb, srcRoot, srcAccounts := makeTestState(scheme)
	if commit {
<<<<<<< HEAD
		_ = srcDb.TrieDB().Commit(srcRoot, false)
	}

	srcTrie, _ := trie.New(trie.StateTrieID(srcRoot), srcDb.TrieDB())
=======
		ndb.Commit(srcRoot, false)
	}
	srcTrie, _ := trie.New(trie.StateTrieID(srcRoot), ndb)
>>>>>>> 916d6a44

	// Create a destination state and sync with the scheduler
	dstDb := rawdb.NewMemoryDatabase()
	sched := NewStateSync(srcRoot, dstDb, nil, ndb.Scheme())

	var (
		nodeElements []stateElement
		codeElements []stateElement
	)

	paths, nodes, codes := sched.Missing(count)

	for i := 0; i < len(paths); i++ {
		nodeElements = append(nodeElements, stateElement{
			path:     paths[i],
			hash:     nodes[i],
			syncPath: trie.NewSyncPath([]byte(paths[i])),
		})
	}

	for i := 0; i < len(codes); i++ {
		codeElements = append(codeElements, stateElement{code: codes[i]})
	}
	reader, err := ndb.Reader(srcRoot)
	if err != nil {
		t.Fatalf("state is not existent, %#x", srcRoot)
	}

	for len(nodeElements)+len(codeElements) > 0 {
		var (
			nodeResults = make([]trie.NodeSyncResult, len(nodeElements))
			codeResults = make([]trie.CodeSyncResult, len(codeElements))
		)

		for i, element := range codeElements {
			data, err := srcDb.ContractCode(common.Address{}, element.code)
			if err != nil {
				t.Fatalf("failed to retrieve contract bytecode for hash %x", element.code)
			}

			codeResults[i] = trie.CodeSyncResult{Hash: element.code, Data: data}
		}

		for i, node := range nodeElements {
			if bypath {
				if len(node.syncPath) == 1 {
					data, _, err := srcTrie.GetNode(node.syncPath[0])
					if err != nil {
						t.Fatalf("failed to retrieve node data for path %x: %v", node.syncPath[0], err)
					}

					nodeResults[i] = trie.NodeSyncResult{Path: node.path, Data: data}
				} else {
					var acc types.StateAccount
					if err := rlp.DecodeBytes(srcTrie.MustGet(node.syncPath[0]), &acc); err != nil {
						t.Fatalf("failed to decode account on path %x: %v", node.syncPath[0], err)
					}

					id := trie.StorageTrieID(srcRoot, common.BytesToHash(node.syncPath[0]), acc.Root)
<<<<<<< HEAD

					stTrie, err := trie.New(id, srcDb.TrieDB())
=======
					stTrie, err := trie.New(id, ndb)
>>>>>>> 916d6a44
					if err != nil {
						t.Fatalf("failed to retriev storage trie for path %x: %v", node.syncPath[1], err)
					}

					data, _, err := stTrie.GetNode(node.syncPath[1])
					if err != nil {
						t.Fatalf("failed to retrieve node data for path %x: %v", node.syncPath[1], err)
					}

					nodeResults[i] = trie.NodeSyncResult{Path: node.path, Data: data}
				}
			} else {
				owner, inner := trie.ResolvePath([]byte(node.path))
				data, err := reader.Node(owner, inner, node.hash)
				if err != nil {
					t.Fatalf("failed to retrieve node data for key %v", []byte(node.path))
				}

				nodeResults[i] = trie.NodeSyncResult{Path: node.path, Data: data}
			}
		}

		for _, result := range codeResults {
			if err := sched.ProcessCode(result); err != nil {
				t.Errorf("failed to process result %v", err)
			}
		}

		for _, result := range nodeResults {
			if err := sched.ProcessNode(result); err != nil {
				t.Errorf("failed to process result %v", err)
			}
		}

		batch := dstDb.NewBatch()
		if err := sched.Commit(batch); err != nil {
			t.Fatalf("failed to commit data: %v", err)
		}

		batch.Write()

		paths, nodes, codes = sched.Missing(count)
		nodeElements = nodeElements[:0]

		for i := 0; i < len(paths); i++ {
			nodeElements = append(nodeElements, stateElement{
				path:     paths[i],
				hash:     nodes[i],
				syncPath: trie.NewSyncPath([]byte(paths[i])),
			})
		}

		codeElements = codeElements[:0]

		for i := 0; i < len(codes); i++ {
			codeElements = append(codeElements, stateElement{
				code: codes[i],
			})
		}
	}
	// Copy the preimages from source db in order to traverse the state.
	srcDb.TrieDB().WritePreimages()
	copyPreimages(srcDisk, dstDb)

	// Cross check that the two states are in sync
	checkStateAccounts(t, dstDb, ndb.Scheme(), srcRoot, srcAccounts)
}

// Tests that the trie scheduler can correctly reconstruct the state even if only
// partial results are returned, and the others sent only later.
// nolint:prealloc
func TestIterativeDelayedStateSync(t *testing.T) {
	testIterativeDelayedStateSync(t, rawdb.HashScheme)
	testIterativeDelayedStateSync(t, rawdb.PathScheme)
}

func testIterativeDelayedStateSync(t *testing.T, scheme string) {
	// Create a random state to copy
	srcDisk, srcDb, ndb, srcRoot, srcAccounts := makeTestState(scheme)

	// Create a destination state and sync with the scheduler
	dstDb := rawdb.NewMemoryDatabase()
	sched := NewStateSync(srcRoot, dstDb, nil, ndb.Scheme())

	var (
		nodeElements []stateElement
		codeElements []stateElement
	)

	paths, nodes, codes := sched.Missing(0)

	for i := 0; i < len(paths); i++ {
		nodeElements = append(nodeElements, stateElement{
			path:     paths[i],
			hash:     nodes[i],
			syncPath: trie.NewSyncPath([]byte(paths[i])),
		})
	}

	for i := 0; i < len(codes); i++ {
		codeElements = append(codeElements, stateElement{code: codes[i]})
	}
	reader, err := ndb.Reader(srcRoot)
	if err != nil {
		t.Fatalf("state is not existent, %#x", srcRoot)
	}

	for len(nodeElements)+len(codeElements) > 0 {
		// Sync only half of the scheduled nodes
		var nodeProcessed int

		var codeProcessed int

		if len(codeElements) > 0 {
			codeResults := make([]trie.CodeSyncResult, len(codeElements)/2+1)
			for i, element := range codeElements[:len(codeResults)] {
				data, err := srcDb.ContractCode(common.Address{}, element.code)
				if err != nil {
					t.Fatalf("failed to retrieve contract bytecode for %x", element.code)
				}

				codeResults[i] = trie.CodeSyncResult{Hash: element.code, Data: data}
			}

			for _, result := range codeResults {
				if err := sched.ProcessCode(result); err != nil {
					t.Fatalf("failed to process result %v", err)
				}
			}

			codeProcessed = len(codeResults)
		}

		if len(nodeElements) > 0 {
			nodeResults := make([]trie.NodeSyncResult, len(nodeElements)/2+1)
			for i, element := range nodeElements[:len(nodeResults)] {
				owner, inner := trie.ResolvePath([]byte(element.path))
				data, err := reader.Node(owner, inner, element.hash)
				if err != nil {
					t.Fatalf("failed to retrieve contract bytecode for %x", element.code)
				}

				nodeResults[i] = trie.NodeSyncResult{Path: element.path, Data: data}
			}

			for _, result := range nodeResults {
				if err := sched.ProcessNode(result); err != nil {
					t.Fatalf("failed to process result %v", err)
				}
			}

			nodeProcessed = len(nodeResults)
		}

		batch := dstDb.NewBatch()
		if err := sched.Commit(batch); err != nil {
			t.Fatalf("failed to commit data: %v", err)
		}

		batch.Write()

		paths, nodes, codes = sched.Missing(0)
		nodeElements = nodeElements[nodeProcessed:]

		for i := 0; i < len(paths); i++ {
			nodeElements = append(nodeElements, stateElement{
				path:     paths[i],
				hash:     nodes[i],
				syncPath: trie.NewSyncPath([]byte(paths[i])),
			})
		}

		codeElements = codeElements[codeProcessed:]

		for i := 0; i < len(codes); i++ {
			codeElements = append(codeElements, stateElement{
				code: codes[i],
			})
		}
	}
	// Copy the preimages from source db in order to traverse the state.
	srcDb.TrieDB().WritePreimages()
	copyPreimages(srcDisk, dstDb)

	// Cross check that the two states are in sync
	checkStateAccounts(t, dstDb, ndb.Scheme(), srcRoot, srcAccounts)
}

// Tests that given a root hash, a trie can sync iteratively on a single thread,
// requesting retrieval tasks and returning all of them in one go, however in a
// random order.
func TestIterativeRandomStateSyncIndividual(t *testing.T) {
	testIterativeRandomStateSync(t, 1, rawdb.HashScheme)
	testIterativeRandomStateSync(t, 1, rawdb.PathScheme)
}
func TestIterativeRandomStateSyncBatched(t *testing.T) {
	testIterativeRandomStateSync(t, 100, rawdb.HashScheme)
	testIterativeRandomStateSync(t, 100, rawdb.PathScheme)
}

func testIterativeRandomStateSync(t *testing.T, count int, scheme string) {
	// Create a random state to copy
	srcDisk, srcDb, ndb, srcRoot, srcAccounts := makeTestState(scheme)

	// Create a destination state and sync with the scheduler
	dstDb := rawdb.NewMemoryDatabase()
	sched := NewStateSync(srcRoot, dstDb, nil, ndb.Scheme())

	nodeQueue := make(map[string]stateElement)
	codeQueue := make(map[common.Hash]struct{})
	paths, nodes, codes := sched.Missing(count)

	for i, path := range paths {
		nodeQueue[path] = stateElement{
			path:     path,
			hash:     nodes[i],
			syncPath: trie.NewSyncPath([]byte(path)),
		}
	}

	for _, hash := range codes {
		codeQueue[hash] = struct{}{}
	}
<<<<<<< HEAD

=======
	reader, err := ndb.Reader(srcRoot)
	if err != nil {
		t.Fatalf("state is not existent, %#x", srcRoot)
	}
>>>>>>> 916d6a44
	for len(nodeQueue)+len(codeQueue) > 0 {
		// Fetch all the queued nodes in a random order
		if len(codeQueue) > 0 {
			results := make([]trie.CodeSyncResult, 0, len(codeQueue))

			for hash := range codeQueue {
				data, err := srcDb.ContractCode(common.Address{}, hash)
				if err != nil {
					t.Fatalf("failed to retrieve node data for %x", hash)
				}

				results = append(results, trie.CodeSyncResult{Hash: hash, Data: data})
			}

			for _, result := range results {
				if err := sched.ProcessCode(result); err != nil {
					t.Fatalf("failed to process result %v", err)
				}
			}
		}

		if len(nodeQueue) > 0 {
			results := make([]trie.NodeSyncResult, 0, len(nodeQueue))

			for path, element := range nodeQueue {
				owner, inner := trie.ResolvePath([]byte(element.path))
				data, err := reader.Node(owner, inner, element.hash)
				if err != nil {
					t.Fatalf("failed to retrieve node data for %x %v %v", element.hash, []byte(element.path), element.path)
				}

				results = append(results, trie.NodeSyncResult{Path: path, Data: data})
			}

			for _, result := range results {
				if err := sched.ProcessNode(result); err != nil {
					t.Fatalf("failed to process result %v", err)
				}
			}
		}
		batch := dstDb.NewBatch()
		if err := sched.Commit(batch); err != nil {
			t.Fatalf("failed to commit data: %v", err)
		}

		batch.Write()

		nodeQueue = make(map[string]stateElement)
		codeQueue = make(map[common.Hash]struct{})
		paths, nodes, codes := sched.Missing(count)

		for i, path := range paths {
			nodeQueue[path] = stateElement{
				path:     path,
				hash:     nodes[i],
				syncPath: trie.NewSyncPath([]byte(path)),
			}
		}

		for _, hash := range codes {
			codeQueue[hash] = struct{}{}
		}
	}
	// Copy the preimages from source db in order to traverse the state.
	srcDb.TrieDB().WritePreimages()
	copyPreimages(srcDisk, dstDb)

	// Cross check that the two states are in sync
	checkStateAccounts(t, dstDb, ndb.Scheme(), srcRoot, srcAccounts)
}

// Tests that the trie scheduler can correctly reconstruct the state even if only
// partial results are returned (Even those randomly), others sent only later.
func TestIterativeRandomDelayedStateSync(t *testing.T) {
	testIterativeRandomDelayedStateSync(t, rawdb.HashScheme)
	testIterativeRandomDelayedStateSync(t, rawdb.PathScheme)
}

func testIterativeRandomDelayedStateSync(t *testing.T, scheme string) {
	// Create a random state to copy
	srcDisk, srcDb, ndb, srcRoot, srcAccounts := makeTestState(scheme)

	// Create a destination state and sync with the scheduler
	dstDb := rawdb.NewMemoryDatabase()
	sched := NewStateSync(srcRoot, dstDb, nil, ndb.Scheme())

	nodeQueue := make(map[string]stateElement)
	codeQueue := make(map[common.Hash]struct{})
	paths, nodes, codes := sched.Missing(0)

	for i, path := range paths {
		nodeQueue[path] = stateElement{
			path:     path,
			hash:     nodes[i],
			syncPath: trie.NewSyncPath([]byte(path)),
		}
	}

	for _, hash := range codes {
		codeQueue[hash] = struct{}{}
	}
<<<<<<< HEAD

=======
	reader, err := ndb.Reader(srcRoot)
	if err != nil {
		t.Fatalf("state is not existent, %#x", srcRoot)
	}
>>>>>>> 916d6a44
	for len(nodeQueue)+len(codeQueue) > 0 {
		// Sync only half of the scheduled nodes, even those in random order
		if len(codeQueue) > 0 {
			results := make([]trie.CodeSyncResult, 0, len(codeQueue)/2+1)

			for hash := range codeQueue {
				delete(codeQueue, hash)

				data, err := srcDb.ContractCode(common.Address{}, hash)
				if err != nil {
					t.Fatalf("failed to retrieve node data for %x", hash)
				}

				results = append(results, trie.CodeSyncResult{Hash: hash, Data: data})

				if len(results) >= cap(results) {
					break
				}
			}

			for _, result := range results {
				if err := sched.ProcessCode(result); err != nil {
					t.Fatalf("failed to process result %v", err)
				}
			}
		}

		if len(nodeQueue) > 0 {
			results := make([]trie.NodeSyncResult, 0, len(nodeQueue)/2+1)

			for path, element := range nodeQueue {
				delete(nodeQueue, path)

<<<<<<< HEAD
				data, err := srcDb.TrieDB().Node(element.hash)

=======
				owner, inner := trie.ResolvePath([]byte(element.path))
				data, err := reader.Node(owner, inner, element.hash)
>>>>>>> 916d6a44
				if err != nil {
					t.Fatalf("failed to retrieve node data for %x", element.hash)
				}

				results = append(results, trie.NodeSyncResult{Path: path, Data: data})

				if len(results) >= cap(results) {
					break
				}
			}
			// Feed the retrieved results back and queue new tasks
			for _, result := range results {
				if err := sched.ProcessNode(result); err != nil {
					t.Fatalf("failed to process result %v", err)
				}
			}
		}

		batch := dstDb.NewBatch()
		if err := sched.Commit(batch); err != nil {
			t.Fatalf("failed to commit data: %v", err)
		}

		batch.Write()

		paths, nodes, codes := sched.Missing(0)
		for i, path := range paths {
			nodeQueue[path] = stateElement{
				path:     path,
				hash:     nodes[i],
				syncPath: trie.NewSyncPath([]byte(path)),
			}
		}

		for _, hash := range codes {
			codeQueue[hash] = struct{}{}
		}
	}
	// Copy the preimages from source db in order to traverse the state.
	srcDb.TrieDB().WritePreimages()
	copyPreimages(srcDisk, dstDb)

	// Cross check that the two states are in sync
	checkStateAccounts(t, dstDb, ndb.Scheme(), srcRoot, srcAccounts)
}

// Tests that at any point in time during a sync, only complete sub-tries are in
// the database.
func TestIncompleteStateSync(t *testing.T) {
	testIncompleteStateSync(t, rawdb.HashScheme)
	testIncompleteStateSync(t, rawdb.PathScheme)
}

func testIncompleteStateSync(t *testing.T, scheme string) {
	// Create a random state to copy
	db, srcDb, ndb, srcRoot, srcAccounts := makeTestState(scheme)

	// isCodeLookup to save some hashing
	var isCode = make(map[common.Hash]struct{})

	for _, acc := range srcAccounts {
		if len(acc.code) > 0 {
			isCode[crypto.Keccak256Hash(acc.code)] = struct{}{}
		}
	}

	isCode[types.EmptyCodeHash] = struct{}{}

	// Create a destination state and sync with the scheduler
	dstDb := rawdb.NewMemoryDatabase()
	sched := NewStateSync(srcRoot, dstDb, nil, ndb.Scheme())

	var (
		addedCodes  []common.Hash
		addedPaths  []string
		addedHashes []common.Hash
	)
	reader, err := ndb.Reader(srcRoot)
	if err != nil {
		t.Fatalf("state is not available %x", srcRoot)
	}
	nodeQueue := make(map[string]stateElement)
	codeQueue := make(map[common.Hash]struct{})
	paths, nodes, codes := sched.Missing(1)

	for i, path := range paths {
		nodeQueue[path] = stateElement{
			path:     path,
			hash:     nodes[i],
			syncPath: trie.NewSyncPath([]byte(path)),
		}
	}

	for _, hash := range codes {
		codeQueue[hash] = struct{}{}
	}

	for len(nodeQueue)+len(codeQueue) > 0 {
		// Fetch a batch of state nodes
		if len(codeQueue) > 0 {
			results := make([]trie.CodeSyncResult, 0, len(codeQueue))

			for hash := range codeQueue {
				data, err := srcDb.ContractCode(common.Address{}, hash)
				if err != nil {
					t.Fatalf("failed to retrieve node data for %x", hash)
				}

				results = append(results, trie.CodeSyncResult{Hash: hash, Data: data})
				addedCodes = append(addedCodes, hash)
			}
			// Process each of the state nodes
			for _, result := range results {
				if err := sched.ProcessCode(result); err != nil {
					t.Fatalf("failed to process result %v", err)
				}
			}
		}
		if len(nodeQueue) > 0 {
			results := make([]trie.NodeSyncResult, 0, len(nodeQueue))

			for path, element := range nodeQueue {
				owner, inner := trie.ResolvePath([]byte(element.path))
				data, err := reader.Node(owner, inner, element.hash)
				if err != nil {
					t.Fatalf("failed to retrieve node data for %x", element.hash)
				}

				results = append(results, trie.NodeSyncResult{Path: path, Data: data})

				if element.hash != srcRoot {
					addedPaths = append(addedPaths, element.path)
					addedHashes = append(addedHashes, element.hash)
				}
			}
			// Process each of the state nodes
			for _, result := range results {
				if err := sched.ProcessNode(result); err != nil {
					t.Fatalf("failed to process result %v", err)
				}
			}
		}

		batch := dstDb.NewBatch()
		if err := sched.Commit(batch); err != nil {
			t.Fatalf("failed to commit data: %v", err)
		}

		batch.Write()

		// Fetch the next batch to retrieve
		nodeQueue = make(map[string]stateElement)
		codeQueue = make(map[common.Hash]struct{})
		paths, nodes, codes := sched.Missing(1)

		for i, path := range paths {
			nodeQueue[path] = stateElement{
				path:     path,
				hash:     nodes[i],
				syncPath: trie.NewSyncPath([]byte(path)),
			}
		}

		for _, hash := range codes {
			codeQueue[hash] = struct{}{}
		}
	}
	// Copy the preimages from source db in order to traverse the state.
	srcDb.TrieDB().WritePreimages()
	copyPreimages(db, dstDb)

	// Sanity check that removing any node from the database is detected
	for _, node := range addedCodes {
		val := rawdb.ReadCode(dstDb, node)
		rawdb.DeleteCode(dstDb, node)
<<<<<<< HEAD

		if err := checkStateConsistency(dstDb, srcRoot); err == nil {
=======
		if err := checkStateConsistency(dstDb, ndb.Scheme(), srcRoot); err == nil {
>>>>>>> 916d6a44
			t.Errorf("trie inconsistency not caught, missing: %x", node)
		}

		rawdb.WriteCode(dstDb, node, val)
	}
<<<<<<< HEAD

	scheme := srcDb.TrieDB().Scheme()

=======
>>>>>>> 916d6a44
	for i, path := range addedPaths {
		owner, inner := trie.ResolvePath([]byte(path))
		hash := addedHashes[i]
		val := rawdb.ReadTrieNode(dstDb, owner, inner, hash, scheme)

		if val == nil {
			t.Error("missing trie node")
		}

		rawdb.DeleteTrieNode(dstDb, owner, inner, hash, scheme)
<<<<<<< HEAD

		if err := checkStateConsistency(dstDb, srcRoot); err == nil {
=======
		if err := checkStateConsistency(dstDb, scheme, srcRoot); err == nil {
>>>>>>> 916d6a44
			t.Errorf("trie inconsistency not caught, missing: %v", path)
		}

		rawdb.WriteTrieNode(dstDb, owner, inner, hash, val, scheme)
	}
}

func copyPreimages(srcDb, dstDb ethdb.Database) {
	it := srcDb.NewIterator(rawdb.PreimagePrefix, nil)
	defer it.Release()

	preimages := make(map[common.Hash][]byte)
	for it.Next() {
		hash := it.Key()[len(rawdb.PreimagePrefix):]
		preimages[common.BytesToHash(hash)] = common.CopyBytes(it.Value())
	}
	rawdb.WritePreimages(dstDb, preimages)
}<|MERGE_RESOLUTION|>--- conflicted
+++ resolved
@@ -78,12 +78,6 @@
 				obj.SetState(hash, hash)
 			}
 		}
-<<<<<<< HEAD
-
-		state.updateStateObject(obj)
-
-=======
->>>>>>> 916d6a44
 		accounts = append(accounts, acc)
 	}
 	root, _ := state.Commit(0, false)
@@ -104,12 +98,7 @@
 	if err != nil {
 		t.Fatalf("failed to create state trie at %x: %v", root, err)
 	}
-<<<<<<< HEAD
-
-	if err := checkStateConsistency(db, root); err != nil {
-=======
 	if err := checkStateConsistency(db, scheme, root); err != nil {
->>>>>>> 916d6a44
 		t.Fatalf("inconsistent state trie at %x: %v", root, err)
 	}
 
@@ -147,11 +136,6 @@
 
 // Tests that an empty state is not scheduled for syncing.
 func TestEmptyStateSync(t *testing.T) {
-<<<<<<< HEAD
-	db := trie.NewDatabase(rawdb.NewMemoryDatabase())
-	sync := NewStateSync(types.EmptyRootHash, rawdb.NewMemoryDatabase(), nil, db.Scheme())
-
-=======
 	dbA := trie.NewDatabase(rawdb.NewMemoryDatabase(), nil)
 	dbB := trie.NewDatabase(rawdb.NewMemoryDatabase(), &trie.Config{PathDB: pathdb.Defaults})
 
@@ -160,7 +144,6 @@
 		t.Errorf("content requested for empty state: %v, %v, %v", nodes, paths, codes)
 	}
 	sync = NewStateSync(types.EmptyRootHash, rawdb.NewMemoryDatabase(), nil, dbB.Scheme())
->>>>>>> 916d6a44
 	if paths, nodes, codes := sync.Missing(1); len(paths) != 0 || len(nodes) != 0 || len(codes) != 0 {
 		t.Errorf("content requested for empty state: %v, %v, %v", nodes, paths, codes)
 	}
@@ -201,25 +184,13 @@
 	syncPath trie.SyncPath
 }
 
-<<<<<<< HEAD
-// nolint:nestif
-func testIterativeStateSync(t *testing.T, count int, commit bool, bypath bool) {
-=======
 func testIterativeStateSync(t *testing.T, count int, commit bool, bypath bool, scheme string) {
->>>>>>> 916d6a44
 	// Create a random state to copy
 	srcDisk, srcDb, ndb, srcRoot, srcAccounts := makeTestState(scheme)
 	if commit {
-<<<<<<< HEAD
-		_ = srcDb.TrieDB().Commit(srcRoot, false)
-	}
-
-	srcTrie, _ := trie.New(trie.StateTrieID(srcRoot), srcDb.TrieDB())
-=======
 		ndb.Commit(srcRoot, false)
 	}
 	srcTrie, _ := trie.New(trie.StateTrieID(srcRoot), ndb)
->>>>>>> 916d6a44
 
 	// Create a destination state and sync with the scheduler
 	dstDb := rawdb.NewMemoryDatabase()
@@ -279,12 +250,7 @@
 					}
 
 					id := trie.StorageTrieID(srcRoot, common.BytesToHash(node.syncPath[0]), acc.Root)
-<<<<<<< HEAD
-
-					stTrie, err := trie.New(id, srcDb.TrieDB())
-=======
 					stTrie, err := trie.New(id, ndb)
->>>>>>> 916d6a44
 					if err != nil {
 						t.Fatalf("failed to retriev storage trie for path %x: %v", node.syncPath[1], err)
 					}
@@ -508,14 +474,10 @@
 	for _, hash := range codes {
 		codeQueue[hash] = struct{}{}
 	}
-<<<<<<< HEAD
-
-=======
 	reader, err := ndb.Reader(srcRoot)
 	if err != nil {
 		t.Fatalf("state is not existent, %#x", srcRoot)
 	}
->>>>>>> 916d6a44
 	for len(nodeQueue)+len(codeQueue) > 0 {
 		// Fetch all the queued nodes in a random order
 		if len(codeQueue) > 0 {
@@ -617,14 +579,10 @@
 	for _, hash := range codes {
 		codeQueue[hash] = struct{}{}
 	}
-<<<<<<< HEAD
-
-=======
 	reader, err := ndb.Reader(srcRoot)
 	if err != nil {
 		t.Fatalf("state is not existent, %#x", srcRoot)
 	}
->>>>>>> 916d6a44
 	for len(nodeQueue)+len(codeQueue) > 0 {
 		// Sync only half of the scheduled nodes, even those in random order
 		if len(codeQueue) > 0 {
@@ -658,13 +616,8 @@
 			for path, element := range nodeQueue {
 				delete(nodeQueue, path)
 
-<<<<<<< HEAD
-				data, err := srcDb.TrieDB().Node(element.hash)
-
-=======
 				owner, inner := trie.ResolvePath([]byte(element.path))
 				data, err := reader.Node(owner, inner, element.hash)
->>>>>>> 916d6a44
 				if err != nil {
 					t.Fatalf("failed to retrieve node data for %x", element.hash)
 				}
@@ -840,23 +793,12 @@
 	for _, node := range addedCodes {
 		val := rawdb.ReadCode(dstDb, node)
 		rawdb.DeleteCode(dstDb, node)
-<<<<<<< HEAD
-
-		if err := checkStateConsistency(dstDb, srcRoot); err == nil {
-=======
 		if err := checkStateConsistency(dstDb, ndb.Scheme(), srcRoot); err == nil {
->>>>>>> 916d6a44
 			t.Errorf("trie inconsistency not caught, missing: %x", node)
 		}
 
 		rawdb.WriteCode(dstDb, node, val)
 	}
-<<<<<<< HEAD
-
-	scheme := srcDb.TrieDB().Scheme()
-
-=======
->>>>>>> 916d6a44
 	for i, path := range addedPaths {
 		owner, inner := trie.ResolvePath([]byte(path))
 		hash := addedHashes[i]
@@ -867,12 +809,7 @@
 		}
 
 		rawdb.DeleteTrieNode(dstDb, owner, inner, hash, scheme)
-<<<<<<< HEAD
-
-		if err := checkStateConsistency(dstDb, srcRoot); err == nil {
-=======
 		if err := checkStateConsistency(dstDb, scheme, srcRoot); err == nil {
->>>>>>> 916d6a44
 			t.Errorf("trie inconsistency not caught, missing: %v", path)
 		}
 
