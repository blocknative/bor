// Copyright 2020 The go-ethereum Authors
// This file is part of the go-ethereum library.
//
// The go-ethereum library is free software: you can redistribute it and/or modify
// it under the terms of the GNU Lesser General Public License as published by
// the Free Software Foundation, either version 3 of the License, or
// (at your option) any later version.
//
// The go-ethereum library is distributed in the hope that it will be useful,
// but WITHOUT ANY WARRANTY; without even the implied warranty of
// MERCHANTABILITY or FITNESS FOR A PARTICULAR PURPOSE. See the
// GNU Lesser General Public License for more details.
//
// You should have received a copy of the GNU Lesser General Public License
// along with the go-ethereum library. If not, see <http://www.gnu.org/licenses/>.

package core

import (
	"crypto/ecdsa"
	"math/big"
	"testing"

	"golang.org/x/crypto/sha3"

	"github.com/ethereum/go-ethereum/common"
	"github.com/ethereum/go-ethereum/common/math"
	"github.com/ethereum/go-ethereum/consensus"
	"github.com/ethereum/go-ethereum/consensus/beacon"
	"github.com/ethereum/go-ethereum/consensus/ethash"
	"github.com/ethereum/go-ethereum/consensus/misc/eip1559"
	"github.com/ethereum/go-ethereum/consensus/misc/eip4844"
	"github.com/ethereum/go-ethereum/core/rawdb"
	"github.com/ethereum/go-ethereum/core/types"
	"github.com/ethereum/go-ethereum/core/vm"
	"github.com/ethereum/go-ethereum/crypto"
	"github.com/ethereum/go-ethereum/params"
	"github.com/ethereum/go-ethereum/trie"
<<<<<<< HEAD
=======
	"github.com/holiman/uint256"
	"golang.org/x/crypto/sha3"
>>>>>>> bed84606
)

func u64(val uint64) *uint64 { return &val }

// TestStateProcessorErrors tests the output from the 'core' errors
// as defined in core/error.go. These errors are generated when the
// blockchain imports bad blocks, meaning blocks which have valid headers but
// contain invalid transactions
func TestStateProcessorErrors(t *testing.T) {
	var (
		cacheConfig = &CacheConfig{
			TrieCleanLimit:   154,
			TrieCleanJournal: "triecache",
			Preimages:        true,
		}

		config = &params.ChainConfig{
<<<<<<< HEAD
			ChainID:             big.NewInt(1),
			HomesteadBlock:      big.NewInt(0),
			EIP150Block:         big.NewInt(0),
			EIP155Block:         big.NewInt(0),
			EIP158Block:         big.NewInt(0),
			ByzantiumBlock:      big.NewInt(0),
			ConstantinopleBlock: big.NewInt(0),
			PetersburgBlock:     big.NewInt(0),
			IstanbulBlock:       big.NewInt(0),
			MuirGlacierBlock:    big.NewInt(0),
			BerlinBlock:         big.NewInt(0),
			LondonBlock:         big.NewInt(0),
			Ethash:              new(params.EthashConfig),
			Bor:                 &params.BorConfig{BurntContract: map[string]string{"0": "0x000000000000000000000000000000000000dead"}},
=======
			ChainID:                       big.NewInt(1),
			HomesteadBlock:                big.NewInt(0),
			EIP150Block:                   big.NewInt(0),
			EIP155Block:                   big.NewInt(0),
			EIP158Block:                   big.NewInt(0),
			ByzantiumBlock:                big.NewInt(0),
			ConstantinopleBlock:           big.NewInt(0),
			PetersburgBlock:               big.NewInt(0),
			IstanbulBlock:                 big.NewInt(0),
			MuirGlacierBlock:              big.NewInt(0),
			BerlinBlock:                   big.NewInt(0),
			LondonBlock:                   big.NewInt(0),
			Ethash:                        new(params.EthashConfig),
			TerminalTotalDifficulty:       big.NewInt(0),
			TerminalTotalDifficultyPassed: true,
			ShanghaiTime:                  new(uint64),
			CancunTime:                    new(uint64),
>>>>>>> bed84606
		}
		signer  = types.LatestSigner(config)
		key1, _ = crypto.HexToECDSA("b71c71a67e1177ad4e901695e1b4b9ee17ae16c6668d313eac2f96dbcda3f291")
		key2, _ = crypto.HexToECDSA("0202020202020202020202020202020202020202020202020202002020202020")
	)

	var makeTx = func(key *ecdsa.PrivateKey, nonce uint64, to common.Address, amount *big.Int, gasLimit uint64, gasPrice *big.Int, data []byte) *types.Transaction {
		tx, _ := types.SignTx(types.NewTransaction(nonce, to, amount, gasLimit, gasPrice, data), signer, key)
		return tx
	}

	var mkDynamicTx = func(nonce uint64, to common.Address, gasLimit uint64, gasTipCap, gasFeeCap *big.Int) *types.Transaction {
		tx, _ := types.SignTx(types.NewTx(&types.DynamicFeeTx{
			Nonce:     nonce,
			GasTipCap: gasTipCap,
			GasFeeCap: gasFeeCap,
			Gas:       gasLimit,
			To:        &to,
			Value:     big.NewInt(0),
		}), signer, key1)
		return tx
	}

	var mkDynamicCreationTx = func(nonce uint64, gasLimit uint64, gasTipCap, gasFeeCap *big.Int, data []byte) *types.Transaction {
		tx, _ := types.SignTx(types.NewTx(&types.DynamicFeeTx{
			Nonce:     nonce,
			GasTipCap: gasTipCap,
			GasFeeCap: gasFeeCap,
			Gas:       gasLimit,
			Value:     big.NewInt(0),
			Data:      data,
		}), signer, key1)
		return tx
	}
	var mkBlobTx = func(nonce uint64, to common.Address, gasLimit uint64, gasTipCap, gasFeeCap *big.Int, hashes []common.Hash) *types.Transaction {
		tx, err := types.SignTx(types.NewTx(&types.BlobTx{
			Nonce:      nonce,
			GasTipCap:  uint256.MustFromBig(gasTipCap),
			GasFeeCap:  uint256.MustFromBig(gasFeeCap),
			Gas:        gasLimit,
			To:         to,
			BlobHashes: hashes,
			Value:      new(uint256.Int),
		}), signer, key1)
		if err != nil {
			t.Fatal(err)
		}
		return tx
	}

	{ // Tests against a 'recent' chain definition
		var (
			db    = rawdb.NewMemoryDatabase()
			gspec = &Genesis{
				Config: config,
				Alloc: GenesisAlloc{
					common.HexToAddress("0x71562b71999873DB5b286dF957af199Ec94617F7"): GenesisAccount{
						Balance: big.NewInt(1000000000000000000), // 1 ether
						Nonce:   0,
					},
					common.HexToAddress("0xfd0810DD14796680f72adf1a371963d0745BCc64"): GenesisAccount{
						Balance: big.NewInt(1000000000000000000), // 1 ether
						Nonce:   math.MaxUint64,
					},
				},
			}
<<<<<<< HEAD
			blockchain, _ = NewBlockChain(db, nil, gspec, nil, ethash.NewFaker(), vm.Config{}, nil, nil, nil)
=======
			blockchain, _  = NewBlockChain(db, nil, gspec, nil, beacon.New(ethash.NewFaker()), vm.Config{}, nil, nil)
			tooBigInitCode = [params.MaxInitCodeSize + 1]byte{}
>>>>>>> bed84606
		)

		defer blockchain.Stop()

		bigNumber := new(big.Int).SetBytes(common.FromHex("0xffffffffffffffffffffffffffffffffffffffffffffffffffffffffffffffff"))
		tooBigNumber := new(big.Int).Set(bigNumber)
		tooBigNumber.Add(tooBigNumber, common.Big1)

		for i, tt := range []struct {
			txs  []*types.Transaction
			want string
		}{
			{ // ErrNonceTooLow
				txs: []*types.Transaction{
					makeTx(key1, 0, common.Address{}, big.NewInt(0), params.TxGas, big.NewInt(875000000), nil),
					makeTx(key1, 0, common.Address{}, big.NewInt(0), params.TxGas, big.NewInt(875000000), nil),
				},
				want: "could not apply tx 1 [0x0026256b3939ed97e2c4a6f3fce8ecf83bdcfa6d507c47838c308a1fb0436f62]: nonce too low: address 0x71562b71999873DB5b286dF957af199Ec94617F7, tx: 0 state: 1",
			},
			{ // ErrNonceTooHigh
				txs: []*types.Transaction{
					makeTx(key1, 100, common.Address{}, big.NewInt(0), params.TxGas, big.NewInt(875000000), nil),
				},
				want: "could not apply tx 0 [0xdebad714ca7f363bd0d8121c4518ad48fa469ca81b0a081be3d10c17460f751b]: nonce too high: address 0x71562b71999873DB5b286dF957af199Ec94617F7, tx: 100 state: 0",
			},
			{ // ErrNonceMax
				txs: []*types.Transaction{
					makeTx(key2, math.MaxUint64, common.Address{}, big.NewInt(0), params.TxGas, big.NewInt(875000000), nil),
				},
				want: "could not apply tx 0 [0x84ea18d60eb2bb3b040e3add0eb72f757727122cc257dd858c67cb6591a85986]: nonce has max value: address 0xfd0810DD14796680f72adf1a371963d0745BCc64, nonce: 18446744073709551615",
			},
			{ // ErrGasLimitReached
				txs: []*types.Transaction{
					makeTx(key1, 0, common.Address{}, big.NewInt(0), 21000000, big.NewInt(875000000), nil),
				},
				want: "could not apply tx 0 [0xbd49d8dadfd47fb846986695f7d4da3f7b2c48c8da82dbc211a26eb124883de9]: gas limit reached",
			},
			{ // ErrInsufficientFundsForTransfer
				txs: []*types.Transaction{
					makeTx(key1, 0, common.Address{}, big.NewInt(1000000000000000000), params.TxGas, big.NewInt(875000000), nil),
				},
				want: "could not apply tx 0 [0x98c796b470f7fcab40aaef5c965a602b0238e1034cce6fb73823042dd0638d74]: insufficient funds for gas * price + value: address 0x71562b71999873DB5b286dF957af199Ec94617F7 have 1000000000000000000 want 1000018375000000000",
			},
			{ // ErrInsufficientFunds
				txs: []*types.Transaction{
					makeTx(key1, 0, common.Address{}, big.NewInt(0), params.TxGas, big.NewInt(900000000000000000), nil),
				},
				want: "could not apply tx 0 [0x4a69690c4b0cd85e64d0d9ea06302455b01e10a83db964d60281739752003440]: insufficient funds for gas * price + value: address 0x71562b71999873DB5b286dF957af199Ec94617F7 have 1000000000000000000 want 18900000000000000000000",
			},
			// ErrGasUintOverflow
			// One missing 'core' error is ErrGasUintOverflow: "gas uint64 overflow",
			// In order to trigger that one, we'd have to allocate a _huge_ chunk of data, such that the
			// multiplication len(data) +gas_per_byte overflows uint64. Not testable at the moment
			{ // ErrIntrinsicGas
				txs: []*types.Transaction{
					makeTx(key1, 0, common.Address{}, big.NewInt(0), params.TxGas-1000, big.NewInt(875000000), nil),
				},
				want: "could not apply tx 0 [0xcf3b049a0b516cb4f9274b3e2a264359e2ba53b2fb64b7bda2c634d5c9d01fca]: intrinsic gas too low: have 20000, want 21000",
			},
			{ // ErrGasLimitReached
				txs: []*types.Transaction{
					makeTx(key1, 0, common.Address{}, big.NewInt(0), params.TxGas*1000, big.NewInt(875000000), nil),
				},
				want: "could not apply tx 0 [0xbd49d8dadfd47fb846986695f7d4da3f7b2c48c8da82dbc211a26eb124883de9]: gas limit reached",
			},
			{ // ErrFeeCapTooLow
				txs: []*types.Transaction{
					mkDynamicTx(0, common.Address{}, params.TxGas, big.NewInt(0), big.NewInt(0)),
				},
				want: "could not apply tx 0 [0xc4ab868fef0c82ae0387b742aee87907f2d0fc528fc6ea0a021459fb0fc4a4a8]: max fee per gas less than block base fee: address 0x71562b71999873DB5b286dF957af199Ec94617F7, maxFeePerGas: 0 baseFee: 875000000",
			},
			{ // ErrTipVeryHigh
				txs: []*types.Transaction{
					mkDynamicTx(0, common.Address{}, params.TxGas, tooBigNumber, big.NewInt(1)),
				},
				want: "could not apply tx 0 [0x15b8391b9981f266b32f3ab7da564bbeb3d6c21628364ea9b32a21139f89f712]: max priority fee per gas higher than 2^256-1: address 0x71562b71999873DB5b286dF957af199Ec94617F7, maxPriorityFeePerGas bit length: 257",
			},
			{ // ErrFeeCapVeryHigh
				txs: []*types.Transaction{
					mkDynamicTx(0, common.Address{}, params.TxGas, big.NewInt(1), tooBigNumber),
				},
				want: "could not apply tx 0 [0x48bc299b83fdb345c57478f239e89814bb3063eb4e4b49f3b6057a69255c16bd]: max fee per gas higher than 2^256-1: address 0x71562b71999873DB5b286dF957af199Ec94617F7, maxFeePerGas bit length: 257",
			},
			{ // ErrTipAboveFeeCap
				txs: []*types.Transaction{
					mkDynamicTx(0, common.Address{}, params.TxGas, big.NewInt(2), big.NewInt(1)),
				},
				want: "could not apply tx 0 [0xf987a31ff0c71895780a7612f965a0c8b056deb54e020bb44fa478092f14c9b4]: max priority fee per gas higher than max fee per gas: address 0x71562b71999873DB5b286dF957af199Ec94617F7, maxPriorityFeePerGas: 2, maxFeePerGas: 1",
			},
			{ // ErrInsufficientFunds
				// Available balance:           1000000000000000000
				// Effective cost:                   18375000021000
				// FeeCap * gas:                1050000000000000000
				// This test is designed to have the effective cost be covered by the balance, but
				// the extended requirement on FeeCap*gas < balance to fail
				txs: []*types.Transaction{
					mkDynamicTx(0, common.Address{}, params.TxGas, big.NewInt(1), big.NewInt(50000000000000)),
				},
				want: "could not apply tx 0 [0x413603cd096a87f41b1660d3ed3e27d62e1da78eac138961c0a1314ed43bd129]: insufficient funds for gas * price + value: address 0x71562b71999873DB5b286dF957af199Ec94617F7 have 1000000000000000000 want 1050000000000000000",
			},
			{ // Another ErrInsufficientFunds, this one to ensure that feecap/tip of max u256 is allowed
				txs: []*types.Transaction{
					mkDynamicTx(0, common.Address{}, params.TxGas, bigNumber, bigNumber),
				},
				want: "could not apply tx 0 [0xd82a0c2519acfeac9a948258c47e784acd20651d9d80f9a1c67b4137651c3a24]: insufficient funds for gas * price + value: address 0x71562b71999873DB5b286dF957af199Ec94617F7 have 1000000000000000000 want 2431633873983640103894990685182446064918669677978451844828609264166175722438635000",
			},
			{ // ErrMaxInitCodeSizeExceeded
				txs: []*types.Transaction{
					mkDynamicCreationTx(0, 500000, common.Big0, big.NewInt(params.InitialBaseFee), tooBigInitCode[:]),
				},
				want: "could not apply tx 0 [0xd491405f06c92d118dd3208376fcee18a57c54bc52063ee4a26b1cf296857c25]: max initcode size exceeded: code size 49153 limit 49152",
			},
			{ // ErrIntrinsicGas: Not enough gas to cover init code
				txs: []*types.Transaction{
					mkDynamicCreationTx(0, 54299, common.Big0, big.NewInt(params.InitialBaseFee), make([]byte, 320)),
				},
				want: "could not apply tx 0 [0xfd49536a9b323769d8472fcb3ebb3689b707a349379baee3e2ee3fe7baae06a1]: intrinsic gas too low: have 54299, want 54300",
			},
			{ // ErrBlobFeeCapTooLow
				txs: []*types.Transaction{
					mkBlobTx(0, common.Address{}, params.TxGas, big.NewInt(1), big.NewInt(1), []common.Hash{(common.Hash{1})}),
				},
				want: "could not apply tx 0 [0x6c11015985ce82db691d7b2d017acda296db88b811c3c60dc71449c76256c716]: max fee per gas less than block base fee: address 0x71562b71999873DB5b286dF957af199Ec94617F7, maxFeePerGas: 1 baseFee: 875000000",
			},
		} {
<<<<<<< HEAD
			block := GenerateBadBlock(gspec.ToBlock(), ethash.NewFaker(), tt.txs, gspec.Config)

=======
			block := GenerateBadBlock(gspec.ToBlock(), beacon.New(ethash.NewFaker()), tt.txs, gspec.Config)
>>>>>>> bed84606
			_, err := blockchain.InsertChain(types.Blocks{block})
			if err == nil {
				t.Fatal("block imported without errors")
			}

			if have, want := err.Error(), tt.want; have != want {
				t.Errorf("test %d:\nhave \"%v\"\nwant \"%v\"\n", i, have, want)
			}
		}
	}

	// ErrTxTypeNotSupported, For this, we need an older chain
	{
		var (
			db    = rawdb.NewMemoryDatabase()
			gspec = &Genesis{
				Config: &params.ChainConfig{
					ChainID:             big.NewInt(1),
					HomesteadBlock:      big.NewInt(0),
					EIP150Block:         big.NewInt(0),
					EIP155Block:         big.NewInt(0),
					EIP158Block:         big.NewInt(0),
					ByzantiumBlock:      big.NewInt(0),
					ConstantinopleBlock: big.NewInt(0),
					PetersburgBlock:     big.NewInt(0),
					IstanbulBlock:       big.NewInt(0),
					MuirGlacierBlock:    big.NewInt(0),
				},
				Alloc: GenesisAlloc{
					common.HexToAddress("0x71562b71999873DB5b286dF957af199Ec94617F7"): GenesisAccount{
						Balance: big.NewInt(1000000000000000000), // 1 ether
						Nonce:   0,
					},
				},
			}
			blockchain, _         = NewBlockChain(db, nil, gspec, nil, ethash.NewFaker(), vm.Config{}, nil, nil, nil)
			parallelBlockchain, _ = NewParallelBlockChain(db, cacheConfig, gspec, nil, ethash.NewFaker(), vm.Config{ParallelEnable: true, ParallelSpeculativeProcesses: 8}, nil, nil, nil)
		)

		defer blockchain.Stop()
		defer parallelBlockchain.Stop()

		for _, bc := range []*BlockChain{blockchain, parallelBlockchain} {
			for i, tt := range []struct {
				txs  []*types.Transaction
				want string
			}{
				{ // ErrTxTypeNotSupported
					txs: []*types.Transaction{
						mkDynamicTx(0, common.Address{}, params.TxGas-1000, big.NewInt(0), big.NewInt(0)),
					},
					want: "could not apply tx 0 [0x88626ac0d53cb65308f2416103c62bb1f18b805573d4f96a3640bbbfff13c14f]: transaction type not supported",
				},
			} {
				block := GenerateBadBlock(gspec.ToBlock(), ethash.NewFaker(), tt.txs, gspec.Config)

				_, err := bc.InsertChain(types.Blocks{block})
				if err == nil {
					t.Fatal("block imported without errors")
				}

				if have, want := err.Error(), tt.want; have != want {
					t.Errorf("test %d:\nhave \"%v\"\nwant \"%v\"\n", i, have, want)
				}
			}
		}
	}

	// ErrSenderNoEOA, for this we need the sender to have contract code
	{
		var (
			db    = rawdb.NewMemoryDatabase()
			gspec = &Genesis{
				Config: config,
				Alloc: GenesisAlloc{
					common.HexToAddress("0x71562b71999873DB5b286dF957af199Ec94617F7"): GenesisAccount{
						Balance: big.NewInt(1000000000000000000), // 1 ether
						Nonce:   0,
						Code:    common.FromHex("0xB0B0FACE"),
					},
				},
			}
<<<<<<< HEAD
			blockchain, _         = NewBlockChain(db, nil, gspec, nil, ethash.NewFaker(), vm.Config{}, nil, nil, nil)
			parallelBlockchain, _ = NewParallelBlockChain(db, cacheConfig, gspec, nil, ethash.NewFaker(), vm.Config{ParallelEnable: true, ParallelSpeculativeProcesses: 8}, nil, nil, nil)
=======
			blockchain, _ = NewBlockChain(db, nil, gspec, nil, beacon.New(ethash.NewFaker()), vm.Config{}, nil, nil)
>>>>>>> bed84606
		)

		defer blockchain.Stop()
		defer parallelBlockchain.Stop()

		for _, bc := range []*BlockChain{blockchain, parallelBlockchain} {
			for i, tt := range []struct {
				txs  []*types.Transaction
				want string
			}{
				{ // ErrSenderNoEOA
					txs: []*types.Transaction{
						mkDynamicTx(0, common.Address{}, params.TxGas-1000, big.NewInt(0), big.NewInt(0)),
					},
					want: "could not apply tx 0 [0x88626ac0d53cb65308f2416103c62bb1f18b805573d4f96a3640bbbfff13c14f]: sender not an eoa: address 0x71562b71999873DB5b286dF957af199Ec94617F7, codehash: 0x9280914443471259d4570a8661015ae4a5b80186dbc619658fb494bebc3da3d1",
				},
<<<<<<< HEAD
			} {
				block := GenerateBadBlock(gspec.ToBlock(), ethash.NewFaker(), tt.txs, gspec.Config)

				_, err := bc.InsertChain(types.Blocks{block})
				if err == nil {
					t.Fatal("block imported without errors")
				}

				if have, want := err.Error(), tt.want; have != want {
					t.Errorf("test %d:\nhave \"%v\"\nwant \"%v\"\n", i, have, want)
				}
			}
		}
	}

	// ErrMaxInitCodeSizeExceeded, for this we need extra Shanghai (EIP-3860) enabled.
	{
		var (
			db    = rawdb.NewMemoryDatabase()
			gspec = &Genesis{
				Config: &params.ChainConfig{
					ChainID:                       big.NewInt(1),
					HomesteadBlock:                big.NewInt(0),
					EIP150Block:                   big.NewInt(0),
					EIP155Block:                   big.NewInt(0),
					EIP158Block:                   big.NewInt(0),
					ByzantiumBlock:                big.NewInt(0),
					ConstantinopleBlock:           big.NewInt(0),
					PetersburgBlock:               big.NewInt(0),
					IstanbulBlock:                 big.NewInt(0),
					MuirGlacierBlock:              big.NewInt(0),
					BerlinBlock:                   big.NewInt(0),
					LondonBlock:                   big.NewInt(0),
					ArrowGlacierBlock:             big.NewInt(0),
					GrayGlacierBlock:              big.NewInt(0),
					MergeNetsplitBlock:            big.NewInt(0),
					TerminalTotalDifficulty:       big.NewInt(0),
					TerminalTotalDifficultyPassed: true,
					// TODO marcello double check
					ShanghaiTime: u64(0),
					Bor:          &params.BorConfig{BurntContract: map[string]string{"0": "0x000000000000000000000000000000000000dead"}},
				},
				Alloc: GenesisAlloc{
					common.HexToAddress("0x71562b71999873DB5b286dF957af199Ec94617F7"): GenesisAccount{
						Balance: big.NewInt(1000000000000000000), // 1 ether
						Nonce:   0,
					},
				},
			}
			genesis               = gspec.MustCommit(db)
			blockchain, _         = NewBlockChain(db, nil, gspec, nil, beacon.New(ethash.NewFaker()), vm.Config{}, nil, nil, nil)
			parallelBlockchain, _ = NewParallelBlockChain(db, cacheConfig, gspec, nil, beacon.New(ethash.NewFaker()), vm.Config{ParallelEnable: true, ParallelSpeculativeProcesses: 8}, nil, nil, nil)
			tooBigInitCode        = [params.MaxInitCodeSize + 1]byte{}
			smallInitCode         = [320]byte{}
		)

		defer blockchain.Stop()
		defer parallelBlockchain.Stop()

		for _, bc := range []*BlockChain{blockchain, parallelBlockchain} {
			for i, tt := range []struct {
				txs  []*types.Transaction
				want string
			}{
				{ // ErrMaxInitCodeSizeExceeded
					txs: []*types.Transaction{
						mkDynamicCreationTx(0, 500000, common.Big0, misc.CalcBaseFee(config, genesis.Header()), tooBigInitCode[:]),
					},
					want: "could not apply tx 0 [0x832b54a6c3359474a9f504b1003b2cc1b6fcaa18e4ef369eb45b5d40dad6378f]: max initcode size exceeded: code size 49153 limit 49152",
				},
				{ // ErrIntrinsicGas: Not enough gas to cover init code
					txs: []*types.Transaction{
						mkDynamicCreationTx(0, 54299, common.Big0, misc.CalcBaseFee(config, genesis.Header()), smallInitCode[:]),
					},
					want: "could not apply tx 0 [0x39b7436cb432d3662a25626474282c5c4c1a213326fd87e4e18a91477bae98b2]: intrinsic gas too low: have 54299, want 54300",
				},
			} {
				block := GenerateBadBlock(genesis, beacon.New(ethash.NewFaker()), tt.txs, gspec.Config)

				_, err := bc.InsertChain(types.Blocks{block})
				if err == nil {
					t.Fatal("block imported without errors")
				}

				if have, want := err.Error(), tt.want; have != want {
					t.Errorf("test %d:\nhave \"%v\"\nwant \"%v\"\n", i, have, want)
				}
=======
				want: "could not apply tx 0 [0x88626ac0d53cb65308f2416103c62bb1f18b805573d4f96a3640bbbfff13c14f]: sender not an eoa: address 0x71562b71999873DB5b286dF957af199Ec94617F7, codehash: 0x9280914443471259d4570a8661015ae4a5b80186dbc619658fb494bebc3da3d1",
			},
		} {
			block := GenerateBadBlock(gspec.ToBlock(), beacon.New(ethash.NewFaker()), tt.txs, gspec.Config)
			_, err := blockchain.InsertChain(types.Blocks{block})
			if err == nil {
				t.Fatal("block imported without errors")
			}
			if have, want := err.Error(), tt.want; have != want {
				t.Errorf("test %d:\nhave \"%v\"\nwant \"%v\"\n", i, have, want)
>>>>>>> bed84606
			}
		}
	}
}

// GenerateBadBlock constructs a "block" which contains the transactions. The transactions are not expected to be
// valid, and no proper post-state can be made. But from the perspective of the blockchain, the block is sufficiently
// valid to be considered for import:
// - valid pow (fake), ancestry, difficulty, gaslimit etc
func GenerateBadBlock(parent *types.Block, engine consensus.Engine, txs types.Transactions, config *params.ChainConfig) *types.Block {
	difficulty := big.NewInt(0)
	if !config.TerminalTotalDifficultyPassed {
		difficulty = engine.CalcDifficulty(&fakeChainReader{config: config}, parent.Time()+10, &types.Header{
			Number:     parent.Number(),
			Time:       parent.Time(),
			Difficulty: parent.Difficulty(),
			UncleHash:  parent.UncleHash(),
		})
	}

	header := &types.Header{
		ParentHash: parent.Hash(),
		Coinbase:   parent.Coinbase(),
		Difficulty: difficulty,
		GasLimit:   parent.GasLimit(),
		Number:     new(big.Int).Add(parent.Number(), common.Big1),
		Time:       parent.Time() + 10,
		UncleHash:  types.EmptyUncleHash,
	}
	if config.IsLondon(header.Number) {
		header.BaseFee = eip1559.CalcBaseFee(config, parent.Header())
	}
<<<<<<< HEAD
	// TODO marcello double check
	if config.IsShanghai(header.Time) {
=======
	if config.IsShanghai(header.Number, header.Time) {
>>>>>>> bed84606
		header.WithdrawalsHash = &types.EmptyWithdrawalsHash
	}

	var receipts []*types.Receipt
	// The post-state result doesn't need to be correct (this is a bad block), but we do need something there
	// Preferably something unique. So let's use a combo of blocknum + txhash
	hasher := sha3.NewLegacyKeccak256()
	hasher.Write(header.Number.Bytes())

	var cumulativeGas uint64
<<<<<<< HEAD

=======
	var nBlobs int
>>>>>>> bed84606
	for _, tx := range txs {
		txh := tx.Hash()
		hasher.Write(txh[:])

		receipt := types.NewReceipt(nil, false, cumulativeGas+tx.Gas())
		receipt.TxHash = tx.Hash()
		receipt.GasUsed = tx.Gas()
		receipts = append(receipts, receipt)
		cumulativeGas += tx.Gas()
		nBlobs += len(tx.BlobHashes())
	}

	header.Root = common.BytesToHash(hasher.Sum(nil))
	if config.IsCancun(header.Number, header.Time) {
		var pExcess, pUsed = uint64(0), uint64(0)
		if parent.ExcessBlobGas() != nil {
			pExcess = *parent.ExcessBlobGas()
			pUsed = *parent.BlobGasUsed()
		}
		excess := eip4844.CalcExcessBlobGas(pExcess, pUsed)
		used := uint64(nBlobs * params.BlobTxBlobGasPerBlob)
		header.ExcessBlobGas = &excess
		header.BlobGasUsed = &used
	}
	// Assemble and return the final block for sealing
<<<<<<< HEAD
	// TODO marcello double check
	if config.IsShanghai(header.Time) {
=======
	if config.IsShanghai(header.Number, header.Time) {
>>>>>>> bed84606
		return types.NewBlockWithWithdrawals(header, txs, nil, receipts, []*types.Withdrawal{}, trie.NewStackTrie(nil))
	}

	return types.NewBlock(header, txs, nil, receipts, trie.NewStackTrie(nil))
}<|MERGE_RESOLUTION|>--- conflicted
+++ resolved
@@ -36,11 +36,7 @@
 	"github.com/ethereum/go-ethereum/crypto"
 	"github.com/ethereum/go-ethereum/params"
 	"github.com/ethereum/go-ethereum/trie"
-<<<<<<< HEAD
-=======
 	"github.com/holiman/uint256"
-	"golang.org/x/crypto/sha3"
->>>>>>> bed84606
 )
 
 func u64(val uint64) *uint64 { return &val }
@@ -58,22 +54,6 @@
 		}
 
 		config = &params.ChainConfig{
-<<<<<<< HEAD
-			ChainID:             big.NewInt(1),
-			HomesteadBlock:      big.NewInt(0),
-			EIP150Block:         big.NewInt(0),
-			EIP155Block:         big.NewInt(0),
-			EIP158Block:         big.NewInt(0),
-			ByzantiumBlock:      big.NewInt(0),
-			ConstantinopleBlock: big.NewInt(0),
-			PetersburgBlock:     big.NewInt(0),
-			IstanbulBlock:       big.NewInt(0),
-			MuirGlacierBlock:    big.NewInt(0),
-			BerlinBlock:         big.NewInt(0),
-			LondonBlock:         big.NewInt(0),
-			Ethash:              new(params.EthashConfig),
-			Bor:                 &params.BorConfig{BurntContract: map[string]string{"0": "0x000000000000000000000000000000000000dead"}},
-=======
 			ChainID:                       big.NewInt(1),
 			HomesteadBlock:                big.NewInt(0),
 			EIP150Block:                   big.NewInt(0),
@@ -87,11 +67,11 @@
 			BerlinBlock:                   big.NewInt(0),
 			LondonBlock:                   big.NewInt(0),
 			Ethash:                        new(params.EthashConfig),
+			Bor:                           &params.BorConfig{BurntContract: map[string]string{"0": "0x000000000000000000000000000000000000dead"}},
 			TerminalTotalDifficulty:       big.NewInt(0),
 			TerminalTotalDifficultyPassed: true,
 			ShanghaiTime:                  new(uint64),
 			CancunTime:                    new(uint64),
->>>>>>> bed84606
 		}
 		signer  = types.LatestSigner(config)
 		key1, _ = crypto.HexToECDSA("b71c71a67e1177ad4e901695e1b4b9ee17ae16c6668d313eac2f96dbcda3f291")
@@ -158,12 +138,8 @@
 					},
 				},
 			}
-<<<<<<< HEAD
-			blockchain, _ = NewBlockChain(db, nil, gspec, nil, ethash.NewFaker(), vm.Config{}, nil, nil, nil)
-=======
 			blockchain, _  = NewBlockChain(db, nil, gspec, nil, beacon.New(ethash.NewFaker()), vm.Config{}, nil, nil)
 			tooBigInitCode = [params.MaxInitCodeSize + 1]byte{}
->>>>>>> bed84606
 		)
 
 		defer blockchain.Stop()
@@ -289,12 +265,7 @@
 				want: "could not apply tx 0 [0x6c11015985ce82db691d7b2d017acda296db88b811c3c60dc71449c76256c716]: max fee per gas less than block base fee: address 0x71562b71999873DB5b286dF957af199Ec94617F7, maxFeePerGas: 1 baseFee: 875000000",
 			},
 		} {
-<<<<<<< HEAD
-			block := GenerateBadBlock(gspec.ToBlock(), ethash.NewFaker(), tt.txs, gspec.Config)
-
-=======
 			block := GenerateBadBlock(gspec.ToBlock(), beacon.New(ethash.NewFaker()), tt.txs, gspec.Config)
->>>>>>> bed84606
 			_, err := blockchain.InsertChain(types.Blocks{block})
 			if err == nil {
 				t.Fatal("block imported without errors")
@@ -377,12 +348,8 @@
 					},
 				},
 			}
-<<<<<<< HEAD
-			blockchain, _         = NewBlockChain(db, nil, gspec, nil, ethash.NewFaker(), vm.Config{}, nil, nil, nil)
 			parallelBlockchain, _ = NewParallelBlockChain(db, cacheConfig, gspec, nil, ethash.NewFaker(), vm.Config{ParallelEnable: true, ParallelSpeculativeProcesses: 8}, nil, nil, nil)
-=======
-			blockchain, _ = NewBlockChain(db, nil, gspec, nil, beacon.New(ethash.NewFaker()), vm.Config{}, nil, nil)
->>>>>>> bed84606
+			blockchain, _         = NewBlockChain(db, nil, gspec, nil, beacon.New(ethash.NewFaker()), vm.Config{}, nil, nil)
 		)
 
 		defer blockchain.Stop()
@@ -399,9 +366,8 @@
 					},
 					want: "could not apply tx 0 [0x88626ac0d53cb65308f2416103c62bb1f18b805573d4f96a3640bbbfff13c14f]: sender not an eoa: address 0x71562b71999873DB5b286dF957af199Ec94617F7, codehash: 0x9280914443471259d4570a8661015ae4a5b80186dbc619658fb494bebc3da3d1",
 				},
-<<<<<<< HEAD
 			} {
-				block := GenerateBadBlock(gspec.ToBlock(), ethash.NewFaker(), tt.txs, gspec.Config)
+				block := GenerateBadBlock(gspec.ToBlock(), beacon.New(ethash.NewFaker()), tt.txs, gspec.Config)
 
 				_, err := bc.InsertChain(types.Blocks{block})
 				if err == nil {
@@ -487,18 +453,6 @@
 				if have, want := err.Error(), tt.want; have != want {
 					t.Errorf("test %d:\nhave \"%v\"\nwant \"%v\"\n", i, have, want)
 				}
-=======
-				want: "could not apply tx 0 [0x88626ac0d53cb65308f2416103c62bb1f18b805573d4f96a3640bbbfff13c14f]: sender not an eoa: address 0x71562b71999873DB5b286dF957af199Ec94617F7, codehash: 0x9280914443471259d4570a8661015ae4a5b80186dbc619658fb494bebc3da3d1",
-			},
-		} {
-			block := GenerateBadBlock(gspec.ToBlock(), beacon.New(ethash.NewFaker()), tt.txs, gspec.Config)
-			_, err := blockchain.InsertChain(types.Blocks{block})
-			if err == nil {
-				t.Fatal("block imported without errors")
-			}
-			if have, want := err.Error(), tt.want; have != want {
-				t.Errorf("test %d:\nhave \"%v\"\nwant \"%v\"\n", i, have, want)
->>>>>>> bed84606
 			}
 		}
 	}
@@ -531,12 +485,7 @@
 	if config.IsLondon(header.Number) {
 		header.BaseFee = eip1559.CalcBaseFee(config, parent.Header())
 	}
-<<<<<<< HEAD
-	// TODO marcello double check
-	if config.IsShanghai(header.Time) {
-=======
 	if config.IsShanghai(header.Number, header.Time) {
->>>>>>> bed84606
 		header.WithdrawalsHash = &types.EmptyWithdrawalsHash
 	}
 
@@ -547,11 +496,7 @@
 	hasher.Write(header.Number.Bytes())
 
 	var cumulativeGas uint64
-<<<<<<< HEAD
-
-=======
 	var nBlobs int
->>>>>>> bed84606
 	for _, tx := range txs {
 		txh := tx.Hash()
 		hasher.Write(txh[:])
@@ -577,12 +522,7 @@
 		header.BlobGasUsed = &used
 	}
 	// Assemble and return the final block for sealing
-<<<<<<< HEAD
-	// TODO marcello double check
-	if config.IsShanghai(header.Time) {
-=======
 	if config.IsShanghai(header.Number, header.Time) {
->>>>>>> bed84606
 		return types.NewBlockWithWithdrawals(header, txs, nil, receipts, []*types.Withdrawal{}, trie.NewStackTrie(nil))
 	}
 
