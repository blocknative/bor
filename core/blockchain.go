// Copyright 2014 The go-ethereum Authors
// This file is part of the go-ethereum library.
//
// The go-ethereum library is free software: you can redistribute it and/or modify
// it under the terms of the GNU Lesser General Public License as published by
// the Free Software Foundation, either version 3 of the License, or
// (at your option) any later version.
//
// The go-ethereum library is distributed in the hope that it will be useful,
// but WITHOUT ANY WARRANTY; without even the implied warranty of
// MERCHANTABILITY or FITNESS FOR A PARTICULAR PURPOSE. See the
// GNU Lesser General Public License for more details.
//
// You should have received a copy of the GNU Lesser General Public License
// along with the go-ethereum library. If not, see <http://www.gnu.org/licenses/>.

// Package core implements the Ethereum consensus protocol.
package core

import (
	"errors"
	"fmt"
	"io"
	"math/big"
	"sort"
	"sync"
	"sync/atomic"
	"time"

	lru "github.com/hashicorp/golang-lru"

	"github.com/ethereum/go-ethereum"
	"github.com/ethereum/go-ethereum/common"
	"github.com/ethereum/go-ethereum/common/mclock"
	"github.com/ethereum/go-ethereum/common/prque"
	"github.com/ethereum/go-ethereum/consensus"
	"github.com/ethereum/go-ethereum/core/rawdb"
	"github.com/ethereum/go-ethereum/core/state"
	"github.com/ethereum/go-ethereum/core/state/snapshot"
	"github.com/ethereum/go-ethereum/core/types"
	"github.com/ethereum/go-ethereum/core/vm"
	"github.com/ethereum/go-ethereum/eth/downloader/whitelist"
	"github.com/ethereum/go-ethereum/ethdb"
	"github.com/ethereum/go-ethereum/event"
	"github.com/ethereum/go-ethereum/internal/syncx"
	"github.com/ethereum/go-ethereum/log"
	"github.com/ethereum/go-ethereum/metrics"
	"github.com/ethereum/go-ethereum/params"
	"github.com/ethereum/go-ethereum/trie"
)

var (
	headBlockGauge     = metrics.NewRegisteredGauge("chain/head/block", nil)
	headHeaderGauge    = metrics.NewRegisteredGauge("chain/head/header", nil)
	headFastBlockGauge = metrics.NewRegisteredGauge("chain/head/receipt", nil)

	accountReadTimer   = metrics.NewRegisteredTimer("chain/account/reads", nil)
	accountHashTimer   = metrics.NewRegisteredTimer("chain/account/hashes", nil)
	accountUpdateTimer = metrics.NewRegisteredTimer("chain/account/updates", nil)
	accountCommitTimer = metrics.NewRegisteredTimer("chain/account/commits", nil)

	storageReadTimer   = metrics.NewRegisteredTimer("chain/storage/reads", nil)
	storageHashTimer   = metrics.NewRegisteredTimer("chain/storage/hashes", nil)
	storageUpdateTimer = metrics.NewRegisteredTimer("chain/storage/updates", nil)
	storageCommitTimer = metrics.NewRegisteredTimer("chain/storage/commits", nil)

	snapshotAccountReadTimer = metrics.NewRegisteredTimer("chain/snapshot/account/reads", nil)
	snapshotStorageReadTimer = metrics.NewRegisteredTimer("chain/snapshot/storage/reads", nil)
	snapshotCommitTimer      = metrics.NewRegisteredTimer("chain/snapshot/commits", nil)

	blockImportTimer     = metrics.NewRegisteredMeter("chain/imports", nil)
	blockInsertTimer     = metrics.NewRegisteredTimer("chain/inserts", nil)
	blockValidationTimer = metrics.NewRegisteredTimer("chain/validation", nil)
	blockExecutionTimer  = metrics.NewRegisteredTimer("chain/execution", nil)
	blockWriteTimer      = metrics.NewRegisteredTimer("chain/write", nil)

	blockReorgMeter         = metrics.NewRegisteredMeter("chain/reorg/executes", nil)
	blockReorgAddMeter      = metrics.NewRegisteredMeter("chain/reorg/add", nil)
	blockReorgDropMeter     = metrics.NewRegisteredMeter("chain/reorg/drop", nil)
	blockReorgInvalidatedTx = metrics.NewRegisteredMeter("chain/reorg/invalidTx", nil)

	blockPrefetchExecuteTimer   = metrics.NewRegisteredTimer("chain/prefetch/executes", nil)
	blockPrefetchInterruptMeter = metrics.NewRegisteredMeter("chain/prefetch/interrupts", nil)

	errInsertionInterrupted = errors.New("insertion is interrupted")
	errChainStopped         = errors.New("blockchain is stopped")
)

const (
	bodyCacheLimit      = 256
	blockCacheLimit     = 256
	receiptsCacheLimit  = 1024
	txLookupCacheLimit  = 1024
	maxFutureBlocks     = 256
	maxTimeFutureBlocks = 30

	// BlockChainVersion ensures that an incompatible database forces a resync from scratch.
	//
	// Changelog:
	//
	// - Version 4
	//   The following incompatible database changes were added:
	//   * the `BlockNumber`, `TxHash`, `TxIndex`, `BlockHash` and `Index` fields of log are deleted
	//   * the `Bloom` field of receipt is deleted
	//   * the `BlockIndex` and `TxIndex` fields of txlookup are deleted
	// - Version 5
	//  The following incompatible database changes were added:
	//    * the `TxHash`, `GasCost`, and `ContractAddress` fields are no longer stored for a receipt
	//    * the `TxHash`, `GasCost`, and `ContractAddress` fields are computed by looking up the
	//      receipts' corresponding block
	// - Version 6
	//  The following incompatible database changes were added:
	//    * Transaction lookup information stores the corresponding block number instead of block hash
	// - Version 7
	//  The following incompatible database changes were added:
	//    * Use freezer as the ancient database to maintain all ancient data
	// - Version 8
	//  The following incompatible database changes were added:
	//    * New scheme for contract code in order to separate the codes and trie nodes
	BlockChainVersion uint64 = 8
)

// CacheConfig contains the configuration values for the trie caching/pruning
// that's resident in a blockchain.
type CacheConfig struct {
	TrieCleanLimit      int           // Memory allowance (MB) to use for caching trie nodes in memory
	TrieCleanJournal    string        // Disk journal for saving clean cache entries.
	TrieCleanRejournal  time.Duration // Time interval to dump clean cache to disk periodically
	TrieCleanNoPrefetch bool          // Whether to disable heuristic state prefetching for followup blocks
	TrieDirtyLimit      int           // Memory limit (MB) at which to start flushing dirty trie nodes to disk
	TrieDirtyDisabled   bool          // Whether to disable trie write caching and GC altogether (archive node)
	TrieTimeLimit       time.Duration // Time limit after which to flush the current in-memory trie to disk
	SnapshotLimit       int           // Memory allowance (MB) to use for caching snapshot entries in memory
	Preimages           bool          // Whether to store preimage of trie key to the disk
	TriesInMemory       uint64        // Number of recent tries to keep in memory

	SnapshotWait bool // Wait for snapshot construction on startup. TODO(karalabe): This is a dirty hack for testing, nuke it
}

// DefaultCacheConfig are the default caching values if none are specified by the
// user (also used during testing).
var DefaultCacheConfig = &CacheConfig{
	TrieCleanLimit: 256,
	TrieDirtyLimit: 256,
	TrieTimeLimit:  5 * time.Minute,
	SnapshotLimit:  256,
	SnapshotWait:   true,
	TriesInMemory:  128,
}

// BlockChain represents the canonical chain given a database with a genesis
// block. The Blockchain manages chain imports, reverts, chain reorganisations.
//
// Importing blocks in to the block chain happens according to the set of rules
// defined by the two stage Validator. Processing of blocks is done using the
// Processor which processes the included transaction. The validation of the state
// is done in the second part of the Validator. Failing results in aborting of
// the import.
//
// The BlockChain also helps in returning blocks from **any** chain included
// in the database as well as blocks that represents the canonical chain. It's
// important to note that GetBlock can return any block and does not need to be
// included in the canonical one where as GetBlockByNumber always represents the
// canonical chain.
type BlockChain struct {
	chainConfig *params.ChainConfig // Chain & network configuration
	cacheConfig *CacheConfig        // Cache configuration for pruning

	db     ethdb.Database // Low level persistent database to store final content in
	snaps  *snapshot.Tree // Snapshot tree for fast trie leaf access
	triegc *prque.Prque   // Priority queue mapping block numbers to tries to gc
	gcproc time.Duration  // Accumulates canonical block processing for trie dumping

	// txLookupLimit is the maximum number of blocks from head whose tx indices
	// are reserved:
	//  * 0:   means no limit and regenerate any missing indexes
	//  * N:   means N block limit [HEAD-N+1, HEAD] and delete extra indexes
	//  * nil: disable tx reindexer/deleter, but still index new blocks
	txLookupLimit uint64

	hc            *HeaderChain
	rmLogsFeed    event.Feed
	chainFeed     event.Feed
	chainSideFeed event.Feed
	chainHeadFeed event.Feed
	logsFeed      event.Feed
	blockProcFeed event.Feed
	scope         event.SubscriptionScope
	genesisBlock  *types.Block

	// This mutex synchronizes chain write operations.
	// Readers don't need to take it, they can just read the database.
	chainmu *syncx.ClosableMutex

	currentBlock     atomic.Value // Current head of the block chain
	currentFastBlock atomic.Value // Current head of the fast-sync chain (may be above the block chain!)

	stateCache    state.Database // State database to reuse between imports (contains state cache)
	bodyCache     *lru.Cache     // Cache for the most recent block bodies
	bodyRLPCache  *lru.Cache     // Cache for the most recent block bodies in RLP encoded format
	receiptsCache *lru.Cache     // Cache for the most recent receipts per block
	blockCache    *lru.Cache     // Cache for the most recent entire blocks
	txLookupCache *lru.Cache     // Cache for the most recent transaction lookup data.
	futureBlocks  *lru.Cache     // future blocks are blocks added for later processing

	wg            sync.WaitGroup //
	quit          chan struct{}  // shutdown signal, closed in Stop.
	running       int32          // 0 if chain is running, 1 when stopped
	procInterrupt int32          // interrupt signaler for block processing

	engine     consensus.Engine
	validator  Validator // Block and state validator interface
	prefetcher Prefetcher
	processor  Processor // Block transaction processor interface
	forker     *ForkChoice
	vmConfig   vm.Config

	// Bor related changes
	borReceiptsCache *lru.Cache             // Cache for the most recent bor receipt receipts per block
	stateSyncData    []*types.StateSyncData // State sync data
	stateSyncFeed    event.Feed             // State sync feed
	chain2HeadFeed   event.Feed             // Reorg/NewHead/Fork data feed
}

// NewBlockChain returns a fully initialised block chain using information
// available in the database. It initialises the default Ethereum Validator
// and Processor.
//
//nolint:gocognit
func NewBlockChain(db ethdb.Database, cacheConfig *CacheConfig, chainConfig *params.ChainConfig, engine consensus.Engine, vmConfig vm.Config, shouldPreserve func(header *types.Header) bool, txLookupLimit *uint64, checker ethereum.ChainValidator) (*BlockChain, error) {
	if cacheConfig == nil {
		cacheConfig = DefaultCacheConfig
	}

	if cacheConfig.TriesInMemory <= 0 {
		cacheConfig.TriesInMemory = DefaultCacheConfig.TriesInMemory
	}
	bodyCache, _ := lru.New(bodyCacheLimit)
	bodyRLPCache, _ := lru.New(bodyCacheLimit)
	receiptsCache, _ := lru.New(receiptsCacheLimit)
	blockCache, _ := lru.New(blockCacheLimit)
	txLookupCache, _ := lru.New(txLookupCacheLimit)
	futureBlocks, _ := lru.New(maxFutureBlocks)

	borReceiptsCache, _ := lru.New(receiptsCacheLimit)

	bc := &BlockChain{
		chainConfig: chainConfig,
		cacheConfig: cacheConfig,
		db:          db,
		triegc:      prque.New(nil),
		stateCache: state.NewDatabaseWithConfig(db, &trie.Config{
			Cache:     cacheConfig.TrieCleanLimit,
			Journal:   cacheConfig.TrieCleanJournal,
			Preimages: cacheConfig.Preimages,
		}),
		quit:          make(chan struct{}),
		chainmu:       syncx.NewClosableMutex(),
		bodyCache:     bodyCache,
		bodyRLPCache:  bodyRLPCache,
		receiptsCache: receiptsCache,
		blockCache:    blockCache,
		txLookupCache: txLookupCache,
		futureBlocks:  futureBlocks,
		engine:        engine,
		vmConfig:      vmConfig,

		borReceiptsCache: borReceiptsCache,
	}
	bc.forker = NewForkChoice(bc, shouldPreserve, checker)
	bc.validator = NewBlockValidator(chainConfig, bc, engine)
	bc.prefetcher = newStatePrefetcher(chainConfig, bc, engine)
	bc.processor = NewStateProcessor(chainConfig, bc, engine)

	var err error
	bc.hc, err = NewHeaderChain(db, chainConfig, engine, bc.insertStopped)
	if err != nil {
		return nil, err
	}
	bc.genesisBlock = bc.GetBlockByNumber(0)
	if bc.genesisBlock == nil {
		return nil, ErrNoGenesis
	}

	var nilBlock *types.Block
	bc.currentBlock.Store(nilBlock)
	bc.currentFastBlock.Store(nilBlock)

	// Initialize the chain with ancient data if it isn't empty.
	var txIndexBlock uint64

	if bc.empty() {
		rawdb.InitDatabaseFromFreezer(bc.db)
		// If ancient database is not empty, reconstruct all missing
		// indices in the background.
		frozen, _ := bc.db.Ancients()
		if frozen > 0 {
			txIndexBlock = frozen
		}
	}
	if err := bc.loadLastState(); err != nil {
		return nil, err
	}

	// Make sure the state associated with the block is available
	head := bc.CurrentBlock()
	if _, err := state.New(head.Root(), bc.stateCache, bc.snaps); err != nil {
		// Head state is missing, before the state recovery, find out the
		// disk layer point of snapshot(if it's enabled). Make sure the
		// rewound point is lower than disk layer.
		var diskRoot common.Hash
		if bc.cacheConfig.SnapshotLimit > 0 {
			diskRoot = rawdb.ReadSnapshotRoot(bc.db)
		}
		if diskRoot != (common.Hash{}) {
			log.Warn("Head state missing, repairing", "number", head.Number(), "hash", head.Hash(), "snaproot", diskRoot)

			snapDisk, err := bc.setHeadBeyondRoot(head.NumberU64(), diskRoot, true)
			if err != nil {
				return nil, err
			}
			// Chain rewound, persist old snapshot number to indicate recovery procedure
			if snapDisk != 0 {
				rawdb.WriteSnapshotRecoveryNumber(bc.db, snapDisk)
			}
		} else {
			log.Warn("Head state missing, repairing", "number", head.Number(), "hash", head.Hash())
			if _, err := bc.setHeadBeyondRoot(head.NumberU64(), common.Hash{}, true); err != nil {
				return nil, err
			}
		}
	}

	// Ensure that a previous crash in SetHead doesn't leave extra ancients
	if frozen, err := bc.db.Ancients(); err == nil && frozen > 0 {
		var (
			needRewind bool
			low        uint64
		)
		// The head full block may be rolled back to a very low height due to
		// blockchain repair. If the head full block is even lower than the ancient
		// chain, truncate the ancient store.
		fullBlock := bc.CurrentBlock()
		if fullBlock != nil && fullBlock.Hash() != bc.genesisBlock.Hash() && fullBlock.NumberU64() < frozen-1 {
			needRewind = true
			low = fullBlock.NumberU64()
		}
		// In fast sync, it may happen that ancient data has been written to the
		// ancient store, but the LastFastBlock has not been updated, truncate the
		// extra data here.
		fastBlock := bc.CurrentFastBlock()
		if fastBlock != nil && fastBlock.NumberU64() < frozen-1 {
			needRewind = true
			if fastBlock.NumberU64() < low || low == 0 {
				low = fastBlock.NumberU64()
			}
		}
		if needRewind {
			log.Error("Truncating ancient chain", "from", bc.CurrentHeader().Number.Uint64(), "to", low)
			if err := bc.SetHead(low); err != nil {
				return nil, err
			}
		}
	}
	// The first thing the node will do is reconstruct the verification data for
	// the head block (ethash cache or clique voting snapshot). Might as well do
	// it in advance.
	// bc.engine.VerifyHeader(bc, bc.CurrentHeader(), true)

	// Check the current state of the block hashes and make sure that we do not have any of the bad blocks in our chain
	for hash := range BadHashes {
		if header := bc.GetHeaderByHash(hash); header != nil {
			// get the canonical block corresponding to the offending header's number
			headerByNumber := bc.GetHeaderByNumber(header.Number.Uint64())
			// make sure the headerByNumber (if present) is in our current canonical chain
			if headerByNumber != nil && headerByNumber.Hash() == header.Hash() {
				log.Error("Found bad hash, rewinding chain", "number", header.Number, "hash", header.ParentHash)
				if err := bc.SetHead(header.Number.Uint64() - 1); err != nil {
					return nil, err
				}
				log.Error("Chain rewind was successful, resuming normal operation")
			}
		}
	}

	// Load any existing snapshot, regenerating it if loading failed
	if bc.cacheConfig.SnapshotLimit > 0 {
		// If the chain was rewound past the snapshot persistent layer (causing
		// a recovery block number to be persisted to disk), check if we're still
		// in recovery mode and in that case, don't invalidate the snapshot on a
		// head mismatch.
		var recover bool

		head := bc.CurrentBlock()
		if layer := rawdb.ReadSnapshotRecoveryNumber(bc.db); layer != nil && *layer > head.NumberU64() {
			log.Warn("Enabling snapshot recovery", "chainhead", head.NumberU64(), "diskbase", *layer)
			recover = true
		}
		bc.snaps, _ = snapshot.New(bc.db, bc.stateCache.TrieDB(), bc.cacheConfig.SnapshotLimit, head.Root(), !bc.cacheConfig.SnapshotWait, true, recover)
	}

	// Start future block processor.
	bc.wg.Add(1)
	go bc.updateFutureBlocks()

	// Start tx indexer/unindexer.
	if txLookupLimit != nil {
		bc.txLookupLimit = *txLookupLimit

		bc.wg.Add(1)
		go bc.maintainTxIndex(txIndexBlock)
	}

	// If periodic cache journal is required, spin it up.
	if bc.cacheConfig.TrieCleanRejournal > 0 {
		if bc.cacheConfig.TrieCleanRejournal < time.Minute {
			log.Warn("Sanitizing invalid trie cache journal time", "provided", bc.cacheConfig.TrieCleanRejournal, "updated", time.Minute)
			bc.cacheConfig.TrieCleanRejournal = time.Minute
		}
		triedb := bc.stateCache.TrieDB()
		bc.wg.Add(1)
		go func() {
			defer bc.wg.Done()
			triedb.SaveCachePeriodically(bc.cacheConfig.TrieCleanJournal, bc.cacheConfig.TrieCleanRejournal, bc.quit)
		}()
	}
	return bc, nil
}

// empty returns an indicator whether the blockchain is empty.
// Note, it's a special case that we connect a non-empty ancient
// database with an empty node, so that we can plugin the ancient
// into node seamlessly.
func (bc *BlockChain) empty() bool {
	genesis := bc.genesisBlock.Hash()
	for _, hash := range []common.Hash{rawdb.ReadHeadBlockHash(bc.db), rawdb.ReadHeadHeaderHash(bc.db), rawdb.ReadHeadFastBlockHash(bc.db)} {
		if hash != genesis {
			return false
		}
	}
	return true
}

// loadLastState loads the last known chain state from the database. This method
// assumes that the chain manager mutex is held.
func (bc *BlockChain) loadLastState() error {
	// Restore the last known head block
	head := rawdb.ReadHeadBlockHash(bc.db)
	if head == (common.Hash{}) {
		// Corrupt or empty database, init from scratch
		log.Warn("Empty database, resetting chain")
		return bc.Reset()
	}
	// Make sure the entire head block is available
	currentBlock := bc.GetBlockByHash(head)
	if currentBlock == nil {
		// Corrupt or empty database, init from scratch
		log.Warn("Head block missing, resetting chain", "hash", head)
		return bc.Reset()
	}
	// Everything seems to be fine, set as the head block
	bc.currentBlock.Store(currentBlock)
	headBlockGauge.Update(int64(currentBlock.NumberU64()))

	// Restore the last known head header
	currentHeader := currentBlock.Header()
	if head := rawdb.ReadHeadHeaderHash(bc.db); head != (common.Hash{}) {
		if header := bc.GetHeaderByHash(head); header != nil {
			currentHeader = header
		}
	}
	bc.hc.SetCurrentHeader(currentHeader)

	// Restore the last known head fast block
	bc.currentFastBlock.Store(currentBlock)
	headFastBlockGauge.Update(int64(currentBlock.NumberU64()))

	if head := rawdb.ReadHeadFastBlockHash(bc.db); head != (common.Hash{}) {
		if block := bc.GetBlockByHash(head); block != nil {
			bc.currentFastBlock.Store(block)
			headFastBlockGauge.Update(int64(block.NumberU64()))
		}
	}
	// Issue a status log for the user
	currentFastBlock := bc.CurrentFastBlock()

	headerTd := bc.GetTd(currentHeader.Hash(), currentHeader.Number.Uint64())
	blockTd := bc.GetTd(currentBlock.Hash(), currentBlock.NumberU64())
	fastTd := bc.GetTd(currentFastBlock.Hash(), currentFastBlock.NumberU64())

	log.Info("Loaded most recent local header", "number", currentHeader.Number, "hash", currentHeader.Hash(), "td", headerTd, "age", common.PrettyAge(time.Unix(int64(currentHeader.Time), 0)))
	log.Info("Loaded most recent local full block", "number", currentBlock.Number(), "hash", currentBlock.Hash(), "td", blockTd, "age", common.PrettyAge(time.Unix(int64(currentBlock.Time()), 0)))
	log.Info("Loaded most recent local fast block", "number", currentFastBlock.Number(), "hash", currentFastBlock.Hash(), "td", fastTd, "age", common.PrettyAge(time.Unix(int64(currentFastBlock.Time()), 0)))
	if pivot := rawdb.ReadLastPivotNumber(bc.db); pivot != nil {
		log.Info("Loaded last fast-sync pivot marker", "number", *pivot)
	}
	return nil
}

// SetHead rewinds the local chain to a new head. Depending on whether the node
// was fast synced or full synced and in which state, the method will try to
// delete minimal data from disk whilst retaining chain consistency.
func (bc *BlockChain) SetHead(head uint64) error {
	_, err := bc.setHeadBeyondRoot(head, common.Hash{}, false)
	return err
}

// setHeadBeyondRoot rewinds the local chain to a new head with the extra condition
// that the rewind must pass the specified state root. This method is meant to be
// used when rewinding with snapshots enabled to ensure that we go back further than
// persistent disk layer. Depending on whether the node was fast synced or full, and
// in which state, the method will try to delete minimal data from disk whilst
// retaining chain consistency.
//
// The method returns the block number where the requested root cap was found.
func (bc *BlockChain) setHeadBeyondRoot(head uint64, root common.Hash, repair bool) (uint64, error) {
	if !bc.chainmu.TryLock() {
		return 0, errChainStopped
	}
	defer bc.chainmu.Unlock()

	// Track the block number of the requested root hash
	var rootNumber uint64 // (no root == always 0)

	// Retrieve the last pivot block to short circuit rollbacks beyond it and the
	// current freezer limit to start nuking id underflown
	pivot := rawdb.ReadLastPivotNumber(bc.db)
	frozen, _ := bc.db.Ancients()

	updateFn := func(db ethdb.KeyValueWriter, header *types.Header) (uint64, bool) {
		// Rewind the blockchain, ensuring we don't end up with a stateless head
		// block. Note, depth equality is permitted to allow using SetHead as a
		// chain reparation mechanism without deleting any data!
		if currentBlock := bc.CurrentBlock(); currentBlock != nil && header.Number.Uint64() <= currentBlock.NumberU64() {
			newHeadBlock := bc.GetBlock(header.Hash(), header.Number.Uint64())
			if newHeadBlock == nil {
				log.Error("Gap in the chain, rewinding to genesis", "number", header.Number, "hash", header.Hash())
				newHeadBlock = bc.genesisBlock
			} else {
				// Block exists, keep rewinding until we find one with state,
				// keeping rewinding until we exceed the optional threshold
				// root hash
				beyondRoot := (root == common.Hash{}) // Flag whether we're beyond the requested root (no root, always true)

				for {
					// If a root threshold was requested but not yet crossed, check
					if root != (common.Hash{}) && !beyondRoot && newHeadBlock.Root() == root {
						beyondRoot, rootNumber = true, newHeadBlock.NumberU64()
					}
					if _, err := state.New(newHeadBlock.Root(), bc.stateCache, bc.snaps); err != nil {
						log.Trace("Block state missing, rewinding further", "number", newHeadBlock.NumberU64(), "hash", newHeadBlock.Hash())
						if pivot == nil || newHeadBlock.NumberU64() > *pivot {
							parent := bc.GetBlock(newHeadBlock.ParentHash(), newHeadBlock.NumberU64()-1)
							if parent != nil {
								newHeadBlock = parent
								continue
							}
							log.Error("Missing block in the middle, aiming genesis", "number", newHeadBlock.NumberU64()-1, "hash", newHeadBlock.ParentHash())
							newHeadBlock = bc.genesisBlock
						} else {
							log.Trace("Rewind passed pivot, aiming genesis", "number", newHeadBlock.NumberU64(), "hash", newHeadBlock.Hash(), "pivot", *pivot)
							newHeadBlock = bc.genesisBlock
						}
					}
					if beyondRoot || newHeadBlock.NumberU64() == 0 {
						if newHeadBlock.NumberU64() == 0 {
							// Recommit the genesis state into disk in case the rewinding destination
							// is genesis block and the relevant state is gone. In the future this
							// rewinding destination can be the earliest block stored in the chain
							// if the historical chain pruning is enabled. In that case the logic
							// needs to be improved here.
							if !bc.HasState(bc.genesisBlock.Root()) {
								if err := CommitGenesisState(bc.db, bc.genesisBlock.Hash()); err != nil {
									log.Crit("Failed to commit genesis state", "err", err)
								}
								log.Debug("Recommitted genesis state to disk")
							}
						}
						log.Debug("Rewound to block with state", "number", newHeadBlock.NumberU64(), "hash", newHeadBlock.Hash())
						break
					}
					log.Debug("Skipping block with threshold state", "number", newHeadBlock.NumberU64(), "hash", newHeadBlock.Hash(), "root", newHeadBlock.Root())
					newHeadBlock = bc.GetBlock(newHeadBlock.ParentHash(), newHeadBlock.NumberU64()-1) // Keep rewinding
				}
			}
			rawdb.WriteHeadBlockHash(db, newHeadBlock.Hash())

			// Degrade the chain markers if they are explicitly reverted.
			// In theory we should update all in-memory markers in the
			// last step, however the direction of SetHead is from high
			// to low, so it's safe to update in-memory markers directly.
			bc.currentBlock.Store(newHeadBlock)
			headBlockGauge.Update(int64(newHeadBlock.NumberU64()))
		}
		// Rewind the fast block in a simpleton way to the target head
		if currentFastBlock := bc.CurrentFastBlock(); currentFastBlock != nil && header.Number.Uint64() < currentFastBlock.NumberU64() {
			newHeadFastBlock := bc.GetBlock(header.Hash(), header.Number.Uint64())
			// If either blocks reached nil, reset to the genesis state
			if newHeadFastBlock == nil {
				newHeadFastBlock = bc.genesisBlock
			}
			rawdb.WriteHeadFastBlockHash(db, newHeadFastBlock.Hash())

			// Degrade the chain markers if they are explicitly reverted.
			// In theory we should update all in-memory markers in the
			// last step, however the direction of SetHead is from high
			// to low, so it's safe the update in-memory markers directly.
			bc.currentFastBlock.Store(newHeadFastBlock)
			headFastBlockGauge.Update(int64(newHeadFastBlock.NumberU64()))
		}
		head := bc.CurrentBlock().NumberU64()

		// If setHead underflown the freezer threshold and the block processing
		// intent afterwards is full block importing, delete the chain segment
		// between the stateful-block and the sethead target.
		var wipe bool
		if head+1 < frozen {
			wipe = pivot == nil || head >= *pivot
		}
		return head, wipe // Only force wipe if full synced
	}
	// Rewind the header chain, deleting all block bodies until then
	delFn := func(db ethdb.KeyValueWriter, hash common.Hash, num uint64) {
		// Ignore the error here since light client won't hit this path
		frozen, _ := bc.db.Ancients()
		if num+1 <= frozen {
			// Truncate all relative data(header, total difficulty, body, receipt
			// and canonical hash) from ancient store.
			if err := bc.db.TruncateHead(num); err != nil {
				log.Crit("Failed to truncate ancient data", "number", num, "err", err)
			}
			// Remove the hash <-> number mapping from the active store.
			rawdb.DeleteHeaderNumber(db, hash)
		} else {
			// Remove relative body and receipts from the active store.
			// The header, total difficulty and canonical hash will be
			// removed in the hc.SetHead function.
			rawdb.DeleteBody(db, hash, num)
			rawdb.DeleteReceipts(db, hash, num)
			rawdb.DeleteBorReceipt(db, hash, num)
			rawdb.DeleteBorTxLookupEntry(db, hash, num)
		}
		// Todo(rjl493456442) txlookup, bloombits, etc
	}
	// If SetHead was only called as a chain reparation method, try to skip
	// touching the header chain altogether, unless the freezer is broken
	if repair {
		if target, force := updateFn(bc.db, bc.CurrentBlock().Header()); force {
			bc.hc.SetHead(target, updateFn, delFn)
		}
	} else {
		// Rewind the chain to the requested head and keep going backwards until a
		// block with a state is found or fast sync pivot is passed
		log.Warn("Rewinding blockchain", "target", head)
		bc.hc.SetHead(head, updateFn, delFn)
	}
	// Clear out any stale content from the caches
	bc.bodyCache.Purge()
	bc.bodyRLPCache.Purge()
	bc.receiptsCache.Purge()
	bc.blockCache.Purge()
	bc.txLookupCache.Purge()
	bc.futureBlocks.Purge()
	bc.borReceiptsCache.Purge()

	return rootNumber, bc.loadLastState()
}

// SnapSyncCommitHead sets the current head block to the one defined by the hash
// irrelevant what the chain contents were prior.
func (bc *BlockChain) SnapSyncCommitHead(hash common.Hash) error {
	// Make sure that both the block as well at its state trie exists
	block := bc.GetBlockByHash(hash)
	if block == nil {
		return fmt.Errorf("non existent block [%x..]", hash[:4])
	}
	if _, err := trie.NewSecure(block.Root(), bc.stateCache.TrieDB()); err != nil {
		return err
	}

	// If all checks out, manually set the head block.
	if !bc.chainmu.TryLock() {
		return errChainStopped
	}
	bc.currentBlock.Store(block)
	headBlockGauge.Update(int64(block.NumberU64()))
	bc.chainmu.Unlock()

	// Destroy any existing state snapshot and regenerate it in the background,
	// also resuming the normal maintenance of any previously paused snapshot.
	if bc.snaps != nil {
		bc.snaps.Rebuild(block.Root())
	}
	log.Info("Committed new head block", "number", block.Number(), "hash", hash)
	return nil
}

// Reset purges the entire blockchain, restoring it to its genesis state.
func (bc *BlockChain) Reset() error {
	return bc.ResetWithGenesisBlock(bc.genesisBlock)
}

// ResetWithGenesisBlock purges the entire blockchain, restoring it to the
// specified genesis state.
func (bc *BlockChain) ResetWithGenesisBlock(genesis *types.Block) error {
	// Dump the entire block chain and purge the caches
	if err := bc.SetHead(0); err != nil {
		return err
	}
	if !bc.chainmu.TryLock() {
		return errChainStopped
	}
	defer bc.chainmu.Unlock()

	// Prepare the genesis block and reinitialise the chain
	batch := bc.db.NewBatch()
	rawdb.WriteTd(batch, genesis.Hash(), genesis.NumberU64(), genesis.Difficulty())
	rawdb.WriteBlock(batch, genesis)
	if err := batch.Write(); err != nil {
		log.Crit("Failed to write genesis block", "err", err)
	}
	bc.writeHeadBlock(genesis)

	// Last update all in-memory chain markers
	bc.genesisBlock = genesis
	bc.currentBlock.Store(bc.genesisBlock)
	headBlockGauge.Update(int64(bc.genesisBlock.NumberU64()))
	bc.hc.SetGenesis(bc.genesisBlock.Header())
	bc.hc.SetCurrentHeader(bc.genesisBlock.Header())
	bc.currentFastBlock.Store(bc.genesisBlock)
	headFastBlockGauge.Update(int64(bc.genesisBlock.NumberU64()))
	return nil
}

// Export writes the active chain to the given writer.
func (bc *BlockChain) Export(w io.Writer) error {
	return bc.ExportN(w, uint64(0), bc.CurrentBlock().NumberU64())
}

// ExportN writes a subset of the active chain to the given writer.
func (bc *BlockChain) ExportN(w io.Writer, first uint64, last uint64) error {
	if !bc.chainmu.TryLock() {
		return errChainStopped
	}
	defer bc.chainmu.Unlock()

	if first > last {
		return fmt.Errorf("export failed: first (%d) is greater than last (%d)", first, last)
	}
	log.Info("Exporting batch of blocks", "count", last-first+1)

	start, reported := time.Now(), time.Now()
	for nr := first; nr <= last; nr++ {
		block := bc.GetBlockByNumber(nr)
		if block == nil {
			return fmt.Errorf("export failed on #%d: not found", nr)
		}
		if err := block.EncodeRLP(w); err != nil {
			return err
		}
		if time.Since(reported) >= statsReportLimit {
			log.Info("Exporting blocks", "exported", block.NumberU64()-first, "elapsed", common.PrettyDuration(time.Since(start)))
			reported = time.Now()
		}
	}
	return nil
}

// writeHeadBlock injects a new head block into the current block chain. This method
// assumes that the block is indeed a true head. It will also reset the head
// header and the head fast sync block to this very same block if they are older
// or if they are on a different side chain.
//
// Note, this function assumes that the `mu` mutex is held!
func (bc *BlockChain) writeHeadBlock(block *types.Block) {
	// Add the block to the canonical chain number scheme and mark as the head
	batch := bc.db.NewBatch()
	rawdb.WriteHeadHeaderHash(batch, block.Hash())
	rawdb.WriteHeadFastBlockHash(batch, block.Hash())
	rawdb.WriteCanonicalHash(batch, block.Hash(), block.NumberU64())
	rawdb.WriteTxLookupEntriesByBlock(batch, block)
	rawdb.WriteHeadBlockHash(batch, block.Hash())

	// Flush the whole batch into the disk, exit the node if failed
	if err := batch.Write(); err != nil {
		log.Crit("Failed to update chain indexes and markers", "err", err)
	}
	// Update all in-memory chain markers in the last step
	bc.hc.SetCurrentHeader(block.Header())

	bc.currentFastBlock.Store(block)
	headFastBlockGauge.Update(int64(block.NumberU64()))

	bc.currentBlock.Store(block)
	headBlockGauge.Update(int64(block.NumberU64()))
}

// Stop stops the blockchain service. If any imports are currently in progress
// it will abort them using the procInterrupt.
func (bc *BlockChain) Stop() {
	if !atomic.CompareAndSwapInt32(&bc.running, 0, 1) {
		return
	}

	// Unsubscribe all subscriptions registered from blockchain.
	bc.scope.Close()

	// Signal shutdown to all goroutines.
	close(bc.quit)
	bc.StopInsert()

	// Now wait for all chain modifications to end and persistent goroutines to exit.
	//
	// Note: Close waits for the mutex to become available, i.e. any running chain
	// modification will have exited when Close returns. Since we also called StopInsert,
	// the mutex should become available quickly. It cannot be taken again after Close has
	// returned.
	bc.chainmu.Close()
	bc.wg.Wait()

	// Ensure that the entirety of the state snapshot is journalled to disk.
	var snapBase common.Hash
	if bc.snaps != nil {
		var err error
		if snapBase, err = bc.snaps.Journal(bc.CurrentBlock().Root()); err != nil {
			log.Error("Failed to journal state snapshot", "err", err)
		}
	}

	// Ensure the state of a recent block is also stored to disk before exiting.
	// We're writing three different states to catch different restart scenarios:
	//  - HEAD:     So we don't need to reprocess any blocks in the general case
	//  - HEAD-1:   So we don't do large reorgs if our HEAD becomes an uncle
	//  - HEAD-127: So we have a hard limit on the number of blocks reexecuted
	if !bc.cacheConfig.TrieDirtyDisabled {
		triedb := bc.stateCache.TrieDB()

		for _, offset := range []uint64{0, 1, bc.cacheConfig.TriesInMemory - 1} {
			if number := bc.CurrentBlock().NumberU64(); number > offset {
				recent := bc.GetBlockByNumber(number - offset)

				log.Info("Writing cached state to disk", "block", recent.Number(), "hash", recent.Hash(), "root", recent.Root())
				if err := triedb.Commit(recent.Root(), true, nil); err != nil {
					log.Error("Failed to commit recent state trie", "err", err)
				}
			}
		}
		if snapBase != (common.Hash{}) {
			log.Info("Writing snapshot state to disk", "root", snapBase)
			if err := triedb.Commit(snapBase, true, nil); err != nil {
				log.Error("Failed to commit recent state trie", "err", err)
			}
		}
		for !bc.triegc.Empty() {
			triedb.Dereference(bc.triegc.PopItem().(common.Hash))
		}
		if size, _ := triedb.Size(); size != 0 {
			log.Error("Dangling trie nodes after full cleanup")
		}
	}
	// Ensure all live cached entries be saved into disk, so that we can skip
	// cache warmup when node restarts.
	if bc.cacheConfig.TrieCleanJournal != "" {
		triedb := bc.stateCache.TrieDB()
		triedb.SaveCache(bc.cacheConfig.TrieCleanJournal)
	}
	log.Info("Blockchain stopped")
}

// StopInsert interrupts all insertion methods, causing them to return
// errInsertionInterrupted as soon as possible. Insertion is permanently disabled after
// calling this method.
func (bc *BlockChain) StopInsert() {
	atomic.StoreInt32(&bc.procInterrupt, 1)
}

// insertStopped returns true after StopInsert has been called.
func (bc *BlockChain) insertStopped() bool {
	return atomic.LoadInt32(&bc.procInterrupt) == 1
}

func (bc *BlockChain) procFutureBlocks() {
	blocks := make([]*types.Block, 0, bc.futureBlocks.Len())
	for _, hash := range bc.futureBlocks.Keys() {
		if block, exist := bc.futureBlocks.Peek(hash); exist {
			blocks = append(blocks, block.(*types.Block))
		}
	}
	if len(blocks) > 0 {
		sort.Slice(blocks, func(i, j int) bool {
			return blocks[i].NumberU64() < blocks[j].NumberU64()
		})
		// Insert one by one as chain insertion needs contiguous ancestry between blocks
		for i := range blocks {
			bc.InsertChain(blocks[i : i+1])
		}
	}
}

// WriteStatus status of write
type WriteStatus byte

const (
	NonStatTy WriteStatus = iota
	CanonStatTy
	SideStatTy
)

// InsertReceiptChain attempts to complete an already existing header chain with
// transaction and receipt data.
func (bc *BlockChain) InsertReceiptChain(blockChain types.Blocks, receiptChain []types.Receipts, ancientLimit uint64) (int, error) {
	// We don't require the chainMu here since we want to maximize the
	// concurrency of header insertion and receipt insertion.
	bc.wg.Add(1)
	defer bc.wg.Done()

	var (
		ancientBlocks, liveBlocks     types.Blocks
		ancientReceipts, liveReceipts []types.Receipts
	)

	// Do a sanity check that the provided chain is actually ordered and linked
	for i := 0; i < len(blockChain); i++ {
		if i != 0 {
			if blockChain[i].NumberU64() != blockChain[i-1].NumberU64()+1 || blockChain[i].ParentHash() != blockChain[i-1].Hash() {
				log.Error("Non contiguous receipt insert", "number", blockChain[i].Number(), "hash", blockChain[i].Hash(), "parent", blockChain[i].ParentHash(),
					"prevnumber", blockChain[i-1].Number(), "prevhash", blockChain[i-1].Hash())
				return 0, fmt.Errorf("non contiguous insert: item %d is #%d [%x..], item %d is #%d [%x..] (parent [%x..])", i-1, blockChain[i-1].NumberU64(),
					blockChain[i-1].Hash().Bytes()[:4], i, blockChain[i].NumberU64(), blockChain[i].Hash().Bytes()[:4], blockChain[i].ParentHash().Bytes()[:4])
			}
		}
		if blockChain[i].NumberU64() <= ancientLimit {
			ancientBlocks, ancientReceipts = append(ancientBlocks, blockChain[i]), append(ancientReceipts, receiptChain[i])
		} else {
			liveBlocks, liveReceipts = append(liveBlocks, blockChain[i]), append(liveReceipts, receiptChain[i])
		}
	}

	var (
		stats = struct{ processed, ignored int32 }{}
		start = time.Now()
		size  = int64(0)
	)

	// updateHead updates the head fast sync block if the inserted blocks are better
	// and returns an indicator whether the inserted blocks are canonical.
	updateHead := func(head *types.Block, headers []*types.Header) bool {
		if !bc.chainmu.TryLock() {
			return false
		}
		defer bc.chainmu.Unlock()

		// Rewind may have occurred, skip in that case.
		if bc.CurrentHeader().Number.Cmp(head.Number()) >= 0 {
			reorg, err := bc.forker.ReorgNeeded(bc.CurrentFastBlock().Header(), head.Header())
			if err != nil {
				log.Warn("Reorg failed", "err", err)
				return false
			} else if !reorg {
				return false
			}

			isValid, err := bc.forker.ValidateReorg(bc.CurrentFastBlock().Header(), headers)
			if err != nil {
				log.Warn("Reorg failed", "err", err)
				return false
			} else if !isValid {
				return false
			}
			rawdb.WriteHeadFastBlockHash(bc.db, head.Hash())
			bc.currentFastBlock.Store(head)
			headFastBlockGauge.Update(int64(head.NumberU64()))
			return true
		}
		return false
	}

	// writeAncient writes blockchain and corresponding receipt chain into ancient store.
	//
	// this function only accepts canonical chain data. All side chain will be reverted
	// eventually.
	writeAncient := func(blockChain types.Blocks, receiptChain []types.Receipts) (int, error) {
		first := blockChain[0]
		last := blockChain[len(blockChain)-1]

		// Ensure genesis is in ancients.
		if first.NumberU64() == 1 {
			if frozen, _ := bc.db.Ancients(); frozen == 0 {
				b := bc.genesisBlock
				td := bc.genesisBlock.Difficulty()
				writeSize, err := rawdb.WriteAncientBlocks(bc.db, []*types.Block{b}, []types.Receipts{nil}, []types.Receipts{nil}, td)
				size += writeSize
				if err != nil {
					log.Error("Error writing genesis to ancients", "err", err)
					return 0, err
				}
				log.Info("Wrote genesis to ancients")
			}
		}
		// Before writing the blocks to the ancients, we need to ensure that
		// they correspond to the what the headerchain 'expects'.
		// We only check the last block/header, since it's a contiguous chain.
		if !bc.HasHeader(last.Hash(), last.NumberU64()) {
			return 0, fmt.Errorf("containing header #%d [%x..] unknown", last.Number(), last.Hash().Bytes()[:4])
		}

		// BOR: Retrieve all the bor receipts and also maintain the array of headers
		// for bor specific reorg check.
		borReceipts := []types.Receipts{}

		var headers []*types.Header
		for _, block := range blockChain {
			borReceipts = append(borReceipts, []*types.Receipt{bc.GetBorReceiptByHash(block.Hash())})
			headers = append(headers, block.Header())
		}

		// Write all chain data to ancients.
		td := bc.GetTd(first.Hash(), first.NumberU64())
		writeSize, err := rawdb.WriteAncientBlocks(bc.db, blockChain, receiptChain, borReceipts, td)
		size += writeSize
		if err != nil {
			log.Error("Error importing chain data to ancients", "err", err)
			return 0, err
		}

		// Write tx indices if any condition is satisfied:
		// * If user requires to reserve all tx indices(txlookuplimit=0)
		// * If all ancient tx indices are required to be reserved(txlookuplimit is even higher than ancientlimit)
		// * If block number is large enough to be regarded as a recent block
		// It means blocks below the ancientLimit-txlookupLimit won't be indexed.
		//
		// But if the `TxIndexTail` is not nil, e.g. Geth is initialized with
		// an external ancient database, during the setup, blockchain will start
		// a background routine to re-indexed all indices in [ancients - txlookupLimit, ancients)
		// range. In this case, all tx indices of newly imported blocks should be
		// generated.
		var batch = bc.db.NewBatch()
		for i, block := range blockChain {
			if bc.txLookupLimit == 0 || ancientLimit <= bc.txLookupLimit || block.NumberU64() >= ancientLimit-bc.txLookupLimit {
				rawdb.WriteTxLookupEntriesByBlock(batch, block)
			} else if rawdb.ReadTxIndexTail(bc.db) != nil {
				rawdb.WriteTxLookupEntriesByBlock(batch, block)
			}
			stats.processed++

			if batch.ValueSize() > ethdb.IdealBatchSize || i == len(blockChain)-1 {
				size += int64(batch.ValueSize())
				if err = batch.Write(); err != nil {
					fastBlock := bc.CurrentFastBlock().NumberU64()
					if err := bc.db.TruncateHead(fastBlock + 1); err != nil {
						log.Error("Can't truncate ancient store after failed insert", "err", err)
					}
					return 0, err
				}
				batch.Reset()
			}
		}

		// Sync the ancient store explicitly to ensure all data has been flushed to disk.
		if err := bc.db.Sync(); err != nil {
			return 0, err
		}
		// Update the current fast block because all block data is now present in DB.
		previousFastBlock := bc.CurrentFastBlock().NumberU64()
		if !updateHead(blockChain[len(blockChain)-1], headers) {
			// We end up here if the header chain has reorg'ed, and the blocks/receipts
			// don't match the canonical chain.
			if err := bc.db.TruncateHead(previousFastBlock + 1); err != nil {
				log.Error("Can't truncate ancient store after failed insert", "err", err)
			}
			return 0, errSideChainReceipts
		}

		// Delete block data from the main database.
		batch.Reset()
		canonHashes := make(map[common.Hash]struct{})
		for _, block := range blockChain {
			canonHashes[block.Hash()] = struct{}{}
			if block.NumberU64() == 0 {
				continue
			}
			rawdb.DeleteCanonicalHash(batch, block.NumberU64())
			rawdb.DeleteBlockWithoutNumber(batch, block.Hash(), block.NumberU64())
		}
		// Delete side chain hash-to-number mappings.
		for _, nh := range rawdb.ReadAllHashesInRange(bc.db, first.NumberU64(), last.NumberU64()) {
			if _, canon := canonHashes[nh.Hash]; !canon {
				rawdb.DeleteHeader(batch, nh.Hash, nh.Number)
			}
		}
		if err := batch.Write(); err != nil {
			return 0, err
		}
		return 0, nil
	}

	// writeLive writes blockchain and corresponding receipt chain into active store.
	writeLive := func(blockChain types.Blocks, receiptChain []types.Receipts) (int, error) {
		skipPresenceCheck := false
		batch := bc.db.NewBatch()
		headers := make([]*types.Header, 0, len(blockChain))
		for i, block := range blockChain {
			// Update the headers for bor specific reorg check
			headers = append(headers, block.Header())

			// Short circuit insertion if shutting down or processing failed
			if bc.insertStopped() {
				return 0, errInsertionInterrupted
			}
			// Short circuit if the owner header is unknown
			if !bc.HasHeader(block.Hash(), block.NumberU64()) {
				return i, fmt.Errorf("containing header #%d [%x..] unknown", block.Number(), block.Hash().Bytes()[:4])
			}
			if !skipPresenceCheck {
				// Ignore if the entire data is already known
				if bc.HasBlock(block.Hash(), block.NumberU64()) {
					stats.ignored++
					continue
				} else {
					// If block N is not present, neither are the later blocks.
					// This should be true, but if we are mistaken, the shortcut
					// here will only cause overwriting of some existing data
					skipPresenceCheck = true
				}
			}
			// Write all the data out into the database
			rawdb.WriteBody(batch, block.Hash(), block.NumberU64(), block.Body())
			rawdb.WriteReceipts(batch, block.Hash(), block.NumberU64(), receiptChain[i])
			rawdb.WriteTxLookupEntriesByBlock(batch, block) // Always write tx indices for live blocks, we assume they are needed

			// Write everything belongs to the blocks into the database. So that
			// we can ensure all components of body is completed(body, receipts,
			// tx indexes)
			if batch.ValueSize() >= ethdb.IdealBatchSize {
				if err := batch.Write(); err != nil {
					return 0, err
				}
				size += int64(batch.ValueSize())
				batch.Reset()
			}
			stats.processed++
		}
		// Write everything belongs to the blocks into the database. So that
		// we can ensure all components of body is completed(body, receipts,
		// tx indexes)
		if batch.ValueSize() > 0 {
			size += int64(batch.ValueSize())
			if err := batch.Write(); err != nil {
				return 0, err
			}
		}

		updateHead(blockChain[len(blockChain)-1], headers)
		return 0, nil
	}

	// Write downloaded chain data and corresponding receipt chain data
	if len(ancientBlocks) > 0 {
		if n, err := writeAncient(ancientBlocks, ancientReceipts); err != nil {
			if err == errInsertionInterrupted {
				return 0, nil
			}
			return n, err
		}
	}
	// Write the tx index tail (block number from where we index) before write any live blocks
	if len(liveBlocks) > 0 && liveBlocks[0].NumberU64() == ancientLimit+1 {
		// The tx index tail can only be one of the following two options:
		// * 0: all ancient blocks have been indexed
		// * ancient-limit: the indices of blocks before ancient-limit are ignored
		if tail := rawdb.ReadTxIndexTail(bc.db); tail == nil {
			if bc.txLookupLimit == 0 || ancientLimit <= bc.txLookupLimit {
				rawdb.WriteTxIndexTail(bc.db, 0)
			} else {
				rawdb.WriteTxIndexTail(bc.db, ancientLimit-bc.txLookupLimit)
			}
		}
	}
	if len(liveBlocks) > 0 {
		if n, err := writeLive(liveBlocks, liveReceipts); err != nil {
			if err == errInsertionInterrupted {
				return 0, nil
			}
			return n, err
		}
	}

	head := blockChain[len(blockChain)-1]
	context := []interface{}{
		"count", stats.processed, "elapsed", common.PrettyDuration(time.Since(start)),
		"number", head.Number(), "hash", head.Hash(), "age", common.PrettyAge(time.Unix(int64(head.Time()), 0)),
		"size", common.StorageSize(size),
	}
	if stats.ignored > 0 {
		context = append(context, []interface{}{"ignored", stats.ignored}...)
	}
	log.Info("Imported new block receipts", context...)

	return 0, nil
}

var lastWrite uint64

// writeBlockWithoutState writes only the block and its metadata to the database,
// but does not write any state. This is used to construct competing side forks
// up to the point where they exceed the canonical total difficulty.
func (bc *BlockChain) writeBlockWithoutState(block *types.Block, td *big.Int) (err error) {
	if bc.insertStopped() {
		return errInsertionInterrupted
	}

	batch := bc.db.NewBatch()
	rawdb.WriteTd(batch, block.Hash(), block.NumberU64(), td)
	rawdb.WriteBlock(batch, block)
	if err := batch.Write(); err != nil {
		log.Crit("Failed to write block into disk", "err", err)
	}
	return nil
}

// writeKnownBlock updates the head block flag with a known block
// and introduces chain reorg if necessary.
func (bc *BlockChain) writeKnownBlock(block *types.Block) error {
	current := bc.CurrentBlock()
	if block.ParentHash() != current.Hash() {
		if err := bc.reorg(current, block); err != nil {
			return err
		}
	}
	bc.writeHeadBlock(block)
	return nil
}

// writeBlockWithState writes block, metadata and corresponding state data to the
// database.
func (bc *BlockChain) writeBlockWithState(block *types.Block, receipts []*types.Receipt, logs []*types.Log, state *state.StateDB) ([]*types.Log, error) {
	// Calculate the total difficulty of the block
	ptd := bc.GetTd(block.ParentHash(), block.NumberU64()-1)
	if ptd == nil {
		return []*types.Log{}, consensus.ErrUnknownAncestor
	}
	// Make sure no inconsistent state is leaked during insertion
	externTd := new(big.Int).Add(block.Difficulty(), ptd)

	// Irrelevant of the canonical status, write the block itself to the database.
	//
	// Note all the components of block(td, hash->number map, header, body, receipts)
	// should be written atomically. BlockBatch is used for containing all components.
	blockBatch := bc.db.NewBatch()
	rawdb.WriteTd(blockBatch, block.Hash(), block.NumberU64(), externTd)
	rawdb.WriteBlock(blockBatch, block)
	rawdb.WriteReceipts(blockBatch, block.Hash(), block.NumberU64(), receipts)

	// System call appends state-sync logs into state. So, `state.Logs()` contains
	// all logs including system-call logs (state sync logs) while `logs` contains
	// only logs generated by transactions (receipts).
	//
	// That means that state.Logs() can have more logs than receipt logs.
	// In that case, we can safely assume that extra logs are from state sync logs.
	//
	// block logs = receipt logs + state sync logs = `state.Logs()`
	blockLogs := state.Logs()
	var stateSyncLogs []*types.Log
	if len(blockLogs) > 0 {
		sort.SliceStable(blockLogs, func(i, j int) bool {
			return blockLogs[i].Index < blockLogs[j].Index
		})

		if len(blockLogs) > len(logs) {
			stateSyncLogs = blockLogs[len(logs):] // get state-sync logs from `state.Logs()`

			// State sync logs don't have tx index, tx hash and other necessary fields
			// DeriveFieldsForBorLogs will fill those fields for websocket subscriptions
			types.DeriveFieldsForBorLogs(stateSyncLogs, block.Hash(), block.NumberU64(), uint(len(receipts)), uint(len(logs)))

			// Write bor receipt
			rawdb.WriteBorReceipt(blockBatch, block.Hash(), block.NumberU64(), &types.ReceiptForStorage{
				Status: types.ReceiptStatusSuccessful, // make receipt status successful
				Logs:   stateSyncLogs,
			})

			// Write bor tx reverse lookup
			rawdb.WriteBorTxLookupEntry(blockBatch, block.Hash(), block.NumberU64())
		}
	}

	rawdb.WritePreimages(blockBatch, state.Preimages())
	if err := blockBatch.Write(); err != nil {
		log.Crit("Failed to write block into disk", "err", err)
	}
	// Commit all cached state changes into underlying memory database.
	root, err := state.Commit(bc.chainConfig.IsEIP158(block.Number()))
	if err != nil {
		return []*types.Log{}, err
	}
	triedb := bc.stateCache.TrieDB()

	// If we're running an archive node, always flush
	if bc.cacheConfig.TrieDirtyDisabled {
		return []*types.Log{}, triedb.Commit(root, false, nil)
	} else {
		// Full but not archive node, do proper garbage collection
		triedb.Reference(root, common.Hash{}) // metadata reference to keep trie alive
		bc.triegc.Push(root, -int64(block.NumberU64()))

		if current := block.NumberU64(); current > bc.cacheConfig.TriesInMemory {
			// If we exceeded our memory allowance, flush matured singleton nodes to disk
			var (
				nodes, imgs = triedb.Size()
				limit       = common.StorageSize(bc.cacheConfig.TrieDirtyLimit) * 1024 * 1024
			)
			if nodes > limit || imgs > 4*1024*1024 {
				triedb.Cap(limit - ethdb.IdealBatchSize)
			}
			// Find the next state trie we need to commit
			chosen := current - bc.cacheConfig.TriesInMemory

			// If we exceeded out time allowance, flush an entire trie to disk
			if bc.gcproc > bc.cacheConfig.TrieTimeLimit {
				// If the header is missing (canonical chain behind), we're reorging a low
				// diff sidechain. Suspend committing until this operation is completed.
				header := bc.GetHeaderByNumber(chosen)
				if header == nil {
					log.Warn("Reorg in progress, trie commit postponed", "number", chosen)
				} else {
					// If we're exceeding limits but haven't reached a large enough memory gap,
					// warn the user that the system is becoming unstable.
					if chosen < lastWrite+bc.cacheConfig.TriesInMemory && bc.gcproc >= 2*bc.cacheConfig.TrieTimeLimit {
						log.Info("State in memory for too long, committing", "time", bc.gcproc, "allowance", bc.cacheConfig.TriesInMemory, "optimum", float64(chosen-lastWrite)/float64((bc.cacheConfig.TriesInMemory)))
					}
					// Flush an entire trie and restart the counters
					triedb.Commit(header.Root, true, nil)
					lastWrite = chosen
					bc.gcproc = 0
				}
			}
			// Garbage collect anything below our required write retention
			for !bc.triegc.Empty() {
				root, number := bc.triegc.Pop()
				if uint64(-number) > chosen {
					bc.triegc.Push(root, number)
					break
				}
				triedb.Dereference(root.(common.Hash))
			}
		}
	}
	return stateSyncLogs, nil
}

// WriteBlockWithState writes the block and all associated state to the database.
func (bc *BlockChain) WriteBlockAndSetHead(block *types.Block, receipts []*types.Receipt, logs []*types.Log, state *state.StateDB, emitHeadEvent bool) (status WriteStatus, err error) {
	if !bc.chainmu.TryLock() {
		return NonStatTy, errChainStopped
	}
	defer bc.chainmu.Unlock()

	return bc.writeBlockAndSetHead(block, receipts, logs, state, emitHeadEvent)
}

// writeBlockAndSetHead writes the block and all associated state to the database,
// and also it applies the given block as the new chain head. This function expects
// the chain mutex to be held.
func (bc *BlockChain) writeBlockAndSetHead(block *types.Block, receipts []*types.Receipt, logs []*types.Log, state *state.StateDB, emitHeadEvent bool) (status WriteStatus, err error) {
	var stateSyncLogs []*types.Log
	if stateSyncLogs, err = bc.writeBlockWithState(block, receipts, logs, state); err != nil {
		return NonStatTy, err
	}
	currentBlock := bc.CurrentBlock()
	reorg, err := bc.forker.ReorgNeeded(currentBlock.Header(), block.Header())
	if err != nil {
		return NonStatTy, err
	}
	if reorg {
		// Reorganise the chain if the parent is not the head block
		if block.ParentHash() != currentBlock.Hash() {
			if err := bc.reorg(currentBlock, block); err != nil {
				return NonStatTy, err
			}
		}
		status = CanonStatTy
	} else {
		status = SideStatTy
	}
	// Set new head.
	if status == CanonStatTy {
		bc.writeHeadBlock(block)
	}
	bc.futureBlocks.Remove(block.Hash())

	if status == CanonStatTy {
		bc.chainFeed.Send(ChainEvent{Block: block, Hash: block.Hash(), Logs: logs})
		if len(logs) > 0 {
			bc.logsFeed.Send(logs)
		}

		// send state sync logs into logs feed
		if len(stateSyncLogs) > 0 {
			bc.logsFeed.Send(stateSyncLogs)
		}

		// In theory we should fire a ChainHeadEvent when we inject
		// a canonical block, but sometimes we can insert a batch of
		// canonicial blocks. Avoid firing too many ChainHeadEvents,
		// we will fire an accumulated ChainHeadEvent and disable fire
		// event here.
		if emitHeadEvent {
			bc.chainHeadFeed.Send(ChainHeadEvent{Block: block})
			// BOR state sync feed related changes
			for _, data := range bc.stateSyncData {
				bc.stateSyncFeed.Send(StateSyncEvent{Data: data})
			}
			// BOR
		}
	} else {
		bc.chainSideFeed.Send(ChainSideEvent{Block: block})

		bc.chain2HeadFeed.Send(Chain2HeadEvent{
			Type:     Chain2HeadForkEvent,
			NewChain: []*types.Block{block},
		})
	}
	return status, nil
}

// addFutureBlock checks if the block is within the max allowed window to get
// accepted for future processing, and returns an error if the block is too far
// ahead and was not added.
//
// TODO after the transition, the future block shouldn't be kept. Because
// it's not checked in the Geth side anymore.
func (bc *BlockChain) addFutureBlock(block *types.Block) error {
	max := uint64(time.Now().Unix() + maxTimeFutureBlocks)
	if block.Time() > max {
		return fmt.Errorf("future block timestamp %v > allowed %v", block.Time(), max)
	}
	if block.Difficulty().Cmp(common.Big0) == 0 {
		// Never add PoS blocks into the future queue
		return nil
	}
	bc.futureBlocks.Add(block.Hash(), block)
	return nil
}

// InsertChain attempts to insert the given batch of blocks in to the canonical
// chain or, otherwise, create a fork. If an error is returned it will return
// the index number of the failing block as well an error describing what went
// wrong. After insertion is done, all accumulated events will be fired.
func (bc *BlockChain) InsertChain(chain types.Blocks) (int, error) {
	// Sanity check that we have something meaningful to import
	if len(chain) == 0 {
		return 0, nil
	}
	bc.blockProcFeed.Send(true)
	defer bc.blockProcFeed.Send(false)

	// Do a sanity check that the provided chain is actually ordered and linked.
	for i := 1; i < len(chain); i++ {
		block, prev := chain[i], chain[i-1]
		if block.NumberU64() != prev.NumberU64()+1 || block.ParentHash() != prev.Hash() {
			log.Error("Non contiguous block insert",
				"number", block.Number(),
				"hash", block.Hash(),
				"parent", block.ParentHash(),
				"prevnumber", prev.Number(),
				"prevhash", prev.Hash(),
			)
			return 0, fmt.Errorf("non contiguous insert: item %d is #%d [%x..], item %d is #%d [%x..] (parent [%x..])", i-1, prev.NumberU64(),
				prev.Hash().Bytes()[:4], i, block.NumberU64(), block.Hash().Bytes()[:4], block.ParentHash().Bytes()[:4])
		}
	}
	// Pre-checks passed, start the full block imports
	if !bc.chainmu.TryLock() {
		return 0, errChainStopped
	}
	defer bc.chainmu.Unlock()
	return bc.insertChain(chain, true, true)
}

// insertChain is the internal implementation of InsertChain, which assumes that
// 1) chains are contiguous, and 2) The chain mutex is held.
//
// This method is split out so that import batches that require re-injecting
// historical blocks can do so without releasing the lock, which could lead to
// racey behaviour. If a sidechain import is in progress, and the historic state
// is imported, but then new canon-head is added before the actual sidechain
// completes, then the historic state could be pruned again
func (bc *BlockChain) insertChain(chain types.Blocks, verifySeals, setHead bool) (int, error) {
	// If the chain is terminating, don't even bother starting up.
	if bc.insertStopped() {
		return 0, nil
	}

	// Start a parallel signature recovery (signer will fluke on fork transition, minimal perf loss)
	senderCacher.recoverFromBlocks(types.MakeSigner(bc.chainConfig, chain[0].Number()), chain)

	var (
		stats     = insertStats{startTime: mclock.Now()}
		lastCanon *types.Block
	)
	// Fire a single chain head event if we've progressed the chain
	defer func() {
		if lastCanon != nil && bc.CurrentBlock().Hash() == lastCanon.Hash() {
			bc.chainHeadFeed.Send(ChainHeadEvent{lastCanon})
		}
	}()
	// Start the parallel header verifier
	headers := make([]*types.Header, len(chain))
	seals := make([]bool, len(chain))

	for i, block := range chain {
		headers[i] = block.Header()
		seals[i] = verifySeals
	}
	abort, results := bc.engine.VerifyHeaders(bc, headers, seals)
	defer close(abort)

	// Peek the error for the first block to decide the directing import logic
	it := newInsertIterator(chain, results, bc.validator)
	block, err := it.next()

<<<<<<< HEAD
=======
	// Update the block import meter; it will just record chains we've received
	// from other peers. (Note that the actual chain which gets imported would be
	// quite low).
	blockImportTimer.Mark(int64(len(headers)))

>>>>>>> 56d30585
	// Check the validity of incoming chain
	isValid, err1 := bc.forker.ValidateReorg(bc.CurrentBlock().Header(), headers)
	if err1 != nil {
		return it.index, err1
	}

	if !isValid {
		// The chain to be imported is invalid as the blocks doesn't match with
		// the whitelisted checkpoints.
		return it.index, whitelist.ErrCheckpointMismatch
	}

	// Left-trim all the known blocks that don't need to build snapshot
	if bc.skipBlock(err, it) {
		// First block (and state) is known
		//   1. We did a roll-back, and should now do a re-import
		//   2. The block is stored as a sidechain, and is lying about it's stateroot, and passes a stateroot
		//      from the canonical chain, which has not been verified.
		// Skip all known blocks that are behind us.
		var (
			reorg   bool
			current = bc.CurrentBlock()
		)
		for block != nil && bc.skipBlock(err, it) {
			reorg, err = bc.forker.ReorgNeeded(current.Header(), block.Header())
			if err != nil {
				return it.index, err
			}
			if reorg {
				// Switch to import mode if the forker says the reorg is necessary
				// and also the block is not on the canonical chain.
				// In eth2 the forker always returns true for reorg decision (blindly trusting
				// the external consensus engine), but in order to prevent the unnecessary
				// reorgs when importing known blocks, the special case is handled here.
				if block.NumberU64() > current.NumberU64() || bc.GetCanonicalHash(block.NumberU64()) != block.Hash() {
					break
				}
			}
			log.Debug("Ignoring already known block", "number", block.Number(), "hash", block.Hash())
			stats.ignored++

			block, err = it.next()
		}
		// The remaining blocks are still known blocks, the only scenario here is:
		// During the fast sync, the pivot point is already submitted but rollback
		// happens. Then node resets the head full block to a lower height via `rollback`
		// and leaves a few known blocks in the database.
		//
		// When node runs a fast sync again, it can re-import a batch of known blocks via
		// `insertChain` while a part of them have higher total difficulty than current
		// head full block(new pivot point).
		for block != nil && bc.skipBlock(err, it) {
			log.Debug("Writing previously known block", "number", block.Number(), "hash", block.Hash())
			if err := bc.writeKnownBlock(block); err != nil {
				return it.index, err
			}
			lastCanon = block

			block, err = it.next()
		}
		// Falls through to the block import
	}
	switch {
	// First block is pruned
	case errors.Is(err, consensus.ErrPrunedAncestor):
		if setHead {
			// First block is pruned, insert as sidechain and reorg only if TD grows enough
			log.Debug("Pruned ancestor, inserting as sidechain", "number", block.Number(), "hash", block.Hash())
			return bc.insertSideChain(block, it)
		} else {
			// We're post-merge and the parent is pruned, try to recover the parent state
			log.Debug("Pruned ancestor", "number", block.Number(), "hash", block.Hash())
			return it.index, bc.recoverAncestors(block)
		}
	// First block is future, shove it (and all children) to the future queue (unknown ancestor)
	case errors.Is(err, consensus.ErrFutureBlock) || (errors.Is(err, consensus.ErrUnknownAncestor) && bc.futureBlocks.Contains(it.first().ParentHash())):
		for block != nil && (it.index == 0 || errors.Is(err, consensus.ErrUnknownAncestor)) {
			log.Debug("Future block, postponing import", "number", block.Number(), "hash", block.Hash())
			if err := bc.addFutureBlock(block); err != nil {
				return it.index, err
			}
			block, err = it.next()
		}
		stats.queued += it.processed()
		stats.ignored += it.remaining()

		// If there are any still remaining, mark as ignored
		return it.index, err

	// Some other error(except ErrKnownBlock) occurred, abort.
	// ErrKnownBlock is allowed here since some known blocks
	// still need re-execution to generate snapshots that are missing
	case err != nil && !errors.Is(err, ErrKnownBlock):
		bc.futureBlocks.Remove(block.Hash())
		stats.ignored += len(it.chain)
		bc.reportBlock(block, nil, err)
		return it.index, err
	}
	// No validation errors for the first block (or chain prefix skipped)
	var activeState *state.StateDB
	defer func() {
		// The chain importer is starting and stopping trie prefetchers. If a bad
		// block or other error is hit however, an early return may not properly
		// terminate the background threads. This defer ensures that we clean up
		// and dangling prefetcher, without defering each and holding on live refs.
		if activeState != nil {
			activeState.StopPrefetcher()
		}
	}()

	// accumulator for canonical blocks
	var canonAccum []*types.Block

	emitAccum := func() {
		size := len(canonAccum)
		if size == 0 || size > 5 {
			// avoid reporting events for large sync events
			return
		}
		bc.chain2HeadFeed.Send(Chain2HeadEvent{
			Type:     Chain2HeadCanonicalEvent,
			NewChain: canonAccum,
		})
		canonAccum = canonAccum[:0]
	}

	for ; block != nil && err == nil || errors.Is(err, ErrKnownBlock); block, err = it.next() {
		// If the chain is terminating, stop processing blocks
		if bc.insertStopped() {
			log.Debug("Abort during block processing")
			break
		}
		// If the header is a banned one, straight out abort
		if BadHashes[block.Hash()] {
			bc.reportBlock(block, nil, ErrBannedHash)
			return it.index, ErrBannedHash
		}
		// If the block is known (in the middle of the chain), it's a special case for
		// Clique blocks where they can share state among each other, so importing an
		// older block might complete the state of the subsequent one. In this case,
		// just skip the block (we already validated it once fully (and crashed), since
		// its header and body was already in the database). But if the corresponding
		// snapshot layer is missing, forcibly rerun the execution to build it.
		if bc.skipBlock(err, it) {
			logger := log.Debug
			if bc.chainConfig.Clique == nil {
				logger = log.Warn
			}
			logger("Inserted known block", "number", block.Number(), "hash", block.Hash(),
				"uncles", len(block.Uncles()), "txs", len(block.Transactions()), "gas", block.GasUsed(),
				"root", block.Root())

			// Special case. Commit the empty receipt slice if we meet the known
			// block in the middle. It can only happen in the clique chain. Whenever
			// we insert blocks via `insertSideChain`, we only commit `td`, `header`
			// and `body` if it's non-existent. Since we don't have receipts without
			// reexecution, so nothing to commit. But if the sidechain will be adpoted
			// as the canonical chain eventually, it needs to be reexecuted for missing
			// state, but if it's this special case here(skip reexecution) we will lose
			// the empty receipt entry.
			if len(block.Transactions()) == 0 {
				rawdb.WriteReceipts(bc.db, block.Hash(), block.NumberU64(), nil)
			} else {
				log.Error("Please file an issue, skip known block execution without receipt",
					"hash", block.Hash(), "number", block.NumberU64())
			}
			if err := bc.writeKnownBlock(block); err != nil {
				return it.index, err
			}
			stats.processed++

			// We can assume that logs are empty here, since the only way for consecutive
			// Clique blocks to have the same state is if there are no transactions.
			lastCanon = block
			continue
		}

		// Retrieve the parent block and it's state to execute on top
		start := time.Now()
		parent := it.previous()
		if parent == nil {
			parent = bc.GetHeader(block.ParentHash(), block.NumberU64()-1)
		}
		statedb, err := state.New(parent.Root, bc.stateCache, bc.snaps)
		if err != nil {
			return it.index, err
		}

		// Enable prefetching to pull in trie node paths while processing transactions
		statedb.StartPrefetcher("chain")
		activeState = statedb

		// If we have a followup block, run that against the current state to pre-cache
		// transactions and probabilistically some of the account/storage trie nodes.
		var followupInterrupt uint32
		if !bc.cacheConfig.TrieCleanNoPrefetch {
			if followup, err := it.peek(); followup != nil && err == nil {
				throwaway, _ := state.New(parent.Root, bc.stateCache, bc.snaps)

				go func(start time.Time, followup *types.Block, throwaway *state.StateDB, interrupt *uint32) {
					bc.prefetcher.Prefetch(followup, throwaway, bc.vmConfig, &followupInterrupt)

					blockPrefetchExecuteTimer.Update(time.Since(start))
					if atomic.LoadUint32(interrupt) == 1 {
						blockPrefetchInterruptMeter.Mark(1)
					}
				}(time.Now(), followup, throwaway, &followupInterrupt)
			}
		}

		// Process block using the parent state as reference point
		substart := time.Now()
		receipts, logs, usedGas, err := bc.processor.Process(block, statedb, bc.vmConfig)
		if err != nil {
			bc.reportBlock(block, receipts, err)
			atomic.StoreUint32(&followupInterrupt, 1)
			return it.index, err
		}
		// BOR state sync feed related changes
		for _, data := range bc.stateSyncData {
			bc.stateSyncFeed.Send(StateSyncEvent{Data: data})
		}
		// BOR

		// Update the metrics touched during block processing
		accountReadTimer.Update(statedb.AccountReads)                 // Account reads are complete, we can mark them
		storageReadTimer.Update(statedb.StorageReads)                 // Storage reads are complete, we can mark them
		accountUpdateTimer.Update(statedb.AccountUpdates)             // Account updates are complete, we can mark them
		storageUpdateTimer.Update(statedb.StorageUpdates)             // Storage updates are complete, we can mark them
		snapshotAccountReadTimer.Update(statedb.SnapshotAccountReads) // Account reads are complete, we can mark them
		snapshotStorageReadTimer.Update(statedb.SnapshotStorageReads) // Storage reads are complete, we can mark them
		triehash := statedb.AccountHashes + statedb.StorageHashes     // Save to not double count in validation
		trieproc := statedb.SnapshotAccountReads + statedb.AccountReads + statedb.AccountUpdates
		trieproc += statedb.SnapshotStorageReads + statedb.StorageReads + statedb.StorageUpdates

		blockExecutionTimer.Update(time.Since(substart) - trieproc - triehash)

		// Validate the state using the default validator
		substart = time.Now()
		if err := bc.validator.ValidateState(block, statedb, receipts, usedGas); err != nil {
			bc.reportBlock(block, receipts, err)
			atomic.StoreUint32(&followupInterrupt, 1)
			return it.index, err
		}
		proctime := time.Since(start)

		// Update the metrics touched during block validation
		accountHashTimer.Update(statedb.AccountHashes) // Account hashes are complete, we can mark them
		storageHashTimer.Update(statedb.StorageHashes) // Storage hashes are complete, we can mark them
		blockValidationTimer.Update(time.Since(substart) - (statedb.AccountHashes + statedb.StorageHashes - triehash))

		// Write the block to the chain and get the status.
		substart = time.Now()
		var status WriteStatus
		if !setHead {
			// Don't set the head, only insert the block
			_, err = bc.writeBlockWithState(block, receipts, logs, statedb)
		} else {
			status, err = bc.writeBlockAndSetHead(block, receipts, logs, statedb, false)
		}
		atomic.StoreUint32(&followupInterrupt, 1)
		if err != nil {
			return it.index, err
		}
		// Update the metrics touched during block commit
		accountCommitTimer.Update(statedb.AccountCommits)   // Account commits are complete, we can mark them
		storageCommitTimer.Update(statedb.StorageCommits)   // Storage commits are complete, we can mark them
		snapshotCommitTimer.Update(statedb.SnapshotCommits) // Snapshot commits are complete, we can mark them

		blockWriteTimer.Update(time.Since(substart) - statedb.AccountCommits - statedb.StorageCommits - statedb.SnapshotCommits)
		blockInsertTimer.UpdateSince(start)

		// Report the import stats before returning the various results
		stats.processed++
		stats.usedGas += usedGas

		dirty, _ := bc.stateCache.TrieDB().Size()
		stats.report(chain, it.index, dirty, setHead)

		if !setHead {
			return it.index, nil // Direct block insertion of a single block
		}

		// BOR
		if status == CanonStatTy {
			canonAccum = append(canonAccum, block)
		} else {
			emitAccum()
		}
		// BOR

		switch status {
		case CanonStatTy:
			log.Debug("Inserted new block", "number", block.Number(), "hash", block.Hash(),
				"uncles", len(block.Uncles()), "txs", len(block.Transactions()), "gas", block.GasUsed(),
				"elapsed", common.PrettyDuration(time.Since(start)),
				"root", block.Root())

			lastCanon = block

			// Only count canonical blocks for GC processing time
			bc.gcproc += proctime

		case SideStatTy:
			log.Debug("Inserted forked block", "number", block.Number(), "hash", block.Hash(),
				"diff", block.Difficulty(), "elapsed", common.PrettyDuration(time.Since(start)),
				"txs", len(block.Transactions()), "gas", block.GasUsed(), "uncles", len(block.Uncles()),
				"root", block.Root())

		default:
			// This in theory is impossible, but lets be nice to our future selves and leave
			// a log, instead of trying to track down blocks imports that don't emit logs.
			log.Warn("Inserted block with unknown status", "number", block.Number(), "hash", block.Hash(),
				"diff", block.Difficulty(), "elapsed", common.PrettyDuration(time.Since(start)),
				"txs", len(block.Transactions()), "gas", block.GasUsed(), "uncles", len(block.Uncles()),
				"root", block.Root())
		}
	}

	// BOR
	emitAccum()
	// BOR

	// Any blocks remaining here? The only ones we care about are the future ones
	if block != nil && errors.Is(err, consensus.ErrFutureBlock) {
		if err := bc.addFutureBlock(block); err != nil {
			return it.index, err
		}
		block, err = it.next()

		for ; block != nil && errors.Is(err, consensus.ErrUnknownAncestor); block, err = it.next() {
			if err := bc.addFutureBlock(block); err != nil {
				return it.index, err
			}
			stats.queued++
		}
	}
	stats.ignored += it.remaining()

	return it.index, err
}

// insertSideChain is called when an import batch hits upon a pruned ancestor
// error, which happens when a sidechain with a sufficiently old fork-block is
// found.
//
// The method writes all (header-and-body-valid) blocks to disk, then tries to
// switch over to the new chain if the TD exceeded the current chain.
// insertSideChain is only used pre-merge.
func (bc *BlockChain) insertSideChain(block *types.Block, it *insertIterator) (int, error) {
	var (
		externTd  *big.Int
		lastBlock = block
		current   = bc.CurrentBlock()
		headers   []*types.Header
	)
	// The first sidechain block error is already verified to be ErrPrunedAncestor.
	// Since we don't import them here, we expect ErrUnknownAncestor for the remaining
	// ones. Any other errors means that the block is invalid, and should not be written
	// to disk.
	err := consensus.ErrPrunedAncestor
	for ; block != nil && errors.Is(err, consensus.ErrPrunedAncestor); block, err = it.next() {
		headers = append(headers, block.Header())
		// Check the canonical state root for that number
		if number := block.NumberU64(); current.NumberU64() >= number {
			canonical := bc.GetBlockByNumber(number)
			if canonical != nil && canonical.Hash() == block.Hash() {
				// Not a sidechain block, this is a re-import of a canon block which has it's state pruned

				// Collect the TD of the block. Since we know it's a canon one,
				// we can get it directly, and not (like further below) use
				// the parent and then add the block on top
				externTd = bc.GetTd(block.Hash(), block.NumberU64())
				continue
			}
			if canonical != nil && canonical.Root() == block.Root() {
				// This is most likely a shadow-state attack. When a fork is imported into the
				// database, and it eventually reaches a block height which is not pruned, we
				// just found that the state already exist! This means that the sidechain block
				// refers to a state which already exists in our canon chain.
				//
				// If left unchecked, we would now proceed importing the blocks, without actually
				// having verified the state of the previous blocks.
				log.Warn("Sidechain ghost-state attack detected", "number", block.NumberU64(), "sideroot", block.Root(), "canonroot", canonical.Root())

				// If someone legitimately side-mines blocks, they would still be imported as usual. However,
				// we cannot risk writing unverified blocks to disk when they obviously target the pruning
				// mechanism.
				return it.index, errors.New("sidechain ghost-state attack")
			}
		}
		if externTd == nil {
			externTd = bc.GetTd(block.ParentHash(), block.NumberU64()-1)
		}
		externTd = new(big.Int).Add(externTd, block.Difficulty())

		if !bc.HasBlock(block.Hash(), block.NumberU64()) {
			start := time.Now()
			if err := bc.writeBlockWithoutState(block, externTd); err != nil {
				return it.index, err
			}
			log.Debug("Injected sidechain block", "number", block.Number(), "hash", block.Hash(),
				"diff", block.Difficulty(), "elapsed", common.PrettyDuration(time.Since(start)),
				"txs", len(block.Transactions()), "gas", block.GasUsed(), "uncles", len(block.Uncles()),
				"root", block.Root())
		}
		lastBlock = block
	}
	// At this point, we've written all sidechain blocks to database. Loop ended
	// either on some other error or all were processed. If there was some other
	// error, we can ignore the rest of those blocks.
	//
	// If the externTd was larger than our local TD, we now need to reimport the previous
	// blocks to regenerate the required state
	reorg, err := bc.forker.ReorgNeeded(current.Header(), lastBlock.Header())
	if err != nil {
		return it.index, err
	}

	isValid, err := bc.forker.ValidateReorg(current.Header(), headers)
	if err != nil {
		return it.index, err
	}

	if !reorg || !isValid {
		localTd := bc.GetTd(current.Hash(), current.NumberU64())
		log.Info("Sidechain written to disk", "start", it.first().NumberU64(), "end", it.previous().Number, "sidetd", externTd, "localtd", localTd)
		return it.index, err
	}
	// Gather all the sidechain hashes (full blocks may be memory heavy)
	var (
		hashes  []common.Hash
		numbers []uint64
	)
	parent := it.previous()
	for parent != nil && !bc.HasState(parent.Root) {
		hashes = append(hashes, parent.Hash())
		numbers = append(numbers, parent.Number.Uint64())

		parent = bc.GetHeader(parent.ParentHash, parent.Number.Uint64()-1)
	}
	if parent == nil {
		return it.index, errors.New("missing parent")
	}
	// Import all the pruned blocks to make the state available
	var (
		blocks []*types.Block
		memory common.StorageSize
	)
	for i := len(hashes) - 1; i >= 0; i-- {
		// Append the next block to our batch
		block := bc.GetBlock(hashes[i], numbers[i])

		blocks = append(blocks, block)
		memory += block.Size()

		// If memory use grew too large, import and continue. Sadly we need to discard
		// all raised events and logs from notifications since we're too heavy on the
		// memory here.
		if len(blocks) >= 2048 || memory > 64*1024*1024 {
			log.Info("Importing heavy sidechain segment", "blocks", len(blocks), "start", blocks[0].NumberU64(), "end", block.NumberU64())
			if _, err := bc.insertChain(blocks, false, true); err != nil {
				return 0, err
			}
			blocks, memory = blocks[:0], 0

			// If the chain is terminating, stop processing blocks
			if bc.insertStopped() {
				log.Debug("Abort during blocks processing")
				return 0, nil
			}
		}
	}
	if len(blocks) > 0 {
		log.Info("Importing sidechain segment", "start", blocks[0].NumberU64(), "end", blocks[len(blocks)-1].NumberU64())
		return bc.insertChain(blocks, false, true)
	}
	return 0, nil
}

// recoverAncestors finds the closest ancestor with available state and re-execute
// all the ancestor blocks since that.
// recoverAncestors is only used post-merge.
func (bc *BlockChain) recoverAncestors(block *types.Block) error {
	// Gather all the sidechain hashes (full blocks may be memory heavy)
	var (
		hashes  []common.Hash
		numbers []uint64
		parent  = block
	)
	for parent != nil && !bc.HasState(parent.Root()) {
		hashes = append(hashes, parent.Hash())
		numbers = append(numbers, parent.NumberU64())
		parent = bc.GetBlock(parent.ParentHash(), parent.NumberU64()-1)

		// If the chain is terminating, stop iteration
		if bc.insertStopped() {
			log.Debug("Abort during blocks iteration")
			return errInsertionInterrupted
		}
	}
	if parent == nil {
		return errors.New("missing parent")
	}
	// Import all the pruned blocks to make the state available
	for i := len(hashes) - 1; i >= 0; i-- {
		// If the chain is terminating, stop processing blocks
		if bc.insertStopped() {
			log.Debug("Abort during blocks processing")
			return errInsertionInterrupted
		}
		var b *types.Block
		if i == 0 {
			b = block
		} else {
			b = bc.GetBlock(hashes[i], numbers[i])
		}
		if _, err := bc.insertChain(types.Blocks{b}, false, false); err != nil {
			return err
		}
	}
	return nil
}

// collectLogs collects the logs that were generated or removed during
// the processing of the block that corresponds with the given hash.
// These logs are later announced as deleted or reborn.
func (bc *BlockChain) collectLogs(hash common.Hash, removed bool) []*types.Log {
	number := bc.hc.GetBlockNumber(hash)
	if number == nil {
		return []*types.Log{}
	}
	receipts := rawdb.ReadReceipts(bc.db, hash, *number, bc.chainConfig)

	// Append bor receipt
	borReceipt := rawdb.ReadBorReceipt(bc.db, hash, *number)
	if borReceipt != nil {
		receipts = append(receipts, borReceipt)
	}

	var logs []*types.Log
	for _, receipt := range receipts {
		for _, log := range receipt.Logs {
			l := *log
			if removed {
				l.Removed = true
			}
			logs = append(logs, &l)
		}
	}
	return logs
}

// mergeLogs returns a merged log slice with specified sort order.
func mergeLogs(logs [][]*types.Log, reverse bool) []*types.Log {
	var ret []*types.Log
	if reverse {
		for i := len(logs) - 1; i >= 0; i-- {
			ret = append(ret, logs[i]...)
		}
	} else {
		for i := 0; i < len(logs); i++ {
			ret = append(ret, logs[i]...)
		}
	}
	return ret
}

// reorg takes two blocks, an old chain and a new chain and will reconstruct the
// blocks and inserts them to be part of the new canonical chain and accumulates
// potential missing transactions and post an event about them.
// Note the new head block won't be processed here, callers need to handle it
// externally.
func (bc *BlockChain) reorg(oldBlock, newBlock *types.Block) error {
	var (
		newChain    types.Blocks
		oldChain    types.Blocks
		commonBlock *types.Block

		deletedTxs types.Transactions
		addedTxs   types.Transactions

		deletedLogs [][]*types.Log
		rebirthLogs [][]*types.Log
	)
	// Reduce the longer chain to the same number as the shorter one
	if oldBlock.NumberU64() > newBlock.NumberU64() {
		// Old chain is longer, gather all transactions and logs as deleted ones
		for ; oldBlock != nil && oldBlock.NumberU64() != newBlock.NumberU64(); oldBlock = bc.GetBlock(oldBlock.ParentHash(), oldBlock.NumberU64()-1) {
			oldChain = append(oldChain, oldBlock)
			deletedTxs = append(deletedTxs, oldBlock.Transactions()...)

			// Collect deleted logs for notification
			logs := bc.collectLogs(oldBlock.Hash(), true)
			if len(logs) > 0 {
				deletedLogs = append(deletedLogs, logs)
			}
		}
	} else {
		// New chain is longer, stash all blocks away for subsequent insertion
		for ; newBlock != nil && newBlock.NumberU64() != oldBlock.NumberU64(); newBlock = bc.GetBlock(newBlock.ParentHash(), newBlock.NumberU64()-1) {
			newChain = append(newChain, newBlock)
		}
	}
	if oldBlock == nil {
		return fmt.Errorf("invalid old chain")
	}
	if newBlock == nil {
		return fmt.Errorf("invalid new chain")
	}
	// Both sides of the reorg are at the same number, reduce both until the common
	// ancestor is found
	for {
		// If the common ancestor was found, bail out
		if oldBlock.Hash() == newBlock.Hash() {
			commonBlock = oldBlock
			break
		}
		// Remove an old block as well as stash away a new block
		oldChain = append(oldChain, oldBlock)
		deletedTxs = append(deletedTxs, oldBlock.Transactions()...)

		// Collect deleted logs for notification
		logs := bc.collectLogs(oldBlock.Hash(), true)
		if len(logs) > 0 {
			deletedLogs = append(deletedLogs, logs)
		}
		newChain = append(newChain, newBlock)

		// Step back with both chains
		oldBlock = bc.GetBlock(oldBlock.ParentHash(), oldBlock.NumberU64()-1)
		if oldBlock == nil {
			return fmt.Errorf("invalid old chain")
		}
		newBlock = bc.GetBlock(newBlock.ParentHash(), newBlock.NumberU64()-1)
		if newBlock == nil {
			return fmt.Errorf("invalid new chain")
		}
	}
	// Ensure the user sees large reorgs
	if len(oldChain) > 0 && len(newChain) > 0 {

		bc.chain2HeadFeed.Send(Chain2HeadEvent{
			Type:     Chain2HeadReorgEvent,
			NewChain: newChain,
			OldChain: oldChain,
		})

		logFn := log.Info
		msg := "Chain reorg detected"
		if len(oldChain) > 63 {
			msg = "Large chain reorg detected"
			logFn = log.Warn
		}
		logFn(msg, "number", commonBlock.Number(), "hash", commonBlock.Hash(),
			"drop", len(oldChain), "dropfrom", oldChain[0].Hash(), "add", len(newChain), "addfrom", newChain[0].Hash())
		blockReorgAddMeter.Mark(int64(len(newChain)))
		blockReorgDropMeter.Mark(int64(len(oldChain)))
		blockReorgMeter.Mark(1)
	} else if len(newChain) > 0 {
		// Special case happens in the post merge stage that current head is
		// the ancestor of new head while these two blocks are not consecutive
		log.Info("Extend chain", "add", len(newChain), "number", newChain[0].NumberU64(), "hash", newChain[0].Hash())
		blockReorgAddMeter.Mark(int64(len(newChain)))
	} else {
		// len(newChain) == 0 && len(oldChain) > 0
		// rewind the canonical chain to a lower point.
		log.Error("Impossible reorg, please file an issue", "oldnum", oldBlock.Number(), "oldhash", oldBlock.Hash(), "oldblocks", len(oldChain), "newnum", newBlock.Number(), "newhash", newBlock.Hash(), "newblocks", len(newChain))
	}
	// Insert the new chain(except the head block(reverse order)),
	// taking care of the proper incremental order.
	for i := len(newChain) - 1; i >= 1; i-- {
		// Insert the block in the canonical way, re-writing history
		bc.writeHeadBlock(newChain[i])

		// Collect reborn logs due to chain reorg
		logs := bc.collectLogs(newChain[i].Hash(), false)
		if len(logs) > 0 {
			rebirthLogs = append(rebirthLogs, logs)
		}
		// Collect the new added transactions.
		addedTxs = append(addedTxs, newChain[i].Transactions()...)
	}
	// Delete useless indexes right now which includes the non-canonical
	// transaction indexes, canonical chain indexes which above the head.
	indexesBatch := bc.db.NewBatch()
	for _, tx := range types.TxDifference(deletedTxs, addedTxs) {
		rawdb.DeleteTxLookupEntry(indexesBatch, tx.Hash())
	}
	// Delete any canonical number assignments above the new head
	number := bc.CurrentBlock().NumberU64()
	for i := number + 1; ; i++ {
		hash := rawdb.ReadCanonicalHash(bc.db, i)
		if hash == (common.Hash{}) {
			break
		}
		rawdb.DeleteCanonicalHash(indexesBatch, i)
	}
	if err := indexesBatch.Write(); err != nil {
		log.Crit("Failed to delete useless indexes", "err", err)
	}
	// If any logs need to be fired, do it now. In theory we could avoid creating
	// this goroutine if there are no events to fire, but realistcally that only
	// ever happens if we're reorging empty blocks, which will only happen on idle
	// networks where performance is not an issue either way.
	if len(deletedLogs) > 0 {
		bc.rmLogsFeed.Send(RemovedLogsEvent{mergeLogs(deletedLogs, true)})
	}
	if len(rebirthLogs) > 0 {
		bc.logsFeed.Send(mergeLogs(rebirthLogs, false))
	}
	if len(oldChain) > 0 {
		for i := len(oldChain) - 1; i >= 0; i-- {
			bc.chainSideFeed.Send(ChainSideEvent{Block: oldChain[i]})
		}
	}
	return nil
}

// InsertBlockWithoutSetHead executes the block, runs the necessary verification
// upon it and then persist the block and the associate state into the database.
// The key difference between the InsertChain is it won't do the canonical chain
// updating. It relies on the additional SetChainHead call to finalize the entire
// procedure.
func (bc *BlockChain) InsertBlockWithoutSetHead(block *types.Block) error {
	if !bc.chainmu.TryLock() {
		return errChainStopped
	}
	defer bc.chainmu.Unlock()

	_, err := bc.insertChain(types.Blocks{block}, true, false)
	return err
}

// SetChainHead rewinds the chain to set the new head block as the specified
// block. It's possible that after the reorg the relevant state of head
// is missing. It can be fixed by inserting a new block which triggers
// the re-execution.
func (bc *BlockChain) SetChainHead(head *types.Block) error {
	if !bc.chainmu.TryLock() {
		return errChainStopped
	}
	defer bc.chainmu.Unlock()

	// Run the reorg if necessary and set the given block as new head.
	start := time.Now()
	if head.ParentHash() != bc.CurrentBlock().Hash() {
		if err := bc.reorg(bc.CurrentBlock(), head); err != nil {
			return err
		}
	}
	bc.writeHeadBlock(head)

	// Emit events
	logs := bc.collectLogs(head.Hash(), false)
	bc.chainFeed.Send(ChainEvent{Block: head, Hash: head.Hash(), Logs: logs})
	if len(logs) > 0 {
		bc.logsFeed.Send(logs)
	}
	bc.chainHeadFeed.Send(ChainHeadEvent{Block: head})

	context := []interface{}{
		"number", head.Number(),
		"hash", head.Hash(),
		"root", head.Root(),
		"elapsed", time.Since(start),
	}
	if timestamp := time.Unix(int64(head.Time()), 0); time.Since(timestamp) > time.Minute {
		context = append(context, []interface{}{"age", common.PrettyAge(timestamp)}...)
	}
	log.Info("Chain head was updated", context...)
	return nil
}

func (bc *BlockChain) updateFutureBlocks() {
	futureTimer := time.NewTicker(5 * time.Second)
	defer futureTimer.Stop()
	defer bc.wg.Done()
	for {
		select {
		case <-futureTimer.C:
			bc.procFutureBlocks()
		case <-bc.quit:
			return
		}
	}
}

// skipBlock returns 'true', if the block being imported can be skipped over, meaning
// that the block does not need to be processed but can be considered already fully 'done'.
func (bc *BlockChain) skipBlock(err error, it *insertIterator) bool {
	// We can only ever bypass processing if the only error returned by the validator
	// is ErrKnownBlock, which means all checks passed, but we already have the block
	// and state.
	if !errors.Is(err, ErrKnownBlock) {
		return false
	}
	// If we're not using snapshots, we can skip this, since we have both block
	// and (trie-) state
	if bc.snaps == nil {
		return true
	}
	var (
		header     = it.current() // header can't be nil
		parentRoot common.Hash
	)
	// If we also have the snapshot-state, we can skip the processing.
	if bc.snaps.Snapshot(header.Root) != nil {
		return true
	}
	// In this case, we have the trie-state but not snapshot-state. If the parent
	// snapshot-state exists, we need to process this in order to not get a gap
	// in the snapshot layers.
	// Resolve parent block
	if parent := it.previous(); parent != nil {
		parentRoot = parent.Root
	} else if parent = bc.GetHeaderByHash(header.ParentHash); parent != nil {
		parentRoot = parent.Root
	}
	if parentRoot == (common.Hash{}) {
		return false // Theoretically impossible case
	}
	// Parent is also missing snapshot: we can skip this. Otherwise process.
	if bc.snaps.Snapshot(parentRoot) == nil {
		return true
	}
	return false
}

// maintainTxIndex is responsible for the construction and deletion of the
// transaction index.
//
// User can use flag `txlookuplimit` to specify a "recentness" block, below
// which ancient tx indices get deleted. If `txlookuplimit` is 0, it means
// all tx indices will be reserved.
//
// The user can adjust the txlookuplimit value for each launch after fast
// sync, Geth will automatically construct the missing indices and delete
// the extra indices.
func (bc *BlockChain) maintainTxIndex(ancients uint64) {
	defer bc.wg.Done()

	// Before starting the actual maintenance, we need to handle a special case,
	// where user might init Geth with an external ancient database. If so, we
	// need to reindex all necessary transactions before starting to process any
	// pruning requests.
	if ancients > 0 {
		var from = uint64(0)
		if bc.txLookupLimit != 0 && ancients > bc.txLookupLimit {
			from = ancients - bc.txLookupLimit
		}
		rawdb.IndexTransactions(bc.db, from, ancients, bc.quit)
	}

	// indexBlocks reindexes or unindexes transactions depending on user configuration
	indexBlocks := func(tail *uint64, head uint64, done chan struct{}) {
		defer func() { done <- struct{}{} }()

		// If the user just upgraded Geth to a new version which supports transaction
		// index pruning, write the new tail and remove anything older.
		if tail == nil {
			if bc.txLookupLimit == 0 || head < bc.txLookupLimit {
				// Nothing to delete, write the tail and return
				rawdb.WriteTxIndexTail(bc.db, 0)
			} else {
				// Prune all stale tx indices and record the tx index tail
				rawdb.UnindexTransactions(bc.db, 0, head-bc.txLookupLimit+1, bc.quit)
			}
			return
		}
		// If a previous indexing existed, make sure that we fill in any missing entries
		if bc.txLookupLimit == 0 || head < bc.txLookupLimit {
			if *tail > 0 {
				// It can happen when chain is rewound to a historical point which
				// is even lower than the indexes tail, recap the indexing target
				// to new head to avoid reading non-existent block bodies.
				end := *tail
				if end > head+1 {
					end = head + 1
				}
				rawdb.IndexTransactions(bc.db, 0, end, bc.quit)
			}
			return
		}
		// Update the transaction index to the new chain state
		if head-bc.txLookupLimit+1 < *tail {
			// Reindex a part of missing indices and rewind index tail to HEAD-limit
			rawdb.IndexTransactions(bc.db, head-bc.txLookupLimit+1, *tail, bc.quit)
		} else {
			// Unindex a part of stale indices and forward index tail to HEAD-limit
			rawdb.UnindexTransactions(bc.db, *tail, head-bc.txLookupLimit+1, bc.quit)
		}
	}

	// Any reindexing done, start listening to chain events and moving the index window
	var (
		done   chan struct{}                  // Non-nil if background unindexing or reindexing routine is active.
		headCh = make(chan ChainHeadEvent, 1) // Buffered to avoid locking up the event feed
	)
	sub := bc.SubscribeChainHeadEvent(headCh)
	if sub == nil {
		return
	}
	defer sub.Unsubscribe()

	for {
		select {
		case head := <-headCh:
			if done == nil {
				done = make(chan struct{})
				go indexBlocks(rawdb.ReadTxIndexTail(bc.db), head.Block.NumberU64(), done)
			}
		case <-done:
			done = nil
		case <-bc.quit:
			if done != nil {
				log.Info("Waiting background transaction indexer to exit")
				<-done
			}
			return
		}
	}
}

// reportBlock logs a bad block error.
func (bc *BlockChain) reportBlock(block *types.Block, receipts types.Receipts, err error) {
	rawdb.WriteBadBlock(bc.db, block)

	var receiptString string
	for i, receipt := range receipts {
		receiptString += fmt.Sprintf("\t %d: cumulative: %v gas: %v contract: %v status: %v tx: %v logs: %v bloom: %x state: %x\n",
			i, receipt.CumulativeGasUsed, receipt.GasUsed, receipt.ContractAddress.Hex(),
			receipt.Status, receipt.TxHash.Hex(), receipt.Logs, receipt.Bloom, receipt.PostState)
	}
	log.Error(fmt.Sprintf(`
########## BAD BLOCK #########
Chain config: %v

Number: %v
Hash: 0x%x
%v

Error: %v
##############################
`, bc.chainConfig, block.Number(), block.Hash(), receiptString, err))
}

// InsertHeaderChain attempts to insert the given header chain in to the local
// chain, possibly creating a reorg. If an error is returned, it will return the
// index number of the failing header as well an error describing what went wrong.
//
// The verify parameter can be used to fine tune whether nonce verification
// should be done or not. The reason behind the optional check is because some
// of the header retrieval mechanisms already need to verify nonces, as well as
// because nonces can be verified sparsely, not needing to check each.
func (bc *BlockChain) InsertHeaderChain(chain []*types.Header, checkFreq int) (int, error) {
	if len(chain) == 0 {
		return 0, nil
	}
	start := time.Now()
	if i, err := bc.hc.ValidateHeaderChain(chain, checkFreq); err != nil {
		return i, err
	}

	if !bc.chainmu.TryLock() {
		return 0, errChainStopped
	}
	defer bc.chainmu.Unlock()
	_, err := bc.hc.InsertHeaderChain(chain, start, bc.forker)
	return 0, err
}<|MERGE_RESOLUTION|>--- conflicted
+++ resolved
@@ -1519,14 +1519,11 @@
 	it := newInsertIterator(chain, results, bc.validator)
 	block, err := it.next()
 
-<<<<<<< HEAD
-=======
 	// Update the block import meter; it will just record chains we've received
 	// from other peers. (Note that the actual chain which gets imported would be
 	// quite low).
 	blockImportTimer.Mark(int64(len(headers)))
 
->>>>>>> 56d30585
 	// Check the validity of incoming chain
 	isValid, err1 := bc.forker.ValidateReorg(bc.CurrentBlock().Header(), headers)
 	if err1 != nil {
