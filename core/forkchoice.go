// Copyright 2021 The go-ethereum Authors
// This file is part of the go-ethereum library.
//
// The go-ethereum library is free software: you can redistribute it and/or modify
// it under the terms of the GNU Lesser General Public License as published by
// the Free Software Foundation, either version 3 of the License, or
// (at your option) any later version.
//
// The go-ethereum library is distributed in the hope that it will be useful,
// but WITHOUT ANY WARRANTY; without even the implied warranty of
// MERCHANTABILITY or FITNESS FOR A PARTICULAR PURPOSE. See the
// GNU Lesser General Public License for more details.
//
// You should have received a copy of the GNU Lesser General Public License
// along with the go-ethereum library. If not, see <http://www.gnu.org/licenses/>.

package core

import (
	"errors"
	"math/big"

	"github.com/maticnetwork/crand"

	"github.com/ethereum/go-ethereum"
	"github.com/ethereum/go-ethereum/common"
	"github.com/ethereum/go-ethereum/core/types"
	"github.com/ethereum/go-ethereum/params"
)

// ChainReader defines a small collection of methods needed to access the local
// blockchain during header verification. It's implemented by both blockchain
// and lightchain.
type ChainReader interface {
	// Config retrieves the header chain's chain configuration.
	Config() *params.ChainConfig

	// GetTd returns the total difficulty of a local block.
	GetTd(common.Hash, uint64) *big.Int
}

// ForkChoice is the fork chooser based on the highest total difficulty of the
// chain(the fork choice used in the eth1) and the external fork choice (the fork
// choice used in the eth2). This main goal of this ForkChoice is not only for
// offering fork choice during the eth1/2 merge phase, but also keep the compatibility
// for all other proof-of-work networks.
type ForkChoice struct {
	chain ChainReader
	rand  Floater

	// preserve is a helper function used in td fork choice.
	// Miners will prefer to choose the local mined block if the
	// local td is equal to the extern one. It can be nil for light
	// client
	preserve func(header *types.Header) bool

	validator ethereum.ChainValidator
}

type Floater interface {
	Float64() float64
}

func NewForkChoice(chainReader ChainReader, preserve func(header *types.Header) bool, validator ethereum.ChainValidator) *ForkChoice {
	// Seed a fast but crypto originating random generator
	r := crand.NewRand()
	return &ForkChoice{
		chain:     chainReader,
		rand:      r,
		preserve:  preserve,
		validator: validator,
	}
}

// ReorgNeeded returns whether the reorg should be applied
// based on the given external header and local canonical chain.
// In the td mode, the new head is chosen if the corresponding
// total difficulty is higher. In the extern mode, the trusted
// header is always selected as the head.
func (f *ForkChoice) ReorgNeeded(current *types.Header, header *types.Header) (bool, error) {
	var (
		localTD  = f.chain.GetTd(current.Hash(), current.Number.Uint64())
		externTd = f.chain.GetTd(header.Hash(), header.Number.Uint64())
	)
	if localTD == nil || externTd == nil {
		return false, errors.New("missing td")
	}
	// Accept the new header as the chain head if the transition
	// is already triggered. We assume all the headers after the
	// transition come from the trusted consensus layer.
	if ttd := f.chain.Config().TerminalTotalDifficulty; ttd != nil && ttd.Cmp(externTd) <= 0 {
		return true, nil
	}
	// If the total difficulty is higher than our known, add it to the canonical chain
	// Second clause in the if statement reduces the vulnerability to selfish mining.
	// Please refer to http://www.cs.cornell.edu/~ie53/publications/btcProcFC.pdf
	reorg := externTd.Cmp(localTD) > 0
	if !reorg && externTd.Cmp(localTD) == 0 {
		number, headNumber := header.Number.Uint64(), current.Number.Uint64()
		if number < headNumber {
			reorg = true
		} else if number == headNumber {
			var currentPreserve, externPreserve bool
			if f.preserve != nil {
				currentPreserve, externPreserve = f.preserve(current), f.preserve(header)
			}
			reorg = !currentPreserve && (externPreserve || f.rand.Float64() < 0.5)
		}
	}
	return reorg, nil
}

// ValidateReorg calls the chain validator service to check if the reorg is valid or not
func (f *ForkChoice) ValidateReorg(current *types.Header, chain []*types.Header) (bool, error) {
	// Call the bor chain validator service
	if f.validator != nil {
<<<<<<< HEAD
		if isValid := f.validator.IsValidChain(current, chain); !isValid {
			return false, nil
		}
=======
		return f.validator.IsValidChain(current, chain)
>>>>>>> 56d30585
	}

	return true, nil
}<|MERGE_RESOLUTION|>--- conflicted
+++ resolved
@@ -114,13 +114,7 @@
 func (f *ForkChoice) ValidateReorg(current *types.Header, chain []*types.Header) (bool, error) {
 	// Call the bor chain validator service
 	if f.validator != nil {
-<<<<<<< HEAD
-		if isValid := f.validator.IsValidChain(current, chain); !isValid {
-			return false, nil
-		}
-=======
 		return f.validator.IsValidChain(current, chain)
->>>>>>> 56d30585
 	}
 
 	return true, nil
