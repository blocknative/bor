--- conflicted
+++ resolved
@@ -1574,13 +1574,9 @@
 	if err := validateEvents(events, 7); err != nil {
 		t.Fatalf("original event firing failed: %v", err)
 	}
-<<<<<<< HEAD
 	devents := make(chan DropTxsEvent, testTxPoolConfig.AccountQueue+5)
 	dsub := pool.dropTxFeed.Subscribe(devents)
 	defer dsub.Unsubscribe()
-=======
-
->>>>>>> 3f71e3b6
 	if err := validateTxPoolInternals(pool); err != nil {
 		t.Fatalf("pool internal state corrupted: %v", err)
 	}
@@ -1600,13 +1596,9 @@
 	if err := validateEvents(events, 0); err != nil {
 		t.Fatalf("reprice event firing failed: %v", err)
 	}
-<<<<<<< HEAD
 	if err := validateDroppedEvents(devents, 3); err != nil {
 		t.Errorf("gap-filling drop / reject event firing failed: %v", err)
 	}
-=======
-
->>>>>>> 3f71e3b6
 	if err := validateTxPoolInternals(pool); err != nil {
 		t.Fatalf("pool internal state corrupted: %v", err)
 	}
@@ -1627,13 +1619,9 @@
 	if err := validateEvents(events, 0); err != nil {
 		t.Fatalf("post-reprice event firing failed: %v", err)
 	}
-<<<<<<< HEAD
 	if err := validateDroppedEvents(devents, 0); err != nil {
 		t.Errorf("gap-filling drop / reject event firing failed: %v", err)
 	}
-=======
-
->>>>>>> 3f71e3b6
 	if err := validateTxPoolInternals(pool); err != nil {
 		t.Fatalf("pool internal state corrupted: %v", err)
 	}
@@ -1652,13 +1640,9 @@
 	if err := validateEvents(events, 1); err != nil {
 		t.Fatalf("post-reprice local event firing failed: %v", err)
 	}
-<<<<<<< HEAD
 	if err := validateDroppedEvents(devents, 2); err != nil {
 		t.Errorf("gap-filling drop / reject event firing failed: %v", err)
 	}
-=======
-
->>>>>>> 3f71e3b6
 	if err := validateTxPoolInternals(pool); err != nil {
 		t.Fatalf("pool internal state corrupted: %v", err)
 	}
@@ -1679,13 +1663,9 @@
 	if err := validateEvents(events, 5); err != nil {
 		t.Fatalf("post-reprice event firing failed: %v", err)
 	}
-<<<<<<< HEAD
 	if err := validateDroppedEvents(devents, 9); err != nil {
 		t.Errorf("gap-filling drop / reject event firing failed: %v", err)
 	}
-=======
-
->>>>>>> 3f71e3b6
 	if err := validateTxPoolInternals(pool); err != nil {
 		t.Fatalf("pool internal state corrupted: %v", err)
 	}
@@ -2012,13 +1992,9 @@
 	if err := validateEvents(events, 2); err != nil {
 		t.Fatalf("additional event firing failed: %v", err)
 	}
-<<<<<<< HEAD
 	if err := validateDroppedEvents(devents, 13); err != nil {
 		t.Errorf("gap-filling drop / reject event firing failed: %v", err)
 	}
-=======
-
->>>>>>> 3f71e3b6
 	if err := validateTxPoolInternals(pool); err != nil {
 		t.Fatalf("pool internal state corrupted: %v", err)
 	}
@@ -2470,13 +2446,9 @@
 	if err := validateEvents(events, 0); err != nil {
 		t.Fatalf("queued replacement event firing failed: %v", err)
 	}
-<<<<<<< HEAD
 	if err := validateDroppedEvents(devents, 6); err != nil {
 		t.Errorf("gap-filling drop / reject event firing failed: %v", err)
 	}
-=======
-
->>>>>>> 3f71e3b6
 	if err := validateTxPoolInternals(pool); err != nil {
 		t.Fatalf("pool internal state corrupted: %v", err)
 	}
