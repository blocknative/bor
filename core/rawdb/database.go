--- conflicted
+++ resolved
@@ -137,11 +137,7 @@
 	return errNotSupported
 }
 
-<<<<<<< HEAD
-func (db *nofreezedb) ReadAncients(fn func(reader ethdb.AncientReader) error) (err error) {
-=======
 func (db *nofreezedb) ReadAncients(fn func(reader ethdb.AncientReaderOp) error) (err error) {
->>>>>>> ea9e62ca
 	// Unlike other ancient-related methods, this method does not return
 	// errNotSupported when invoked.
 	// The reason for this is that the caller might want to do several things:
@@ -163,14 +159,11 @@
 	return errNotSupported
 }
 
-<<<<<<< HEAD
-=======
 // AncientDatadir returns an error as we don't have a backing chain freezer.
 func (db *nofreezedb) AncientDatadir() (string, error) {
 	return "", errNotSupported
 }
 
->>>>>>> ea9e62ca
 // NewDatabase creates a high level database on top of a given key-value data
 // store without a freezer moving immutable chain segments into cold storage.
 func NewDatabase(db ethdb.KeyValueStore) ethdb.Database {
@@ -520,11 +513,7 @@
 			bloomBits.Add(size)
 		case bytes.HasPrefix(key, skeletonHeaderPrefix) && len(key) == (len(skeletonHeaderPrefix)+8):
 			beaconHeaders.Add(size)
-<<<<<<< HEAD
-		case bytes.HasPrefix(key, []byte("clique-")) && len(key) == 7+common.HashLength:
-=======
 		case bytes.HasPrefix(key, CliqueSnapshotPrefix) && len(key) == 7+common.HashLength:
->>>>>>> ea9e62ca
 			cliqueSnaps.Add(size)
 		case bytes.HasPrefix(key, ChtTablePrefix) ||
 			bytes.HasPrefix(key, ChtIndexTablePrefix) ||
@@ -537,13 +526,8 @@
 		default:
 			var accounted bool
 			for _, meta := range [][]byte{
-<<<<<<< HEAD
-				databaseVersionKey, headHeaderKey, headBlockKey, headFastBlockKey, lastPivotKey,
-				fastTrieProgressKey, snapshotDisabledKey, SnapshotRootKey, snapshotJournalKey,
-=======
 				databaseVersionKey, headHeaderKey, headBlockKey, headFastBlockKey, headFinalizedBlockKey,
 				lastPivotKey, fastTrieProgressKey, snapshotDisabledKey, SnapshotRootKey, snapshotJournalKey,
->>>>>>> ea9e62ca
 				snapshotGeneratorKey, snapshotRecoveryKey, txIndexTailKey, fastTxLookupLimitKey,
 				uncleanShutdownKey, badBlockKey, transitionStatusKey, skeletonSyncStatusKey,
 			} {
