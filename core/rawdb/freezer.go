// Copyright 2019 The go-ethereum Authors
// This file is part of the go-ethereum library.
//
// The go-ethereum library is free software: you can redistribute it and/or modify
// it under the terms of the GNU Lesser General Public License as published by
// the Free Software Foundation, either version 3 of the License, or
// (at your option) any later version.
//
// The go-ethereum library is distributed in the hope that it will be useful,
// but WITHOUT ANY WARRANTY; without even the implied warranty of
// MERCHANTABILITY or FITNESS FOR A PARTICULAR PURPOSE. See the
// GNU Lesser General Public License for more details.
//
// You should have received a copy of the GNU Lesser General Public License
// along with the go-ethereum library. If not, see <http://www.gnu.org/licenses/>.

package rawdb

import (
	"errors"
	"fmt"
	"math"
	"os"
	"path/filepath"
	"sync"
	"sync/atomic"
	"time"

	"github.com/gofrs/flock"

	"github.com/ethereum/go-ethereum/common"
	"github.com/ethereum/go-ethereum/ethdb"
	"github.com/ethereum/go-ethereum/log"
	"github.com/ethereum/go-ethereum/metrics"
)

var (
	// errReadOnly is returned if the freezer is opened in read only mode. All the
	// mutations are disallowed.
	errReadOnly = errors.New("read only")

	// errUnknownTable is returned if the user attempts to read from a table that is
	// not tracked by the freezer.
	errUnknownTable = errors.New("unknown table")

	// errOutOrderInsertion is returned if the user attempts to inject out-of-order
	// binary blobs into the freezer.
	errOutOrderInsertion = errors.New("the append operation is out-order")

	// errSymlinkDatadir is returned if the ancient directory specified by user
	// is a symbolic link.
	errSymlinkDatadir = errors.New("symbolic link datadir is not supported")
)

// freezerTableSize defines the maximum size of freezer data files.
const freezerTableSize = 2 * 1000 * 1000 * 1000

// Freezer is a memory mapped append-only database to store immutable ordered
// data into flat files:
//
//   - The append-only nature ensures that disk writes are minimized.
//   - The memory mapping ensures we can max out system memory for caching without
//     reserving it for go-ethereum. This would also reduce the memory requirements
//     of Geth, and thus also GC overhead.
type Freezer struct {
	frozen atomic.Uint64 // Number of blocks already frozen
	tail   atomic.Uint64 // Number of the first stored item in the freezer

	// This lock synchronizes writers and the truncate operation, as well as
	// the "atomic" (batched) read operations.
	writeLock  sync.RWMutex
	writeBatch *freezerBatch

	readonly     bool
	tables       map[string]*freezerTable // Data tables for storing everything
	instanceLock *flock.Flock             // File-system lock to prevent double opens
	closeOnce    sync.Once
}

// NewChainFreezer is a small utility method around NewFreezer that sets the
// default parameters for the chain storage.
func NewChainFreezer(datadir string, namespace string, readonly bool) (*Freezer, error) {
	return NewFreezer(datadir, namespace, readonly, freezerTableSize, chainFreezerNoSnappy)
}

// NewFreezer creates a freezer instance for maintaining immutable ordered
// data according to the given parameters.
//
// The 'tables' argument defines the data tables. If the value of a map
// entry is true, snappy compression is disabled for the table.
func NewFreezer(datadir string, namespace string, readonly bool, maxTableSize uint32, tables map[string]bool) (*Freezer, error) {
	// Create the initial freezer object
	var (
		readMeter  = metrics.NewRegisteredMeter(namespace+"ancient/read", nil)
		writeMeter = metrics.NewRegisteredMeter(namespace+"ancient/write", nil)
		sizeGauge  = metrics.NewRegisteredGauge(namespace+"ancient/size", nil)
	)
	// Ensure the datadir is not a symbolic link if it exists.
	if info, err := os.Lstat(datadir); !os.IsNotExist(err) {
		if info.Mode()&os.ModeSymlink != 0 {
			log.Warn("Symbolic link ancient database is not supported", "path", datadir)
			return nil, errSymlinkDatadir
		}
	}

	flockFile := filepath.Join(datadir, "FLOCK")
	if err := os.MkdirAll(filepath.Dir(flockFile), 0755); err != nil {
		return nil, err
	}
	// Leveldb uses LOCK as the filelock filename. To prevent the
	// name collision, we use FLOCK as the lock name.
	lock := flock.New(flockFile)
	if locked, err := lock.TryLock(); err != nil {
		return nil, err
	} else if !locked {
		return nil, errors.New("locking failed")
	}
	// Open all the supported data tables
	freezer := &Freezer{
		readonly:     readonly,
		tables:       make(map[string]*freezerTable),
		instanceLock: lock,
	}

	// Create the tables.
	for name, disableSnappy := range tables {
		table, err := newTable(datadir, name, readMeter, writeMeter, sizeGauge, maxTableSize, disableSnappy, readonly)
		if err != nil {
			for _, table := range freezer.tables {
				_ = table.Close()
			}
			_ = lock.Unlock()

			return nil, err
		}

		freezer.tables[name] = table
	}

	// Adjust table length for bor-receipt freezer for already synced nodes.
	//
	// Since, table only supports sequential data, this will fill empty-data upto current
	// synced block (till current total header number).
	//
	// This way they don't have to sync again from block 0 and still be compatible
	// for block logs for future blocks. Note that already synced nodes
	// won't have past block logs. Newly synced node will have all the data.
	if _, ok := freezer.tables[freezerBorReceiptTable]; ok {
		if err := freezer.tables[freezerBorReceiptTable].Fill(freezer.tables[ChainFreezerHeaderTable].items.Load()); err != nil {
			return nil, err
		}
	}

	var err error
	if freezer.readonly {
		// In readonly mode only validate, don't truncate.
		// validate also sets `freezer.frozen`.
		err = freezer.validate()
	} else {
		// Truncate all tables to common length.
		err = freezer.repair()
	}

	if err != nil {
		for _, table := range freezer.tables {
			_ = table.Close()
		}
		_ = lock.Unlock()

		return nil, err
	}

	// Create the write batch.
	freezer.writeBatch = newFreezerBatch(freezer)

	log.Info("Opened ancient database", "database", datadir, "readonly", readonly)

	return freezer, nil
}

// Close terminates the chain freezer, unmapping all the data files.
func (f *Freezer) Close() error {
	f.writeLock.Lock()
	defer f.writeLock.Unlock()

	var errs []error

	f.closeOnce.Do(func() {
		for _, table := range f.tables {
			if err := table.Close(); err != nil {
				errs = append(errs, err)
			}
		}
		if err := f.instanceLock.Unlock(); err != nil {
			errs = append(errs, err)
		}
	})

	if errs != nil {
		return fmt.Errorf("%v", errs)
	}

	return nil
}

// HasAncient returns an indicator whether the specified ancient data exists
// in the freezer.
func (f *Freezer) HasAncient(kind string, number uint64) (bool, error) {
	if table := f.tables[kind]; table != nil {
		return table.has(number), nil
	}

	return false, nil
}

// Ancient retrieves an ancient binary blob from the append-only immutable files.
func (f *Freezer) Ancient(kind string, number uint64) ([]byte, error) {
	if table := f.tables[kind]; table != nil {
		return table.Retrieve(number)
	}

	return nil, errUnknownTable
}

// AncientRange retrieves multiple items in sequence, starting from the index 'start'.
// It will return
//   - at most 'count' items,
//   - if maxBytes is specified: at least 1 item (even if exceeding the maxByteSize),
//     but will otherwise return as many items as fit into maxByteSize.
//   - if maxBytes is not specified, 'count' items will be returned if they are present.
func (f *Freezer) AncientRange(kind string, start, count, maxBytes uint64) ([][]byte, error) {
	if table := f.tables[kind]; table != nil {
		return table.RetrieveItems(start, count, maxBytes)
	}

	return nil, errUnknownTable
}

// Ancients returns the length of the frozen items.
func (f *Freezer) Ancients() (uint64, error) {
	return f.frozen.Load(), nil
}

// Tail returns the number of first stored item in the freezer.
func (f *Freezer) Tail() (uint64, error) {
	return f.tail.Load(), nil
}

// AncientSize returns the ancient size of the specified category.
func (f *Freezer) AncientSize(kind string) (uint64, error) {
	// This needs the write lock to avoid data races on table fields.
	// Speed doesn't matter here, AncientSize is for debugging.
	f.writeLock.RLock()
	defer f.writeLock.RUnlock()

	if table := f.tables[kind]; table != nil {
		return table.size()
	}

	return 0, errUnknownTable
}

// ReadAncients runs the given read operation while ensuring that no writes take place
// on the underlying freezer.
func (f *Freezer) ReadAncients(fn func(ethdb.AncientReaderOp) error) (err error) {
	f.writeLock.RLock()
	defer f.writeLock.RUnlock()

	return fn(f)
}

// ModifyAncients runs the given write operation.
func (f *Freezer) ModifyAncients(fn func(ethdb.AncientWriteOp) error) (writeSize int64, err error) {
	if f.readonly {
		return 0, errReadOnly
	}

	f.writeLock.Lock()
	defer f.writeLock.Unlock()

	// Roll back all tables to the starting position in case of error.
	prevItem := f.frozen.Load()

	defer func() {
		if err != nil {
			// The write operation has failed. Go back to the previous item position.
			for name, table := range f.tables {
				err := table.truncateHead(prevItem)
				if err != nil {
					log.Error("Freezer table roll-back failed", "table", name, "index", prevItem, "err", err)
				}
			}
		}
	}()

	f.writeBatch.reset()

	if err := fn(f.writeBatch); err != nil {
		return 0, err
	}

	item, writeSize, err := f.writeBatch.commit()
	if err != nil {
		return 0, err
	}

	f.frozen.Store(item)

	return writeSize, nil
}

// TruncateHead discards any recent data above the provided threshold number.
// It returns the previous head number.
func (f *Freezer) TruncateHead(items uint64) (uint64, error) {
	if f.readonly {
		return 0, errReadOnly
	}

	f.writeLock.Lock()
	defer f.writeLock.Unlock()

	oitems := f.frozen.Load()
	if oitems <= items {
		return oitems, nil
	}

	for _, table := range f.tables {
		if err := table.truncateHead(items); err != nil {
			return 0, err
		}
	}

	f.frozen.Store(items)
<<<<<<< HEAD

	return nil
=======
	return oitems, nil
>>>>>>> bed84606
}

// TruncateTail discards any recent data below the provided threshold number.
func (f *Freezer) TruncateTail(tail uint64) (uint64, error) {
	if f.readonly {
		return 0, errReadOnly
	}

	f.writeLock.Lock()
	defer f.writeLock.Unlock()

	old := f.tail.Load()
	if old >= tail {
		return old, nil
	}

	for _, table := range f.tables {
		if err := table.truncateTail(tail); err != nil {
			return 0, err
		}
	}

	f.tail.Store(tail)
<<<<<<< HEAD

	return nil
=======
	return old, nil
>>>>>>> bed84606
}

// Sync flushes all data tables to disk.
func (f *Freezer) Sync() error {
	var errs []error

	for _, table := range f.tables {
		if err := table.Sync(); err != nil {
			errs = append(errs, err)
		}
	}

	if errs != nil {
		return fmt.Errorf("%v", errs)
	}

	return nil
}

// validate checks that every table has the same boundary.
// Used instead of `repair` in readonly mode.
func (f *Freezer) validate() error {
	if len(f.tables) == 0 {
		return nil
	}

	var (
		head uint64
		tail uint64
		name string
	)
	// Hack to get boundary of any table
	for kind, table := range f.tables {
		head = table.items.Load()
		tail = table.itemHidden.Load()
		name = kind

		break
	}
	// Now check every table against those boundaries.
	for kind, table := range f.tables {
		if head != table.items.Load() {
			return fmt.Errorf("freezer tables %s and %s have differing head: %d != %d", kind, name, table.items.Load(), head)
		}

		if tail != table.itemHidden.Load() {
			return fmt.Errorf("freezer tables %s and %s have differing tail: %d != %d", kind, name, table.itemHidden.Load(), tail)
		}
	}

	f.frozen.Store(head)
	f.tail.Store(tail)

	return nil
}

// repair truncates all data tables to the same length.
func (f *Freezer) repair() error {
	var (
		head = uint64(math.MaxUint64)
		tail = uint64(0)
	)

	for _, table := range f.tables {
		items := table.items.Load()
		if head > items {
			head = items
		}

		hidden := table.itemHidden.Load()
		if hidden > tail {
			tail = hidden
		}
	}

	for _, table := range f.tables {
		if err := table.truncateHead(head); err != nil {
			return err
		}

		if err := table.truncateTail(tail); err != nil {
			return err
		}
	}

	f.frozen.Store(head)
	f.tail.Store(tail)

	return nil
}

// convertLegacyFn takes a raw freezer entry in an older format and
// returns it in the new format.
type convertLegacyFn = func([]byte) ([]byte, error)

// MigrateTable processes the entries in a given table in sequence
// converting them to a new format if they're of an old format.
// nolint:gocognit
func (f *Freezer) MigrateTable(kind string, convert convertLegacyFn) error {
	if f.readonly {
		return errReadOnly
	}

	f.writeLock.Lock()
	defer f.writeLock.Unlock()

	table, ok := f.tables[kind]
	if !ok {
		return errUnknownTable
	}
	// forEach iterates every entry in the table serially and in order, calling `fn`
	// with the item as argument. If `fn` returns an error the iteration stops
	// and that error will be returned.
	forEach := func(t *freezerTable, offset uint64, fn func(uint64, []byte) error) error {
		var (
			items     = t.items.Load()
			batchSize = uint64(1024)
			maxBytes  = uint64(1024 * 1024)
		)

		for i := offset; i < items; {
			if i+batchSize > items {
				batchSize = items - i
			}

			data, err := t.RetrieveItems(i, batchSize, maxBytes)
			if err != nil {
				return err
			}

			for j, item := range data {
				if err := fn(i+uint64(j), item); err != nil {
					return err
				}
			}

			i += uint64(len(data))
		}

		return nil
	}
	// TODO(s1na): This is a sanity-check since as of now no process does tail-deletion. But the migration
	// process assumes no deletion at tail and needs to be modified to account for that.
	if table.itemOffset.Load() > 0 || table.itemHidden.Load() > 0 {
		return errors.New("migration not supported for tail-deleted freezers")
	}

	ancientsPath := filepath.Dir(table.index.Name())
	// Set up new dir for the migrated table, the content of which
	// we'll at the end move over to the ancients dir.
	migrationPath := filepath.Join(ancientsPath, "migration")

	newTable, err := newFreezerTable(migrationPath, kind, table.noCompression, false)
	if err != nil {
		return err
	}

	var (
		batch  = newTable.newBatch()
		out    []byte
		start  = time.Now()
		logged = time.Now()
		offset = newTable.items.Load()
	)

	if offset > 0 {
		log.Info("found previous migration attempt", "migrated", offset)
	}
	// Iterate through entries and transform them
	if err := forEach(table, offset, func(i uint64, blob []byte) error {
		if i%10000 == 0 && time.Since(logged) > 16*time.Second {
			log.Info("Processing legacy elements", "count", i, "elapsed", common.PrettyDuration(time.Since(start)))
			logged = time.Now()
		}
		out, err = convert(blob)
		if err != nil {
			return err
		}

		if err := batch.AppendRaw(i, out); err != nil {
			return err
		}
		return nil
	}); err != nil {
		return err
	}

	if err := batch.commit(); err != nil {
		return err
	}

	log.Info("Replacing old table files with migrated ones", "elapsed", common.PrettyDuration(time.Since(start)))
	// Release and delete old table files. Note this won't
	// delete the index file.
	table.releaseFilesAfter(0, true)

	if err := newTable.Close(); err != nil {
		return err
	}

	files, err := os.ReadDir(migrationPath)
	if err != nil {
		return err
	}
	// Move migrated files to ancients dir.
	for _, f := range files {
		// This will replace the old index file as a side-effect.
		if err := os.Rename(filepath.Join(migrationPath, f.Name()), filepath.Join(ancientsPath, f.Name())); err != nil {
			return err
		}
	}
	// Delete by now empty dir.
	if err := os.Remove(migrationPath); err != nil {
		return err
	}

	return nil
}<|MERGE_RESOLUTION|>--- conflicted
+++ resolved
@@ -331,12 +331,7 @@
 	}
 
 	f.frozen.Store(items)
-<<<<<<< HEAD
-
-	return nil
-=======
 	return oitems, nil
->>>>>>> bed84606
 }
 
 // TruncateTail discards any recent data below the provided threshold number.
@@ -360,12 +355,7 @@
 	}
 
 	f.tail.Store(tail)
-<<<<<<< HEAD
-
-	return nil
-=======
 	return old, nil
->>>>>>> bed84606
 }
 
 // Sync flushes all data tables to disk.
