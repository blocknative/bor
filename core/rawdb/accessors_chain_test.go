// Copyright 2018 The go-ethereum Authors
// This file is part of the go-ethereum library.
//
// The go-ethereum library is free software: you can redistribute it and/or modify
// it under the terms of the GNU Lesser General Public License as published by
// the Free Software Foundation, either version 3 of the License, or
// (at your option) any later version.
//
// The go-ethereum library is distributed in the hope that it will be useful,
// but WITHOUT ANY WARRANTY; without even the implied warranty of
// MERCHANTABILITY or FITNESS FOR A PARTICULAR PURPOSE. See the
// GNU Lesser General Public License for more details.
//
// You should have received a copy of the GNU Lesser General Public License
// along with the go-ethereum library. If not, see <http://www.gnu.org/licenses/>.

package rawdb

import (
	"bytes"
	"encoding/hex"
	"fmt"
	"math/big"
	"math/rand"
	"os"
	"reflect"
	"testing"

	"github.com/ethereum/go-ethereum/common"
	"github.com/ethereum/go-ethereum/core/types"
	"github.com/ethereum/go-ethereum/crypto"
	"github.com/ethereum/go-ethereum/params"
	"github.com/ethereum/go-ethereum/rlp"
	"golang.org/x/crypto/sha3"
)

// Tests block header storage and retrieval operations.
func TestHeaderStorage(t *testing.T) {
	db := NewMemoryDatabase()

	// Create a test header to move around the database and make sure it's really new
	header := &types.Header{Number: big.NewInt(42), Extra: []byte("test header")}
	if entry := ReadHeader(db, header.Hash(), header.Number.Uint64()); entry != nil {
		t.Fatalf("Non existent header returned: %v", entry)
	}
	// Write and verify the header in the database
	WriteHeader(db, header)

	if entry := ReadHeader(db, header.Hash(), header.Number.Uint64()); entry == nil {
		t.Fatalf("Stored header not found")
	} else if entry.Hash() != header.Hash() {
		t.Fatalf("Retrieved header mismatch: have %v, want %v", entry, header)
	}

	if entry := ReadHeaderRLP(db, header.Hash(), header.Number.Uint64()); entry == nil {
		t.Fatalf("Stored header RLP not found")
	} else {
		hasher := sha3.NewLegacyKeccak256()
		hasher.Write(entry)

		if hash := common.BytesToHash(hasher.Sum(nil)); hash != header.Hash() {
			t.Fatalf("Retrieved RLP header mismatch: have %v, want %v", entry, header)
		}
	}
	// Delete the header and verify the execution
	DeleteHeader(db, header.Hash(), header.Number.Uint64())

	if entry := ReadHeader(db, header.Hash(), header.Number.Uint64()); entry != nil {
		t.Fatalf("Deleted header returned: %v", entry)
	}
}

// Tests block body storage and retrieval operations.
func TestBodyStorage(t *testing.T) {
	db := NewMemoryDatabase()

	// Create a test body to move around the database and make sure it's really new
	body := &types.Body{Uncles: []*types.Header{{Extra: []byte("test header")}}}

	hasher := sha3.NewLegacyKeccak256()
	rlp.Encode(hasher, body)
	hash := common.BytesToHash(hasher.Sum(nil))

	if entry := ReadBody(db, hash, 0); entry != nil {
		t.Fatalf("Non existent body returned: %v", entry)
	}
	// Write and verify the body in the database
	WriteBody(db, hash, 0, body)

	if entry := ReadBody(db, hash, 0); entry == nil {
		t.Fatalf("Stored body not found")
	} else if types.DeriveSha(types.Transactions(entry.Transactions), newTestHasher()) != types.DeriveSha(types.Transactions(body.Transactions), newTestHasher()) || types.CalcUncleHash(entry.Uncles) != types.CalcUncleHash(body.Uncles) {
		t.Fatalf("Retrieved body mismatch: have %v, want %v", entry, body)
	}

	if entry := ReadBodyRLP(db, hash, 0); entry == nil {
		t.Fatalf("Stored body RLP not found")
	} else {
		hasher := sha3.NewLegacyKeccak256()
		hasher.Write(entry)

		if calc := common.BytesToHash(hasher.Sum(nil)); calc != hash {
			t.Fatalf("Retrieved RLP body mismatch: have %v, want %v", entry, body)
		}
	}
	// Delete the body and verify the execution
	DeleteBody(db, hash, 0)

	if entry := ReadBody(db, hash, 0); entry != nil {
		t.Fatalf("Deleted body returned: %v", entry)
	}
}

// Tests block storage and retrieval operations.
func TestBlockStorage(t *testing.T) {
	db := NewMemoryDatabase()

	// Create a test block to move around the database and make sure it's really new
	block := types.NewBlockWithHeader(&types.Header{
		Extra:       []byte("test block"),
		UncleHash:   types.EmptyUncleHash,
		TxHash:      types.EmptyTxsHash,
		ReceiptHash: types.EmptyReceiptsHash,
	})
	if entry := ReadBlock(db, block.Hash(), block.NumberU64()); entry != nil {
		t.Fatalf("Non existent block returned: %v", entry)
	}

	if entry := ReadHeader(db, block.Hash(), block.NumberU64()); entry != nil {
		t.Fatalf("Non existent header returned: %v", entry)
	}

	if entry := ReadBody(db, block.Hash(), block.NumberU64()); entry != nil {
		t.Fatalf("Non existent body returned: %v", entry)
	}
	// Write and verify the block in the database
	WriteBlock(db, block)

	if entry := ReadBlock(db, block.Hash(), block.NumberU64()); entry == nil {
		t.Fatalf("Stored block not found")
	} else if entry.Hash() != block.Hash() {
		t.Fatalf("Retrieved block mismatch: have %v, want %v", entry, block)
	}

	if entry := ReadHeader(db, block.Hash(), block.NumberU64()); entry == nil {
		t.Fatalf("Stored header not found")
	} else if entry.Hash() != block.Header().Hash() {
		t.Fatalf("Retrieved header mismatch: have %v, want %v", entry, block.Header())
	}

	if entry := ReadBody(db, block.Hash(), block.NumberU64()); entry == nil {
		t.Fatalf("Stored body not found")
	} else if types.DeriveSha(types.Transactions(entry.Transactions), newTestHasher()) != types.DeriveSha(block.Transactions(), newTestHasher()) || types.CalcUncleHash(entry.Uncles) != types.CalcUncleHash(block.Uncles()) {
		t.Fatalf("Retrieved body mismatch: have %v, want %v", entry, block.Body())
	}
	// Delete the block and verify the execution
	DeleteBlock(db, block.Hash(), block.NumberU64())

	if entry := ReadBlock(db, block.Hash(), block.NumberU64()); entry != nil {
		t.Fatalf("Deleted block returned: %v", entry)
	}

	if entry := ReadHeader(db, block.Hash(), block.NumberU64()); entry != nil {
		t.Fatalf("Deleted header returned: %v", entry)
	}

	if entry := ReadBody(db, block.Hash(), block.NumberU64()); entry != nil {
		t.Fatalf("Deleted body returned: %v", entry)
	}
}

// Tests that partial block contents don't get reassembled into full blocks.
func TestPartialBlockStorage(t *testing.T) {
	db := NewMemoryDatabase()
	block := types.NewBlockWithHeader(&types.Header{
		Extra:       []byte("test block"),
		UncleHash:   types.EmptyUncleHash,
		TxHash:      types.EmptyTxsHash,
		ReceiptHash: types.EmptyReceiptsHash,
	})
	// Store a header and check that it's not recognized as a block
	WriteHeader(db, block.Header())

	if entry := ReadBlock(db, block.Hash(), block.NumberU64()); entry != nil {
		t.Fatalf("Non existent block returned: %v", entry)
	}

	DeleteHeader(db, block.Hash(), block.NumberU64())

	// Store a body and check that it's not recognized as a block
	WriteBody(db, block.Hash(), block.NumberU64(), block.Body())

	if entry := ReadBlock(db, block.Hash(), block.NumberU64()); entry != nil {
		t.Fatalf("Non existent block returned: %v", entry)
	}

	DeleteBody(db, block.Hash(), block.NumberU64())

	// Store a header and a body separately and check reassembly
	WriteHeader(db, block.Header())
	WriteBody(db, block.Hash(), block.NumberU64(), block.Body())

	if entry := ReadBlock(db, block.Hash(), block.NumberU64()); entry == nil {
		t.Fatalf("Stored block not found")
	} else if entry.Hash() != block.Hash() {
		t.Fatalf("Retrieved block mismatch: have %v, want %v", entry, block)
	}
}

// Tests block storage and retrieval operations.
func TestBadBlockStorage(t *testing.T) {
	db := NewMemoryDatabase()

	// Create a test block to move around the database and make sure it's really new
	block := types.NewBlockWithHeader(&types.Header{
		Number:      big.NewInt(1),
		Extra:       []byte("bad block"),
		UncleHash:   types.EmptyUncleHash,
		TxHash:      types.EmptyTxsHash,
		ReceiptHash: types.EmptyReceiptsHash,
	})
	if entry := ReadBadBlock(db, block.Hash()); entry != nil {
		t.Fatalf("Non existent block returned: %v", entry)
	}
	// Write and verify the block in the database
	WriteBadBlock(db, block)

	if entry := ReadBadBlock(db, block.Hash()); entry == nil {
		t.Fatalf("Stored block not found")
	} else if entry.Hash() != block.Hash() {
		t.Fatalf("Retrieved block mismatch: have %v, want %v", entry, block)
	}
	// Write one more bad block
	blockTwo := types.NewBlockWithHeader(&types.Header{
		Number:      big.NewInt(2),
		Extra:       []byte("bad block two"),
		UncleHash:   types.EmptyUncleHash,
		TxHash:      types.EmptyTxsHash,
		ReceiptHash: types.EmptyReceiptsHash,
	})
	WriteBadBlock(db, blockTwo)

	// Write the block one again, should be filtered out.
	WriteBadBlock(db, block)

	badBlocks := ReadAllBadBlocks(db)
	if len(badBlocks) != 2 {
		t.Fatalf("Failed to load all bad blocks")
	}

	// Write a bunch of bad blocks, all the blocks are should sorted
	// in reverse order. The extra blocks should be truncated.
	for _, n := range rand.Perm(100) {
		block := types.NewBlockWithHeader(&types.Header{
			Number:      big.NewInt(int64(n)),
			Extra:       []byte("bad block"),
			UncleHash:   types.EmptyUncleHash,
			TxHash:      types.EmptyTxsHash,
			ReceiptHash: types.EmptyReceiptsHash,
		})
		WriteBadBlock(db, block)
	}

	badBlocks = ReadAllBadBlocks(db)
	if len(badBlocks) != badBlockToKeep {
		t.Fatalf("The number of persised bad blocks in incorrect %d", len(badBlocks))
	}

	for i := 0; i < len(badBlocks)-1; i++ {
		if badBlocks[i].NumberU64() < badBlocks[i+1].NumberU64() {
			t.Fatalf("The bad blocks are not sorted #[%d](%d) < #[%d](%d)", i, i+1, badBlocks[i].NumberU64(), badBlocks[i+1].NumberU64())
		}
	}

	// Delete all bad blocks
	DeleteBadBlocks(db)

	badBlocks = ReadAllBadBlocks(db)
	if len(badBlocks) != 0 {
		t.Fatalf("Failed to delete bad blocks")
	}
}

// Tests block total difficulty storage and retrieval operations.
func TestTdStorage(t *testing.T) {
	db := NewMemoryDatabase()

	// Create a test TD to move around the database and make sure it's really new
	hash, td := common.Hash{}, big.NewInt(314)
	if entry := ReadTd(db, hash, 0); entry != nil {
		t.Fatalf("Non existent TD returned: %v", entry)
	}
	// Write and verify the TD in the database
	WriteTd(db, hash, 0, td)

	if entry := ReadTd(db, hash, 0); entry == nil {
		t.Fatalf("Stored TD not found")
	} else if entry.Cmp(td) != 0 {
		t.Fatalf("Retrieved TD mismatch: have %v, want %v", entry, td)
	}
	// Delete the TD and verify the execution
	DeleteTd(db, hash, 0)

	if entry := ReadTd(db, hash, 0); entry != nil {
		t.Fatalf("Deleted TD returned: %v", entry)
	}
}

// Tests that canonical numbers can be mapped to hashes and retrieved.
func TestCanonicalMappingStorage(t *testing.T) {
	db := NewMemoryDatabase()

	// Create a test canonical number and assigned hash to move around
	hash, number := common.Hash{0: 0xff}, uint64(314)
	if entry := ReadCanonicalHash(db, number); entry != (common.Hash{}) {
		t.Fatalf("Non existent canonical mapping returned: %v", entry)
	}
	// Write and verify the TD in the database
	WriteCanonicalHash(db, hash, number)

	if entry := ReadCanonicalHash(db, number); entry == (common.Hash{}) {
		t.Fatalf("Stored canonical mapping not found")
	} else if entry != hash {
		t.Fatalf("Retrieved canonical mapping mismatch: have %v, want %v", entry, hash)
	}
	// Delete the TD and verify the execution
	DeleteCanonicalHash(db, number)

	if entry := ReadCanonicalHash(db, number); entry != (common.Hash{}) {
		t.Fatalf("Deleted canonical mapping returned: %v", entry)
	}
}

// Tests that head headers and head blocks can be assigned, individually.
func TestHeadStorage(t *testing.T) {
	db := NewMemoryDatabase()

	blockHead := types.NewBlockWithHeader(&types.Header{Extra: []byte("test block header")})
	blockFull := types.NewBlockWithHeader(&types.Header{Extra: []byte("test block full")})
	blockFast := types.NewBlockWithHeader(&types.Header{Extra: []byte("test block fast")})

	// Check that no head entries are in a pristine database
	if entry := ReadHeadHeaderHash(db); entry != (common.Hash{}) {
		t.Fatalf("Non head header entry returned: %v", entry)
	}

	if entry := ReadHeadBlockHash(db); entry != (common.Hash{}) {
		t.Fatalf("Non head block entry returned: %v", entry)
	}

	if entry := ReadHeadFastBlockHash(db); entry != (common.Hash{}) {
		t.Fatalf("Non fast head block entry returned: %v", entry)
	}
	// Assign separate entries for the head header and block
	WriteHeadHeaderHash(db, blockHead.Hash())
	WriteHeadBlockHash(db, blockFull.Hash())
	WriteHeadFastBlockHash(db, blockFast.Hash())

	// Check that both heads are present, and different (i.e. two heads maintained)
	if entry := ReadHeadHeaderHash(db); entry != blockHead.Hash() {
		t.Fatalf("Head header hash mismatch: have %v, want %v", entry, blockHead.Hash())
	}

	if entry := ReadHeadBlockHash(db); entry != blockFull.Hash() {
		t.Fatalf("Head block hash mismatch: have %v, want %v", entry, blockFull.Hash())
	}

	if entry := ReadHeadFastBlockHash(db); entry != blockFast.Hash() {
		t.Fatalf("Fast head block hash mismatch: have %v, want %v", entry, blockFast.Hash())
	}
}

// Tests that receipts associated with a single block can be stored and retrieved.
func TestBlockReceiptStorage(t *testing.T) {
	db := NewMemoryDatabase()

	// Create a live block since we need metadata to reconstruct the receipt
	tx1 := types.NewTransaction(1, common.HexToAddress("0x1"), big.NewInt(1), 1, big.NewInt(1), nil)
	tx2 := types.NewTransaction(2, common.HexToAddress("0x2"), big.NewInt(2), 2, big.NewInt(2), nil)

	body := &types.Body{Transactions: types.Transactions{tx1, tx2}}

	// Create the two receipts to manage afterwards
	receipt1 := &types.Receipt{
		Status:            types.ReceiptStatusFailed,
		CumulativeGasUsed: 1,
		Logs: []*types.Log{
			{Address: common.BytesToAddress([]byte{0x11})},
			{Address: common.BytesToAddress([]byte{0x01, 0x11})},
		},
		TxHash:          tx1.Hash(),
		ContractAddress: common.BytesToAddress([]byte{0x01, 0x11, 0x11}),
		GasUsed:         111111,
	}
	receipt1.Bloom = types.CreateBloom(types.Receipts{receipt1})

	receipt2 := &types.Receipt{
		PostState:         common.Hash{2}.Bytes(),
		CumulativeGasUsed: 2,
		Logs: []*types.Log{
			{Address: common.BytesToAddress([]byte{0x22})},
			{Address: common.BytesToAddress([]byte{0x02, 0x22})},
		},
		TxHash:          tx2.Hash(),
		ContractAddress: common.BytesToAddress([]byte{0x02, 0x22, 0x22}),
		GasUsed:         222222,
	}
	receipt2.Bloom = types.CreateBloom(types.Receipts{receipt2})
	receipts := []*types.Receipt{receipt1, receipt2}

	// Check that no receipt entries are in a pristine database
	hash := common.BytesToHash([]byte{0x03, 0x14})
	if rs := ReadReceipts(db, hash, 0, 0, params.TestChainConfig); len(rs) != 0 {
		t.Fatalf("non existent receipts returned: %v", rs)
	}
	// Insert the body that corresponds to the receipts
	WriteBody(db, hash, 0, body)

	// Insert the receipt slice into the database and check presence
	WriteReceipts(db, hash, 0, receipts)
<<<<<<< HEAD

	if rs := ReadReceipts(db, hash, 0, params.TestChainConfig); len(rs) == 0 {
=======
	if rs := ReadReceipts(db, hash, 0, 0, params.TestChainConfig); len(rs) == 0 {
>>>>>>> bed84606
		t.Fatalf("no receipts returned")
	} else {
		if err := checkReceiptsRLP(rs, receipts); err != nil {
			t.Fatalf(err.Error())
		}
	}
	// Delete the body and ensure that the receipts are no longer returned (metadata can't be recomputed)
	DeleteBody(db, hash, 0)
<<<<<<< HEAD

	if rs := ReadReceipts(db, hash, 0, params.TestChainConfig); rs != nil {
=======
	if rs := ReadReceipts(db, hash, 0, 0, params.TestChainConfig); rs != nil {
>>>>>>> bed84606
		t.Fatalf("receipts returned when body was deleted: %v", rs)
	}
	// Ensure that receipts without metadata can be returned without the block body too
	if err := checkReceiptsRLP(ReadRawReceipts(db, hash, 0), receipts); err != nil {
		t.Fatalf(err.Error())
	}
	// Sanity check that body alone without the receipt is a full purge
	WriteBody(db, hash, 0, body)

	DeleteReceipts(db, hash, 0)
<<<<<<< HEAD

	if rs := ReadReceipts(db, hash, 0, params.TestChainConfig); len(rs) != 0 {
=======
	if rs := ReadReceipts(db, hash, 0, 0, params.TestChainConfig); len(rs) != 0 {
>>>>>>> bed84606
		t.Fatalf("deleted receipts returned: %v", rs)
	}
}

func checkReceiptsRLP(have, want types.Receipts) error {
	if len(have) != len(want) {
		return fmt.Errorf("receipts sizes mismatch: have %d, want %d", len(have), len(want))
	}

	for i := 0; i < len(want); i++ {
		rlpHave, err := rlp.EncodeToBytes(have[i])
		if err != nil {
			return err
		}

		rlpWant, err := rlp.EncodeToBytes(want[i])
		if err != nil {
			return err
		}

		if !bytes.Equal(rlpHave, rlpWant) {
			return fmt.Errorf("receipt #%d: receipt mismatch: have %s, want %s", i, hex.EncodeToString(rlpHave), hex.EncodeToString(rlpWant))
		}
	}

	return nil
}

func TestAncientStorage(t *testing.T) {
	// Freezer style fast import the chain.
	frdir := t.TempDir()

	db, err := NewDatabaseWithFreezer(NewMemoryDatabase(), frdir, "", false)
	if err != nil {
		t.Fatalf("failed to create database with ancient backend")
	}
	defer db.Close()
	// Create a test block
	block := types.NewBlockWithHeader(&types.Header{
		Number:      big.NewInt(0),
		Extra:       []byte("test block"),
		UncleHash:   types.EmptyUncleHash,
		TxHash:      types.EmptyTxsHash,
		ReceiptHash: types.EmptyReceiptsHash,
	})
	// Ensure nothing non-existent will be read
	hash, number := block.Hash(), block.NumberU64()
	if blob := ReadHeaderRLP(db, hash, number); len(blob) > 0 {
		t.Fatalf("non existent header returned")
	}

	if blob := ReadBodyRLP(db, hash, number); len(blob) > 0 {
		t.Fatalf("non existent body returned")
	}

	if blob := ReadReceiptsRLP(db, hash, number); len(blob) > 0 {
		t.Fatalf("non existent receipts returned")
	}

	if blob := ReadTdRLP(db, hash, number); len(blob) > 0 {
		t.Fatalf("non existent td returned")
	}

	// Write and verify the header in the database
	WriteAncientBlocks(db, []*types.Block{block}, []types.Receipts{nil}, []types.Receipts{nil}, big.NewInt(100))

	if blob := ReadHeaderRLP(db, hash, number); len(blob) == 0 {
		t.Fatalf("no header returned")
	}

	if blob := ReadBodyRLP(db, hash, number); len(blob) == 0 {
		t.Fatalf("no body returned")
	}

	if blob := ReadReceiptsRLP(db, hash, number); len(blob) == 0 {
		t.Fatalf("no receipts returned")
	}

	if blob := ReadTdRLP(db, hash, number); len(blob) == 0 {
		t.Fatalf("no td returned")
	}

	// Use a fake hash for data retrieval, nothing should be returned.
	fakeHash := common.BytesToHash([]byte{0x01, 0x02, 0x03})
	if blob := ReadHeaderRLP(db, fakeHash, number); len(blob) != 0 {
		t.Fatalf("invalid header returned")
	}

	if blob := ReadBodyRLP(db, fakeHash, number); len(blob) != 0 {
		t.Fatalf("invalid body returned")
	}

	if blob := ReadReceiptsRLP(db, fakeHash, number); len(blob) != 0 {
		t.Fatalf("invalid receipts returned")
	}

	if blob := ReadTdRLP(db, fakeHash, number); len(blob) != 0 {
		t.Fatalf("invalid td returned")
	}
}

func TestCanonicalHashIteration(t *testing.T) {
	var cases = []struct {
		from, to uint64
		limit    int
		expect   []uint64
	}{
		{1, 8, 0, nil},
		{1, 8, 1, []uint64{1}},
		{1, 8, 10, []uint64{1, 2, 3, 4, 5, 6, 7}},
		{1, 9, 10, []uint64{1, 2, 3, 4, 5, 6, 7, 8}},
		{2, 9, 10, []uint64{2, 3, 4, 5, 6, 7, 8}},
		{9, 10, 10, nil},
	}
	// Test empty db iteration
	db := NewMemoryDatabase()

	numbers, _ := ReadAllCanonicalHashes(db, 0, 10, 10)
	if len(numbers) != 0 {
		t.Fatalf("No entry should be returned to iterate an empty db")
	}
	// Fill database with testing data.
	for i := uint64(1); i <= 8; i++ {
		WriteCanonicalHash(db, common.Hash{}, i)
		WriteTd(db, common.Hash{}, i, big.NewInt(10)) // Write some interferential data
	}

	for i, c := range cases {
		numbers, _ := ReadAllCanonicalHashes(db, c.from, c.to, c.limit)
		if !reflect.DeepEqual(numbers, c.expect) {
			t.Fatalf("Case %d failed, want %v, got %v", i, c.expect, numbers)
		}
	}
}

func TestHashesInRange(t *testing.T) {
	mkHeader := func(number, seq int) *types.Header {
		h := types.Header{
			Difficulty: new(big.Int),
			Number:     big.NewInt(int64(number)),
			GasLimit:   uint64(seq),
		}

		return &h
	}
	db := NewMemoryDatabase()
	// For each number, write N versions of that particular number
	total := 0

	for i := 0; i < 15; i++ {
		for ii := 0; ii < i; ii++ {
			WriteHeader(db, mkHeader(i, ii))

			total++
		}
	}

	if have, want := len(ReadAllHashesInRange(db, 10, 10)), 10; have != want {
		t.Fatalf("Wrong number of hashes read, want %d, got %d", want, have)
	}

	if have, want := len(ReadAllHashesInRange(db, 10, 9)), 0; have != want {
		t.Fatalf("Wrong number of hashes read, want %d, got %d", want, have)
	}

	if have, want := len(ReadAllHashesInRange(db, 0, 100)), total; have != want {
		t.Fatalf("Wrong number of hashes read, want %d, got %d", want, have)
	}

	if have, want := len(ReadAllHashesInRange(db, 9, 10)), 9+10; have != want {
		t.Fatalf("Wrong number of hashes read, want %d, got %d", want, have)
	}

	if have, want := len(ReadAllHashes(db, 10)), 10; have != want {
		t.Fatalf("Wrong number of hashes read, want %d, got %d", want, have)
	}

	if have, want := len(ReadAllHashes(db, 16)), 0; have != want {
		t.Fatalf("Wrong number of hashes read, want %d, got %d", want, have)
	}

	if have, want := len(ReadAllHashes(db, 1)), 1; have != want {
		t.Fatalf("Wrong number of hashes read, want %d, got %d", want, have)
	}
}

// This measures the write speed of the WriteAncientBlocks operation.
func BenchmarkWriteAncientBlocks(b *testing.B) {
	// Open freezer database.
	frdir := b.TempDir()

	db, err := NewDatabaseWithFreezer(NewMemoryDatabase(), frdir, "", false)
	if err != nil {
		b.Fatalf("failed to create database with ancient backend")
	}

	defer db.Close()

	// Create the data to insert. The blocks must have consecutive numbers, so we create
	// all of them ahead of time. However, there is no need to create receipts
	// individually for each block, just make one batch here and reuse it for all writes.
	const batchSize = 128

	const blockTxs = 20
	allBlocks := makeTestBlocks(b.N, blockTxs)
	batchReceipts := makeTestReceipts(batchSize, blockTxs)

	b.ResetTimer()

	// The benchmark loop writes batches of blocks, but note that the total block count is
	// b.N. This means the resulting ns/op measurement is the time it takes to write a
	// single block and its associated data.
	var td = big.NewInt(55)

	var totalSize int64

	for i := 0; i < b.N; i += batchSize {
		length := batchSize
		if i+batchSize > b.N {
			length = b.N - i
		}

		blocks := allBlocks[i : i+length]
		receipts := batchReceipts[:length]

		writeSize, err := WriteAncientBlocks(db, blocks, receipts, []types.Receipts{nil}, td)
		if err != nil {
			b.Fatal(err)
		}

		totalSize += writeSize
	}

	// Enable MB/s reporting.
	b.SetBytes(totalSize / int64(b.N))
}

// makeTestBlocks creates fake blocks for the ancient write benchmark.
func makeTestBlocks(nblock int, txsPerBlock int) []*types.Block {
	key, _ := crypto.HexToECDSA("b71c71a67e1177ad4e901695e1b4b9ee17ae16c6668d313eac2f96dbcda3f291")
	signer := types.LatestSignerForChainID(big.NewInt(8))

	// Create transactions.
	txs := make([]*types.Transaction, txsPerBlock)
	for i := 0; i < len(txs); i++ {
		var err error

		to := common.Address{1, 1, 1, 1, 1, 1, 1, 1, 1, 1, 1, 1, 1, 1, 1, 1}

		txs[i], err = types.SignNewTx(key, signer, &types.LegacyTx{
			Nonce:    2,
			GasPrice: big.NewInt(30000),
			Gas:      0x45454545,
			To:       &to,
		})
		if err != nil {
			panic(err)
		}
	}

	// Create the blocks.
	blocks := make([]*types.Block, nblock)

	for i := 0; i < nblock; i++ {
		header := &types.Header{
			Number: big.NewInt(int64(i)),
			Extra:  []byte("test block"),
		}
		blocks[i] = types.NewBlockWithHeader(header).WithBody(txs, nil)
		blocks[i].Hash() // pre-cache the block hash
	}

	return blocks
}

// makeTestReceipts creates fake receipts for the ancient write benchmark.
func makeTestReceipts(n int, nPerBlock int) []types.Receipts {
	receipts := make([]*types.Receipt, nPerBlock)
	for i := 0; i < len(receipts); i++ {
		receipts[i] = &types.Receipt{
			Status:            types.ReceiptStatusSuccessful,
			CumulativeGasUsed: 0x888888888,
			Logs:              make([]*types.Log, 5),
		}
	}

	allReceipts := make([]types.Receipts, n)
	for i := 0; i < n; i++ {
		allReceipts[i] = receipts
	}

	return allReceipts
}

type fullLogRLP struct {
	Address     common.Address
	Topics      []common.Hash
	Data        []byte
	BlockNumber uint64
	TxHash      common.Hash
	TxIndex     uint
	BlockHash   common.Hash
	Index       uint
}

func newFullLogRLP(l *types.Log) *fullLogRLP {
	return &fullLogRLP{
		Address:     l.Address,
		Topics:      l.Topics,
		Data:        l.Data,
		BlockNumber: l.BlockNumber,
		TxHash:      l.TxHash,
		TxIndex:     l.TxIndex,
		BlockHash:   l.BlockHash,
		Index:       l.Index,
	}
}

// Tests that logs associated with a single block can be retrieved.
func TestReadLogs(t *testing.T) {
	db := NewMemoryDatabase()

	// Create a live block since we need metadata to reconstruct the receipt
	tx1 := types.NewTransaction(1, common.HexToAddress("0x1"), big.NewInt(1), 1, big.NewInt(1), nil)
	tx2 := types.NewTransaction(2, common.HexToAddress("0x2"), big.NewInt(2), 2, big.NewInt(2), nil)

	body := &types.Body{Transactions: types.Transactions{tx1, tx2}}

	// Create the two receipts to manage afterwards
	receipt1 := &types.Receipt{
		Status:            types.ReceiptStatusFailed,
		CumulativeGasUsed: 1,
		Logs: []*types.Log{
			{Address: common.BytesToAddress([]byte{0x11})},
			{Address: common.BytesToAddress([]byte{0x01, 0x11})},
		},
		TxHash:          tx1.Hash(),
		ContractAddress: common.BytesToAddress([]byte{0x01, 0x11, 0x11}),
		GasUsed:         111111,
	}
	receipt1.Bloom = types.CreateBloom(types.Receipts{receipt1})

	receipt2 := &types.Receipt{
		PostState:         common.Hash{2}.Bytes(),
		CumulativeGasUsed: 2,
		Logs: []*types.Log{
			{Address: common.BytesToAddress([]byte{0x22})},
			{Address: common.BytesToAddress([]byte{0x02, 0x22})},
		},
		TxHash:          tx2.Hash(),
		ContractAddress: common.BytesToAddress([]byte{0x02, 0x22, 0x22}),
		GasUsed:         222222,
	}
	receipt2.Bloom = types.CreateBloom(types.Receipts{receipt2})
	receipts := []*types.Receipt{receipt1, receipt2}

	hash := common.BytesToHash([]byte{0x03, 0x14})
	// Check that no receipt entries are in a pristine database
	if rs := ReadReceipts(db, hash, 0, 0, params.TestChainConfig); len(rs) != 0 {
		t.Fatalf("non existent receipts returned: %v", rs)
	}
	// Insert the body that corresponds to the receipts
	WriteBody(db, hash, 0, body)

	// Insert the receipt slice into the database and check presence
	WriteReceipts(db, hash, 0, receipts)

	logs := ReadLogs(db, hash, 0, params.TestChainConfig)
	if len(logs) == 0 {
		t.Fatalf("no logs returned")
	}

	if have, want := len(logs), 2; have != want {
		t.Fatalf("unexpected number of logs returned, have %d want %d", have, want)
	}

	if have, want := len(logs[0]), 2; have != want {
		t.Fatalf("unexpected number of logs[0] returned, have %d want %d", have, want)
	}

	if have, want := len(logs[1]), 2; have != want {
		t.Fatalf("unexpected number of logs[1] returned, have %d want %d", have, want)
	}

	for i, pr := range receipts {
		for j, pl := range pr.Logs {
			rlpHave, err := rlp.EncodeToBytes(newFullLogRLP(logs[i][j]))
			if err != nil {
				t.Fatal(err)
			}

			rlpWant, err := rlp.EncodeToBytes(newFullLogRLP(pl))
			if err != nil {
				t.Fatal(err)
			}

			if !bytes.Equal(rlpHave, rlpWant) {
				t.Fatalf("receipt #%d: receipt mismatch: have %s, want %s", i, hex.EncodeToString(rlpHave), hex.EncodeToString(rlpWant))
			}
		}
	}
}

func TestDeriveLogFields(t *testing.T) {
	// Create a few transactions to have receipts for
	to2 := common.HexToAddress("0x2")
	to3 := common.HexToAddress("0x3")
	txs := types.Transactions{
		types.NewTx(&types.LegacyTx{
			Nonce:    1,
			Value:    big.NewInt(1),
			Gas:      1,
			GasPrice: big.NewInt(1),
		}),
		types.NewTx(&types.LegacyTx{
			To:       &to2,
			Nonce:    2,
			Value:    big.NewInt(2),
			Gas:      2,
			GasPrice: big.NewInt(2),
		}),
		types.NewTx(&types.AccessListTx{
			To:       &to3,
			Nonce:    3,
			Value:    big.NewInt(3),
			Gas:      3,
			GasPrice: big.NewInt(3),
		}),
	}
	// Create the corresponding receipts
	receipts := []*receiptLogs{
		{
			Logs: []*types.Log{
				{Address: common.BytesToAddress([]byte{0x11})},
				{Address: common.BytesToAddress([]byte{0x01, 0x11})},
			},
		},
		{
			Logs: []*types.Log{
				{Address: common.BytesToAddress([]byte{0x22})},
				{Address: common.BytesToAddress([]byte{0x02, 0x22})},
			},
		},
		{
			Logs: []*types.Log{
				{Address: common.BytesToAddress([]byte{0x33})},
				{Address: common.BytesToAddress([]byte{0x03, 0x33})},
			},
		},
	}

	// Derive log metadata fields
	number := big.NewInt(1)
	hash := common.BytesToHash([]byte{0x03, 0x14})

	if err := deriveLogFields(receipts, hash, number.Uint64(), txs); err != nil {
		t.Fatal(err)
	}

	// Iterate over all the computed fields and check that they're correct
	logIndex := uint(0)

	for i := range receipts {
		for j := range receipts[i].Logs {
			if receipts[i].Logs[j].BlockNumber != number.Uint64() {
				t.Errorf("receipts[%d].Logs[%d].BlockNumber = %d, want %d", i, j, receipts[i].Logs[j].BlockNumber, number.Uint64())
			}

			if receipts[i].Logs[j].BlockHash != hash {
				t.Errorf("receipts[%d].Logs[%d].BlockHash = %s, want %s", i, j, receipts[i].Logs[j].BlockHash.String(), hash.String())
			}

			if receipts[i].Logs[j].TxHash != txs[i].Hash() {
				t.Errorf("receipts[%d].Logs[%d].TxHash = %s, want %s", i, j, receipts[i].Logs[j].TxHash.String(), txs[i].Hash().String())
			}

			if receipts[i].Logs[j].TxIndex != uint(i) {
				t.Errorf("receipts[%d].Logs[%d].TransactionIndex = %d, want %d", i, j, receipts[i].Logs[j].TxIndex, i)
			}

			if receipts[i].Logs[j].Index != logIndex {
				t.Errorf("receipts[%d].Logs[%d].Index = %d, want %d", i, j, receipts[i].Logs[j].Index, logIndex)
			}

			logIndex++
		}
	}
}

func BenchmarkDecodeRLPLogs(b *testing.B) {
	// Encoded receipts from block 0x14ee094309fbe8f70b65f45ebcc08fb33f126942d97464aad5eb91cfd1e2d269
	buf, err := os.ReadFile("testdata/stored_receipts.bin")
	if err != nil {
		b.Fatal(err)
	}

	b.Run("ReceiptForStorage", func(b *testing.B) {
		b.ReportAllocs()

		var r []*types.ReceiptForStorage
		for i := 0; i < b.N; i++ {
			if err := rlp.DecodeBytes(buf, &r); err != nil {
				b.Fatal(err)
			}
		}
	})
	b.Run("rlpLogs", func(b *testing.B) {
		b.ReportAllocs()

		var r []*receiptLogs
		for i := 0; i < b.N; i++ {
			if err := rlp.DecodeBytes(buf, &r); err != nil {
				b.Fatal(err)
			}
		}
	})
}

func TestHeadersRLPStorage(t *testing.T) {
	// Have N headers in the freezer
	frdir := t.TempDir()

	db, err := NewDatabaseWithFreezer(NewMemoryDatabase(), frdir, "", false)
	if err != nil {
		t.Fatalf("failed to create database with ancient backend")
	}
	defer db.Close()
	// Create blocks
	var chain []*types.Block

	var pHash common.Hash
	for i := 0; i < 100; i++ {
		block := types.NewBlockWithHeader(&types.Header{
			Number:      big.NewInt(int64(i)),
			Extra:       []byte("test block"),
			UncleHash:   types.EmptyUncleHash,
			TxHash:      types.EmptyTxsHash,
			ReceiptHash: types.EmptyReceiptsHash,
			ParentHash:  pHash,
		})
		chain = append(chain, block)
		pHash = block.Hash()
	}

	var receipts []types.Receipts = make([]types.Receipts, 100)

	var borReceipts []types.Receipts = make([]types.Receipts, 100)

	// Write first half to ancients
	WriteAncientBlocks(db, chain[:50], receipts[:50], borReceipts[:50], big.NewInt(100))
	// Write second half to db
	for i := 50; i < 100; i++ {
		WriteCanonicalHash(db, chain[i].Hash(), chain[i].NumberU64())
		WriteBlock(db, chain[i])
	}

	checkSequence := func(from, amount int) {
		headersRlp := ReadHeaderRange(db, uint64(from), uint64(amount))
		if have, want := len(headersRlp), amount; have != want {
			t.Fatalf("have %d headers, want %d", have, want)
		}

		for i, headerRlp := range headersRlp {
			var header types.Header
			if err := rlp.DecodeBytes(headerRlp, &header); err != nil {
				t.Fatal(err)
			}

			if have, want := header.Number.Uint64(), uint64(from-i); have != want {
				t.Fatalf("wrong number, have %d want %d", have, want)
			}
		}
	}
	checkSequence(99, 20)  // Latest block and 19 parents
	checkSequence(99, 50)  // Latest block -> all db blocks
	checkSequence(99, 51)  // Latest block -> one from ancients
	checkSequence(99, 52)  // Latest blocks -> two from ancients
	checkSequence(50, 2)   // One from db, one from ancients
	checkSequence(49, 1)   // One from ancients
	checkSequence(49, 50)  // All ancient ones
	checkSequence(99, 100) // All blocks
	checkSequence(0, 1)    // Only genesis
	checkSequence(1, 1)    // Only block 1
	checkSequence(1, 2)    // Genesis + block 1
}<|MERGE_RESOLUTION|>--- conflicted
+++ resolved
@@ -418,12 +418,7 @@
 
 	// Insert the receipt slice into the database and check presence
 	WriteReceipts(db, hash, 0, receipts)
-<<<<<<< HEAD
-
-	if rs := ReadReceipts(db, hash, 0, params.TestChainConfig); len(rs) == 0 {
-=======
 	if rs := ReadReceipts(db, hash, 0, 0, params.TestChainConfig); len(rs) == 0 {
->>>>>>> bed84606
 		t.Fatalf("no receipts returned")
 	} else {
 		if err := checkReceiptsRLP(rs, receipts); err != nil {
@@ -432,12 +427,7 @@
 	}
 	// Delete the body and ensure that the receipts are no longer returned (metadata can't be recomputed)
 	DeleteBody(db, hash, 0)
-<<<<<<< HEAD
-
-	if rs := ReadReceipts(db, hash, 0, params.TestChainConfig); rs != nil {
-=======
 	if rs := ReadReceipts(db, hash, 0, 0, params.TestChainConfig); rs != nil {
->>>>>>> bed84606
 		t.Fatalf("receipts returned when body was deleted: %v", rs)
 	}
 	// Ensure that receipts without metadata can be returned without the block body too
@@ -448,12 +438,7 @@
 	WriteBody(db, hash, 0, body)
 
 	DeleteReceipts(db, hash, 0)
-<<<<<<< HEAD
-
-	if rs := ReadReceipts(db, hash, 0, params.TestChainConfig); len(rs) != 0 {
-=======
 	if rs := ReadReceipts(db, hash, 0, 0, params.TestChainConfig); len(rs) != 0 {
->>>>>>> bed84606
 		t.Fatalf("deleted receipts returned: %v", rs)
 	}
 }
