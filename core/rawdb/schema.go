// Copyright 2018 The go-ethereum Authors
// This file is part of the go-ethereum library.
//
// The go-ethereum library is free software: you can redistribute it and/or modify
// it under the terms of the GNU Lesser General Public License as published by
// the Free Software Foundation, either version 3 of the License, or
// (at your option) any later version.
//
// The go-ethereum library is distributed in the hope that it will be useful,
// but WITHOUT ANY WARRANTY; without even the implied warranty of
// MERCHANTABILITY or FITNESS FOR A PARTICULAR PURPOSE. See the
// GNU Lesser General Public License for more details.
//
// You should have received a copy of the GNU Lesser General Public License
// along with the go-ethereum library. If not, see <http://www.gnu.org/licenses/>.

// Package rawdb contains a collection of low level database accessors.
package rawdb

import (
	"bytes"
	"encoding/binary"

	"github.com/ethereum/go-ethereum/common"
	"github.com/ethereum/go-ethereum/metrics"
)

// The fields below define the low level database schema prefixing.
var (
	// databaseVerisionKey tracks the current database version.
	databaseVerisionKey = []byte("DatabaseVersion")

	// headHeaderKey tracks the latest known header's hash.
	headHeaderKey = []byte("LastHeader")

	// headBlockKey tracks the latest known full block's hash.
	headBlockKey = []byte("LastBlock")

	// headFastBlockKey tracks the latest known incomplete block's hash during fast sync.
	headFastBlockKey = []byte("LastFast")

	// lastPivotKey tracks the last pivot block used by fast sync (to reenable on sethead).
	lastPivotKey = []byte("LastPivot")

	// fastTrieProgressKey tracks the number of trie entries imported during fast sync.
	fastTrieProgressKey = []byte("TrieSync")

	// snapshotRootKey tracks the hash of the last snapshot.
	snapshotRootKey = []byte("SnapshotRoot")

	// snapshotJournalKey tracks the in-memory diff layers across restarts.
	snapshotJournalKey = []byte("SnapshotJournal")

<<<<<<< HEAD
=======
	// snapshotGeneratorKey tracks the snapshot generation marker across restarts.
	snapshotGeneratorKey = []byte("SnapshotGenerator")

	// snapshotRecoveryKey tracks the snapshot recovery marker across restarts.
	snapshotRecoveryKey = []byte("SnapshotRecovery")

>>>>>>> cc05b050
	// txIndexTailKey tracks the oldest block whose transactions have been indexed.
	txIndexTailKey = []byte("TransactionIndexTail")

	// fastTxLookupLimitKey tracks the transaction lookup limit during fast sync.
	fastTxLookupLimitKey = []byte("FastTransactionLookupLimit")

	// Data item prefixes (use single byte to avoid mixing data types, avoid `i`, used for indexes).
	headerPrefix       = []byte("h") // headerPrefix + num (uint64 big endian) + hash -> header
	headerTDSuffix     = []byte("t") // headerPrefix + num (uint64 big endian) + hash + headerTDSuffix -> td
	headerHashSuffix   = []byte("n") // headerPrefix + num (uint64 big endian) + headerHashSuffix -> hash
	headerNumberPrefix = []byte("H") // headerNumberPrefix + hash -> num (uint64 big endian)

	blockBodyPrefix     = []byte("b") // blockBodyPrefix + num (uint64 big endian) + hash -> block body
	blockReceiptsPrefix = []byte("r") // blockReceiptsPrefix + num (uint64 big endian) + hash -> block receipts

	txLookupPrefix        = []byte("l") // txLookupPrefix + hash -> transaction/receipt lookup metadata
	bloomBitsPrefix       = []byte("B") // bloomBitsPrefix + bit (uint16 big endian) + section (uint64 big endian) + hash -> bloom bits
	SnapshotAccountPrefix = []byte("a") // SnapshotAccountPrefix + account hash -> account trie value
	SnapshotStoragePrefix = []byte("o") // SnapshotStoragePrefix + account hash + storage hash -> storage trie value
	codePrefix            = []byte("c") // codePrefix + code hash -> account code

	preimagePrefix = []byte("secure-key-")      // preimagePrefix + hash -> preimage
	configPrefix   = []byte("ethereum-config-") // config prefix for the db

	// Chain index prefixes (use `i` + single byte to avoid mixing data types).
	BloomBitsIndexPrefix = []byte("iB") // BloomBitsIndexPrefix is the data table of a chain indexer to track its progress

	preimageCounter    = metrics.NewRegisteredCounter("db/preimage/total", nil)
	preimageHitCounter = metrics.NewRegisteredCounter("db/preimage/hits", nil)
)

const (
	// freezerHeaderTable indicates the name of the freezer header table.
	freezerHeaderTable = "headers"

	// freezerHashTable indicates the name of the freezer canonical hash table.
	freezerHashTable = "hashes"

	// freezerBodiesTable indicates the name of the freezer block body table.
	freezerBodiesTable = "bodies"

	// freezerReceiptTable indicates the name of the freezer receipts table.
	freezerReceiptTable = "receipts"

	// freezerDifficultyTable indicates the name of the freezer total difficulty table.
	freezerDifficultyTable = "diffs"
)

// freezerNoSnappy configures whether compression is disabled for the ancient-tables.
// Hashes and difficulties don't compress well.
var freezerNoSnappy = map[string]bool{
	freezerHeaderTable:     false,
	freezerHashTable:       true,
	freezerBodiesTable:     false,
	freezerReceiptTable:    false,
	freezerDifficultyTable: true,
}

// LegacyTxLookupEntry is the legacy TxLookupEntry definition with some unnecessary
// fields.
type LegacyTxLookupEntry struct {
	BlockHash  common.Hash
	BlockIndex uint64
	Index      uint64
}

// encodeBlockNumber encodes a block number as big endian uint64
func encodeBlockNumber(number uint64) []byte {
	enc := make([]byte, 8)
	binary.BigEndian.PutUint64(enc, number)
	return enc
}

// headerKeyPrefix = headerPrefix + num (uint64 big endian)
func headerKeyPrefix(number uint64) []byte {
	return append(headerPrefix, encodeBlockNumber(number)...)
}

// headerKey = headerPrefix + num (uint64 big endian) + hash
func headerKey(number uint64, hash common.Hash) []byte {
	return append(append(headerPrefix, encodeBlockNumber(number)...), hash.Bytes()...)
}

// headerTDKey = headerPrefix + num (uint64 big endian) + hash + headerTDSuffix
func headerTDKey(number uint64, hash common.Hash) []byte {
	return append(headerKey(number, hash), headerTDSuffix...)
}

// headerHashKey = headerPrefix + num (uint64 big endian) + headerHashSuffix
func headerHashKey(number uint64) []byte {
	return append(append(headerPrefix, encodeBlockNumber(number)...), headerHashSuffix...)
}

// headerNumberKey = headerNumberPrefix + hash
func headerNumberKey(hash common.Hash) []byte {
	return append(headerNumberPrefix, hash.Bytes()...)
}

// blockBodyKey = blockBodyPrefix + num (uint64 big endian) + hash
func blockBodyKey(number uint64, hash common.Hash) []byte {
	return append(append(blockBodyPrefix, encodeBlockNumber(number)...), hash.Bytes()...)
}

// blockReceiptsKey = blockReceiptsPrefix + num (uint64 big endian) + hash
func blockReceiptsKey(number uint64, hash common.Hash) []byte {
	return append(append(blockReceiptsPrefix, encodeBlockNumber(number)...), hash.Bytes()...)
}

// txLookupKey = txLookupPrefix + hash
func txLookupKey(hash common.Hash) []byte {
	return append(txLookupPrefix, hash.Bytes()...)
}

// accountSnapshotKey = SnapshotAccountPrefix + hash
func accountSnapshotKey(hash common.Hash) []byte {
	return append(SnapshotAccountPrefix, hash.Bytes()...)
}

// storageSnapshotKey = SnapshotStoragePrefix + account hash + storage hash
func storageSnapshotKey(accountHash, storageHash common.Hash) []byte {
	return append(append(SnapshotStoragePrefix, accountHash.Bytes()...), storageHash.Bytes()...)
}

// storageSnapshotsKey = SnapshotStoragePrefix + account hash + storage hash
func storageSnapshotsKey(accountHash common.Hash) []byte {
	return append(SnapshotStoragePrefix, accountHash.Bytes()...)
}

// bloomBitsKey = bloomBitsPrefix + bit (uint16 big endian) + section (uint64 big endian) + hash
func bloomBitsKey(bit uint, section uint64, hash common.Hash) []byte {
	key := append(append(bloomBitsPrefix, make([]byte, 10)...), hash.Bytes()...)

	binary.BigEndian.PutUint16(key[1:], uint16(bit))
	binary.BigEndian.PutUint64(key[3:], section)

	return key
}

// preimageKey = preimagePrefix + hash
func preimageKey(hash common.Hash) []byte {
	return append(preimagePrefix, hash.Bytes()...)
}

// codeKey = codePrefix + hash
func codeKey(hash common.Hash) []byte {
	return append(codePrefix, hash.Bytes()...)
}

// IsCodeKey reports whether the given byte slice is the key of contract code,
// if so return the raw code hash as well.
func IsCodeKey(key []byte) (bool, []byte) {
	if bytes.HasPrefix(key, codePrefix) && len(key) == common.HashLength+len(codePrefix) {
		return true, key[len(codePrefix):]
	}
	return false, nil
}

// configKey = configPrefix + hash
func configKey(hash common.Hash) []byte {
	return append(configPrefix, hash.Bytes()...)
}<|MERGE_RESOLUTION|>--- conflicted
+++ resolved
@@ -51,15 +51,12 @@
 	// snapshotJournalKey tracks the in-memory diff layers across restarts.
 	snapshotJournalKey = []byte("SnapshotJournal")
 
-<<<<<<< HEAD
-=======
 	// snapshotGeneratorKey tracks the snapshot generation marker across restarts.
 	snapshotGeneratorKey = []byte("SnapshotGenerator")
 
 	// snapshotRecoveryKey tracks the snapshot recovery marker across restarts.
 	snapshotRecoveryKey = []byte("SnapshotRecovery")
 
->>>>>>> cc05b050
 	// txIndexTailKey tracks the oldest block whose transactions have been indexed.
 	txIndexTailKey = []byte("TransactionIndexTail")
 
