// Copyright 2015 The go-ethereum Authors
// This file is part of the go-ethereum library.
//
// The go-ethereum library is free software: you can redistribute it and/or modify
// it under the terms of the GNU Lesser General Public License as published by
// the Free Software Foundation, either version 3 of the License, or
// (at your option) any later version.
//
// The go-ethereum library is distributed in the hope that it will be useful,
// but WITHOUT ANY WARRANTY; without even the implied warranty of
// MERCHANTABILITY or FITNESS FOR A PARTICULAR PURPOSE. See the
// GNU Lesser General Public License for more details.
//
// You should have received a copy of the GNU Lesser General Public License
// along with the go-ethereum library. If not, see <http://www.gnu.org/licenses/>.

package trie

import (
	"bytes"
	"fmt"
	"testing"

	"github.com/ethereum/go-ethereum/common"
	"github.com/ethereum/go-ethereum/core/rawdb"
	"github.com/ethereum/go-ethereum/core/types"
	"github.com/ethereum/go-ethereum/crypto"
	"github.com/ethereum/go-ethereum/ethdb"
	"github.com/ethereum/go-ethereum/ethdb/memorydb"
	"github.com/ethereum/go-ethereum/trie/trienode"
)

// makeTestTrie create a sample test trie to test node-wise reconstruction.
func makeTestTrie(scheme string) (ethdb.Database, *Database, *StateTrie, map[string][]byte) {
	// Create an empty trie
	db := rawdb.NewMemoryDatabase()
	triedb := newTestDatabase(db, scheme)
	trie, _ := NewStateTrie(TrieID(types.EmptyRootHash), triedb)

	// Fill it with some arbitrary data
	content := make(map[string][]byte)

	for i := byte(0); i < 255; i++ {
		// Map the same data under multiple keys
		key, val := common.LeftPadBytes([]byte{1, i}, 32), []byte{i}
		content[string(key)] = val
		trie.MustUpdate(key, val)

		key, val = common.LeftPadBytes([]byte{2, i}, 32), []byte{i}
		content[string(key)] = val
		trie.MustUpdate(key, val)

		// Add some other data to inflate the trie
		for j := byte(3); j < 13; j++ {
			key, val = common.LeftPadBytes([]byte{j, i}, 32), []byte{j, i}
			content[string(key)] = val
			trie.MustUpdate(key, val)
		}
	}
<<<<<<< HEAD

	root, nodes := trie.Commit(false)

	if err := triedb.Update(NewWithNodeSet(nodes)); err != nil {
=======
	root, nodes, _ := trie.Commit(false)
	if err := triedb.Update(root, types.EmptyRootHash, 0, trienode.NewWithNodeSet(nodes), nil); err != nil {
>>>>>>> bed84606
		panic(fmt.Errorf("failed to commit db %v", err))
	}
	if err := triedb.Commit(root, false); err != nil {
		panic(err)
	}
	// Re-create the trie based on the new state
	trie, _ = NewStateTrie(TrieID(root), triedb)
<<<<<<< HEAD

	return triedb, trie, content
=======
	return db, triedb, trie, content
>>>>>>> bed84606
}

// checkTrieContents cross references a reconstructed trie with an expected data
// content map.
func checkTrieContents(t *testing.T, db ethdb.Database, scheme string, root []byte, content map[string][]byte) {
	// Check root availability and trie contents
	ndb := newTestDatabase(db, scheme)
	trie, err := NewStateTrie(TrieID(common.BytesToHash(root)), ndb)
	if err != nil {
		t.Fatalf("failed to create trie at %x: %v", root, err)
	}
<<<<<<< HEAD

	if err := checkTrieConsistency(db, common.BytesToHash(root)); err != nil {
=======
	if err := checkTrieConsistency(db, scheme, common.BytesToHash(root)); err != nil {
>>>>>>> bed84606
		t.Fatalf("inconsistent trie at %x: %v", root, err)
	}

	for key, val := range content {
		if have := trie.MustGet([]byte(key)); !bytes.Equal(have, val) {
			t.Errorf("entry %x: content mismatch: have %x, want %x", key, have, val)
		}
	}
}

// checkTrieConsistency checks that all nodes in a trie are indeed present.
func checkTrieConsistency(db ethdb.Database, scheme string, root common.Hash) error {
	ndb := newTestDatabase(db, scheme)
	trie, err := NewStateTrie(TrieID(root), ndb)
	if err != nil {
		return nil // Consider a non existent state consistent
	}
<<<<<<< HEAD

	it := trie.NodeIterator(nil)
=======
	it := trie.MustNodeIterator(nil)
>>>>>>> bed84606
	for it.Next(true) {
	}

	return it.Error()
}

// trieElement represents the element in the state trie(bytecode or trie node).
type trieElement struct {
	path     string
	hash     common.Hash
	syncPath SyncPath
}

// Tests that an empty trie is not scheduled for syncing.
func TestEmptySync(t *testing.T) {
	dbA := NewDatabase(rawdb.NewMemoryDatabase())
	dbB := NewDatabase(rawdb.NewMemoryDatabase())
	dbC := newTestDatabase(rawdb.NewMemoryDatabase(), rawdb.PathScheme)
	dbD := newTestDatabase(rawdb.NewMemoryDatabase(), rawdb.PathScheme)

	emptyA := NewEmpty(dbA)
	emptyB, _ := New(TrieID(types.EmptyRootHash), dbB)
	emptyC := NewEmpty(dbC)
	emptyD, _ := New(TrieID(types.EmptyRootHash), dbD)

	for i, trie := range []*Trie{emptyA, emptyB, emptyC, emptyD} {
		sync := NewSync(trie.Hash(), memorydb.New(), nil, []*Database{dbA, dbB, dbC, dbD}[i].Scheme())
		if paths, nodes, codes := sync.Missing(1); len(paths) != 0 || len(nodes) != 0 || len(codes) != 0 {
			t.Errorf("test %d: content requested for empty trie: %v, %v, %v", i, paths, nodes, codes)
		}
	}
}

// Tests that given a root hash, a trie can sync iteratively on a single thread,
// requesting retrieval tasks and returning all of them in one go.
func TestIterativeSync(t *testing.T) {
	testIterativeSync(t, 1, false, rawdb.HashScheme)
	testIterativeSync(t, 100, false, rawdb.HashScheme)
	testIterativeSync(t, 1, true, rawdb.HashScheme)
	testIterativeSync(t, 100, true, rawdb.HashScheme)
	testIterativeSync(t, 1, false, rawdb.PathScheme)
	testIterativeSync(t, 100, false, rawdb.PathScheme)
	testIterativeSync(t, 1, true, rawdb.PathScheme)
	testIterativeSync(t, 100, true, rawdb.PathScheme)
}

<<<<<<< HEAD
// nolint:prealloc
func testIterativeSync(t *testing.T, count int, bypath bool) {
=======
func testIterativeSync(t *testing.T, count int, bypath bool, scheme string) {
>>>>>>> bed84606
	// Create a random trie to copy
	_, srcDb, srcTrie, srcData := makeTestTrie(scheme)

	// Create a destination trie and sync with the scheduler
	diskdb := rawdb.NewMemoryDatabase()
	sched := NewSync(srcTrie.Hash(), diskdb, nil, srcDb.Scheme())

	// The code requests are ignored here since there is no code
	// at the testing trie.
	paths, nodes, _ := sched.Missing(count)

	var elements []trieElement

	for i := 0; i < len(paths); i++ {
		elements = append(elements, trieElement{
			path:     paths[i],
			hash:     nodes[i],
			syncPath: NewSyncPath([]byte(paths[i])),
		})
	}
<<<<<<< HEAD

=======
	reader, err := srcDb.Reader(srcTrie.Hash())
	if err != nil {
		t.Fatalf("State is not available %x", srcTrie.Hash())
	}
>>>>>>> bed84606
	for len(elements) > 0 {
		results := make([]NodeSyncResult, len(elements))

		if !bypath {
			for i, element := range elements {
				owner, inner := ResolvePath([]byte(element.path))
				data, err := reader.Node(owner, inner, element.hash)
				if err != nil {
					t.Fatalf("failed to retrieve node data for hash %x: %v", element.hash, err)
				}

				results[i] = NodeSyncResult{element.path, data}
			}
		} else {
			for i, element := range elements {
				data, _, err := srcTrie.GetNode(element.syncPath[len(element.syncPath)-1])
				if err != nil {
					t.Fatalf("failed to retrieve node data for path %x: %v", element.path, err)
				}

				results[i] = NodeSyncResult{element.path, data}
			}
		}

		for _, result := range results {
			if err := sched.ProcessNode(result); err != nil {
				t.Fatalf("failed to process result %v", err)
			}
		}

		batch := diskdb.NewBatch()
		if err := sched.Commit(batch); err != nil {
			t.Fatalf("failed to commit data: %v", err)
		}

		batch.Write()

		paths, nodes, _ = sched.Missing(count)
		elements = elements[:0]

		for i := 0; i < len(paths); i++ {
			elements = append(elements, trieElement{
				path:     paths[i],
				hash:     nodes[i],
				syncPath: NewSyncPath([]byte(paths[i])),
			})
		}
	}
	// Cross check that the two tries are in sync
	checkTrieContents(t, diskdb, srcDb.Scheme(), srcTrie.Hash().Bytes(), srcData)
}

// Tests that the trie scheduler can correctly reconstruct the state even if only
// partial results are returned, and the others sent only later.
// nolint:prealloc
func TestIterativeDelayedSync(t *testing.T) {
	testIterativeDelayedSync(t, rawdb.HashScheme)
	testIterativeDelayedSync(t, rawdb.PathScheme)
}

func testIterativeDelayedSync(t *testing.T, scheme string) {
	// Create a random trie to copy
	_, srcDb, srcTrie, srcData := makeTestTrie(scheme)

	// Create a destination trie and sync with the scheduler
	diskdb := rawdb.NewMemoryDatabase()
	sched := NewSync(srcTrie.Hash(), diskdb, nil, srcDb.Scheme())

	// The code requests are ignored here since there is no code
	// at the testing trie.
	paths, nodes, _ := sched.Missing(10000)

	var elements []trieElement

	for i := 0; i < len(paths); i++ {
		elements = append(elements, trieElement{
			path:     paths[i],
			hash:     nodes[i],
			syncPath: NewSyncPath([]byte(paths[i])),
		})
	}
<<<<<<< HEAD

=======
	reader, err := srcDb.Reader(srcTrie.Hash())
	if err != nil {
		t.Fatalf("State is not available %x", srcTrie.Hash())
	}
>>>>>>> bed84606
	for len(elements) > 0 {
		// Sync only half of the scheduled nodes
		results := make([]NodeSyncResult, len(elements)/2+1)
		for i, element := range elements[:len(results)] {
			owner, inner := ResolvePath([]byte(element.path))
			data, err := reader.Node(owner, inner, element.hash)
			if err != nil {
				t.Fatalf("failed to retrieve node data for %x: %v", element.hash, err)
			}

			results[i] = NodeSyncResult{element.path, data}
		}

		for _, result := range results {
			if err := sched.ProcessNode(result); err != nil {
				t.Fatalf("failed to process result %v", err)
			}
		}

		batch := diskdb.NewBatch()
		if err := sched.Commit(batch); err != nil {
			t.Fatalf("failed to commit data: %v", err)
		}

		batch.Write()

		paths, nodes, _ = sched.Missing(10000)
		elements = elements[len(results):]

		for i := 0; i < len(paths); i++ {
			elements = append(elements, trieElement{
				path:     paths[i],
				hash:     nodes[i],
				syncPath: NewSyncPath([]byte(paths[i])),
			})
		}
	}
	// Cross check that the two tries are in sync
	checkTrieContents(t, diskdb, srcDb.Scheme(), srcTrie.Hash().Bytes(), srcData)
}

// Tests that given a root hash, a trie can sync iteratively on a single thread,
// requesting retrieval tasks and returning all of them in one go, however in a
// random order.
func TestIterativeRandomSyncIndividual(t *testing.T) {
	testIterativeRandomSync(t, 1, rawdb.HashScheme)
	testIterativeRandomSync(t, 100, rawdb.HashScheme)
	testIterativeRandomSync(t, 1, rawdb.PathScheme)
	testIterativeRandomSync(t, 100, rawdb.PathScheme)
}

func testIterativeRandomSync(t *testing.T, count int, scheme string) {
	// Create a random trie to copy
	_, srcDb, srcTrie, srcData := makeTestTrie(scheme)

	// Create a destination trie and sync with the scheduler
	diskdb := rawdb.NewMemoryDatabase()
	sched := NewSync(srcTrie.Hash(), diskdb, nil, srcDb.Scheme())

	// The code requests are ignored here since there is no code
	// at the testing trie.
	paths, nodes, _ := sched.Missing(count)
	queue := make(map[string]trieElement)

	for i, path := range paths {
		queue[path] = trieElement{
			path:     paths[i],
			hash:     nodes[i],
			syncPath: NewSyncPath([]byte(paths[i])),
		}
	}
<<<<<<< HEAD

=======
	reader, err := srcDb.Reader(srcTrie.Hash())
	if err != nil {
		t.Fatalf("State is not available %x", srcTrie.Hash())
	}
>>>>>>> bed84606
	for len(queue) > 0 {
		// Fetch all the queued nodes in a random order
		results := make([]NodeSyncResult, 0, len(queue))

		for path, element := range queue {
			owner, inner := ResolvePath([]byte(element.path))
			data, err := reader.Node(owner, inner, element.hash)
			if err != nil {
				t.Fatalf("failed to retrieve node data for %x: %v", element.hash, err)
			}

			results = append(results, NodeSyncResult{path, data})
		}
		// Feed the retrieved results back and queue new tasks
		for _, result := range results {
			if err := sched.ProcessNode(result); err != nil {
				t.Fatalf("failed to process result %v", err)
			}
		}

		batch := diskdb.NewBatch()
		if err := sched.Commit(batch); err != nil {
			t.Fatalf("failed to commit data: %v", err)
		}

		batch.Write()

		paths, nodes, _ = sched.Missing(count)
		queue = make(map[string]trieElement)

		for i, path := range paths {
			queue[path] = trieElement{
				path:     path,
				hash:     nodes[i],
				syncPath: NewSyncPath([]byte(path)),
			}
		}
	}
	// Cross check that the two tries are in sync
	checkTrieContents(t, diskdb, srcDb.Scheme(), srcTrie.Hash().Bytes(), srcData)
}

// Tests that the trie scheduler can correctly reconstruct the state even if only
// partial results are returned (Even those randomly), others sent only later.
func TestIterativeRandomDelayedSync(t *testing.T) {
	testIterativeRandomDelayedSync(t, rawdb.HashScheme)
	testIterativeRandomDelayedSync(t, rawdb.PathScheme)
}

func testIterativeRandomDelayedSync(t *testing.T, scheme string) {
	// Create a random trie to copy
	_, srcDb, srcTrie, srcData := makeTestTrie(scheme)

	// Create a destination trie and sync with the scheduler
	diskdb := rawdb.NewMemoryDatabase()
	sched := NewSync(srcTrie.Hash(), diskdb, nil, srcDb.Scheme())

	// The code requests are ignored here since there is no code
	// at the testing trie.
	paths, nodes, _ := sched.Missing(10000)
	queue := make(map[string]trieElement)

	for i, path := range paths {
		queue[path] = trieElement{
			path:     path,
			hash:     nodes[i],
			syncPath: NewSyncPath([]byte(path)),
		}
	}
<<<<<<< HEAD

=======
	reader, err := srcDb.Reader(srcTrie.Hash())
	if err != nil {
		t.Fatalf("State is not available %x", srcTrie.Hash())
	}
>>>>>>> bed84606
	for len(queue) > 0 {
		// Sync only half of the scheduled nodes, even those in random order
		results := make([]NodeSyncResult, 0, len(queue)/2+1)

		for path, element := range queue {
			owner, inner := ResolvePath([]byte(element.path))
			data, err := reader.Node(owner, inner, element.hash)
			if err != nil {
				t.Fatalf("failed to retrieve node data for %x: %v", element.hash, err)
			}

			results = append(results, NodeSyncResult{path, data})

			if len(results) >= cap(results) {
				break
			}
		}
		// Feed the retrieved results back and queue new tasks
		for _, result := range results {
			if err := sched.ProcessNode(result); err != nil {
				t.Fatalf("failed to process result %v", err)
			}
		}

		batch := diskdb.NewBatch()
		if err := sched.Commit(batch); err != nil {
			t.Fatalf("failed to commit data: %v", err)
		}

		batch.Write()

		for _, result := range results {
			delete(queue, result.Path)
		}

		paths, nodes, _ = sched.Missing(10000)

		for i, path := range paths {
			queue[path] = trieElement{
				path:     path,
				hash:     nodes[i],
				syncPath: NewSyncPath([]byte(path)),
			}
		}
	}
<<<<<<< HEAD
	// Cross-check that the two tries are in sync
	checkTrieContents(t, triedb, srcTrie.Hash().Bytes(), srcData)
=======
	// Cross check that the two tries are in sync
	checkTrieContents(t, diskdb, srcDb.Scheme(), srcTrie.Hash().Bytes(), srcData)
>>>>>>> bed84606
}

// Tests that a trie sync will not request nodes multiple times, even if they have such references.
// nolint:prealloc
func TestDuplicateAvoidanceSync(t *testing.T) {
	testDuplicateAvoidanceSync(t, rawdb.HashScheme)
	testDuplicateAvoidanceSync(t, rawdb.PathScheme)
}

func testDuplicateAvoidanceSync(t *testing.T, scheme string) {
	// Create a random trie to copy
	_, srcDb, srcTrie, srcData := makeTestTrie(scheme)

	// Create a destination trie and sync with the scheduler
	diskdb := rawdb.NewMemoryDatabase()
	sched := NewSync(srcTrie.Hash(), diskdb, nil, srcDb.Scheme())

	// The code requests are ignored here since there is no code
	// at the testing trie.
	paths, nodes, _ := sched.Missing(0)

	var elements []trieElement

	for i := 0; i < len(paths); i++ {
		elements = append(elements, trieElement{
			path:     paths[i],
			hash:     nodes[i],
			syncPath: NewSyncPath([]byte(paths[i])),
		})
	}
<<<<<<< HEAD

=======
	reader, err := srcDb.Reader(srcTrie.Hash())
	if err != nil {
		t.Fatalf("State is not available %x", srcTrie.Hash())
	}
>>>>>>> bed84606
	requested := make(map[common.Hash]struct{})
	for len(elements) > 0 {
		results := make([]NodeSyncResult, len(elements))

		for i, element := range elements {
			owner, inner := ResolvePath([]byte(element.path))
			data, err := reader.Node(owner, inner, element.hash)
			if err != nil {
				t.Fatalf("failed to retrieve node data for %x: %v", element.hash, err)
			}

			if _, ok := requested[element.hash]; ok {
				t.Errorf("hash %x already requested once", element.hash)
			}

			requested[element.hash] = struct{}{}

			results[i] = NodeSyncResult{element.path, data}
		}

		for _, result := range results {
			if err := sched.ProcessNode(result); err != nil {
				t.Fatalf("failed to process result %v", err)
			}
		}

		batch := diskdb.NewBatch()
		if err := sched.Commit(batch); err != nil {
			t.Fatalf("failed to commit data: %v", err)
		}

		batch.Write()

		paths, nodes, _ = sched.Missing(0)
		elements = elements[:0]

		for i := 0; i < len(paths); i++ {
			elements = append(elements, trieElement{
				path:     paths[i],
				hash:     nodes[i],
				syncPath: NewSyncPath([]byte(paths[i])),
			})
		}
	}
	// Cross check that the two tries are in sync
	checkTrieContents(t, diskdb, srcDb.Scheme(), srcTrie.Hash().Bytes(), srcData)
}

<<<<<<< HEAD
// Tests that at any point in time during a sync, only complete sub-tries are in the database.
// nolint:prealloc
func TestIncompleteSync(t *testing.T) {
	t.Parallel()
=======
// Tests that at any point in time during a sync, only complete sub-tries are in
// the database.
func TestIncompleteSyncHash(t *testing.T) {
	testIncompleteSync(t, rawdb.HashScheme)
	testIncompleteSync(t, rawdb.PathScheme)
}

func testIncompleteSync(t *testing.T, scheme string) {
>>>>>>> bed84606
	// Create a random trie to copy
	_, srcDb, srcTrie, _ := makeTestTrie(scheme)

	// Create a destination trie and sync with the scheduler
	diskdb := rawdb.NewMemoryDatabase()
	sched := NewSync(srcTrie.Hash(), diskdb, nil, srcDb.Scheme())

	// The code requests are ignored here since there is no code
	// at the testing trie.
	var (
		addedKeys   []string
		addedHashes []common.Hash
		elements    []trieElement
		root        = srcTrie.Hash()
	)

	paths, nodes, _ := sched.Missing(1)

	for i := 0; i < len(paths); i++ {
		elements = append(elements, trieElement{
			path:     paths[i],
			hash:     nodes[i],
			syncPath: NewSyncPath([]byte(paths[i])),
		})
	}
<<<<<<< HEAD

=======
	reader, err := srcDb.Reader(srcTrie.Hash())
	if err != nil {
		t.Fatalf("State is not available %x", srcTrie.Hash())
	}
>>>>>>> bed84606
	for len(elements) > 0 {
		// Fetch a batch of trie nodes
		results := make([]NodeSyncResult, len(elements))

		for i, element := range elements {
			owner, inner := ResolvePath([]byte(element.path))
			data, err := reader.Node(owner, inner, element.hash)
			if err != nil {
				t.Fatalf("failed to retrieve node data for %x: %v", element.hash, err)
			}

			results[i] = NodeSyncResult{element.path, data}
		}
		// Process each of the trie nodes
		for _, result := range results {
			if err := sched.ProcessNode(result); err != nil {
				t.Fatalf("failed to process result %v", err)
			}
		}

		batch := diskdb.NewBatch()
		if err := sched.Commit(batch); err != nil {
			t.Fatalf("failed to commit data: %v", err)
		}

		batch.Write()

		for _, result := range results {
			hash := crypto.Keccak256Hash(result.Data)
			if hash != root {
				addedKeys = append(addedKeys, result.Path)
				addedHashes = append(addedHashes, crypto.Keccak256Hash(result.Data))
			}
		}
		// Fetch the next batch to retrieve
		paths, nodes, _ = sched.Missing(1)
		elements = elements[:0]

		for i := 0; i < len(paths); i++ {
			elements = append(elements, trieElement{
				path:     paths[i],
				hash:     nodes[i],
				syncPath: NewSyncPath([]byte(paths[i])),
			})
		}
	}
	// Sanity check that removing any node from the database is detected
<<<<<<< HEAD
	for _, hash := range added {
		value, _ := diskdb.Get(hash.Bytes())
		_ = diskdb.Delete(hash.Bytes())

		if err := checkTrieConsistency(triedb, root); err == nil {
			t.Fatalf("trie inconsistency not caught, missing: %x", hash)
		}

		_ = diskdb.Put(hash.Bytes(), value)
=======
	for i, path := range addedKeys {
		owner, inner := ResolvePath([]byte(path))
		nodeHash := addedHashes[i]
		value := rawdb.ReadTrieNode(diskdb, owner, inner, nodeHash, scheme)
		rawdb.DeleteTrieNode(diskdb, owner, inner, nodeHash, scheme)
		if err := checkTrieConsistency(diskdb, srcDb.Scheme(), root); err == nil {
			t.Fatalf("trie inconsistency not caught, missing: %x", path)
		}
		rawdb.WriteTrieNode(diskdb, owner, inner, nodeHash, value, scheme)
>>>>>>> bed84606
	}
}

// Tests that trie nodes get scheduled lexicographically when having the same depth.
// nolint:prealloc
func TestSyncOrdering(t *testing.T) {
	testSyncOrdering(t, rawdb.HashScheme)
	testSyncOrdering(t, rawdb.PathScheme)
}

func testSyncOrdering(t *testing.T, scheme string) {
	// Create a random trie to copy
	_, srcDb, srcTrie, srcData := makeTestTrie(scheme)

	// Create a destination trie and sync with the scheduler, tracking the requests
	diskdb := rawdb.NewMemoryDatabase()
	sched := NewSync(srcTrie.Hash(), diskdb, nil, srcDb.Scheme())

	// The code requests are ignored here since there is no code
	// at the testing trie.
	var (
		reqs     []SyncPath
		elements []trieElement
	)

	paths, nodes, _ := sched.Missing(1)

	for i := 0; i < len(paths); i++ {
		elements = append(elements, trieElement{
			path:     paths[i],
			hash:     nodes[i],
			syncPath: NewSyncPath([]byte(paths[i])),
		})

		reqs = append(reqs, NewSyncPath([]byte(paths[i])))
	}
	reader, err := srcDb.Reader(srcTrie.Hash())
	if err != nil {
		t.Fatalf("State is not available %x", srcTrie.Hash())
	}
	for len(elements) > 0 {
		results := make([]NodeSyncResult, len(elements))

		for i, element := range elements {
			owner, inner := ResolvePath([]byte(element.path))
			data, err := reader.Node(owner, inner, element.hash)
			if err != nil {
				t.Fatalf("failed to retrieve node data for %x: %v", element.hash, err)
			}

			results[i] = NodeSyncResult{element.path, data}
		}

		for _, result := range results {
			if err := sched.ProcessNode(result); err != nil {
				t.Fatalf("failed to process result %v", err)
			}
		}

		batch := diskdb.NewBatch()
		if err := sched.Commit(batch); err != nil {
			t.Fatalf("failed to commit data: %v", err)
		}

		batch.Write()

		paths, nodes, _ = sched.Missing(1)
		elements = elements[:0]

		for i := 0; i < len(paths); i++ {
			elements = append(elements, trieElement{
				path:     paths[i],
				hash:     nodes[i],
				syncPath: NewSyncPath([]byte(paths[i])),
			})

			reqs = append(reqs, NewSyncPath([]byte(paths[i])))
		}
	}
<<<<<<< HEAD
	// Cross-check that the two tries are in sync
	checkTrieContents(t, triedb, srcTrie.Hash().Bytes(), srcData)
=======
	// Cross check that the two tries are in sync
	checkTrieContents(t, diskdb, srcDb.Scheme(), srcTrie.Hash().Bytes(), srcData)
>>>>>>> bed84606

	// Check that the trie nodes have been requested path-ordered
	for i := 0; i < len(reqs)-1; i++ {
		if len(reqs[i]) > 1 || len(reqs[i+1]) > 1 {
			// In the case of the trie tests, there's no storage so the tuples
			// must always be single items. 2-tuples should be tested in state.
			t.Errorf("Invalid request tuples: len(%v) or len(%v) > 1", reqs[i], reqs[i+1])
		}

		if bytes.Compare(compactToHex(reqs[i][0]), compactToHex(reqs[i+1][0])) > 0 {
			t.Errorf("Invalid request order: %v before %v", compactToHex(reqs[i][0]), compactToHex(reqs[i+1][0]))
		}
	}
}

func syncWith(t *testing.T, root common.Hash, db ethdb.Database, srcDb *Database) {
	// Create a destination trie and sync with the scheduler
	sched := NewSync(root, db, nil, srcDb.Scheme())

	// The code requests are ignored here since there is no code
	// at the testing trie.
	paths, nodes, _ := sched.Missing(1)
	var elements []trieElement
	for i := 0; i < len(paths); i++ {
		elements = append(elements, trieElement{
			path:     paths[i],
			hash:     nodes[i],
			syncPath: NewSyncPath([]byte(paths[i])),
		})
	}
	reader, err := srcDb.Reader(root)
	if err != nil {
		t.Fatalf("State is not available %x", root)
	}
	for len(elements) > 0 {
		results := make([]NodeSyncResult, len(elements))
		for i, element := range elements {
			owner, inner := ResolvePath([]byte(element.path))
			data, err := reader.Node(owner, inner, element.hash)
			if err != nil {
				t.Fatalf("failed to retrieve node data for hash %x: %v", element.hash, err)
			}
			results[i] = NodeSyncResult{element.path, data}
		}
		for index, result := range results {
			if err := sched.ProcessNode(result); err != nil {
				t.Fatalf("failed to process result[%d][%v] data %v %v", index, []byte(result.Path), result.Data, err)
			}
		}
		batch := db.NewBatch()
		if err := sched.Commit(batch); err != nil {
			t.Fatalf("failed to commit data: %v", err)
		}
		batch.Write()

		paths, nodes, _ = sched.Missing(1)
		elements = elements[:0]
		for i := 0; i < len(paths); i++ {
			elements = append(elements, trieElement{
				path:     paths[i],
				hash:     nodes[i],
				syncPath: NewSyncPath([]byte(paths[i])),
			})
		}
	}
}

// Tests that the syncing target is keeping moving which may overwrite the stale
// states synced in the last cycle.
func TestSyncMovingTarget(t *testing.T) {
	testSyncMovingTarget(t, rawdb.HashScheme)
	testSyncMovingTarget(t, rawdb.PathScheme)
}

func testSyncMovingTarget(t *testing.T, scheme string) {
	// Create a random trie to copy
	_, srcDb, srcTrie, srcData := makeTestTrie(scheme)

	// Create a destination trie and sync with the scheduler
	diskdb := rawdb.NewMemoryDatabase()
	syncWith(t, srcTrie.Hash(), diskdb, srcDb)
	checkTrieContents(t, diskdb, srcDb.Scheme(), srcTrie.Hash().Bytes(), srcData)

	// Push more modifications into the src trie, to see if dest trie can still
	// sync with it(overwrite stale states)
	var (
		preRoot = srcTrie.Hash()
		diff    = make(map[string][]byte)
	)
	for i := byte(0); i < 10; i++ {
		key, val := randBytes(32), randBytes(32)
		srcTrie.MustUpdate(key, val)
		diff[string(key)] = val
	}
	root, nodes, _ := srcTrie.Commit(false)
	if err := srcDb.Update(root, preRoot, 0, trienode.NewWithNodeSet(nodes), nil); err != nil {
		panic(err)
	}
	if err := srcDb.Commit(root, false); err != nil {
		panic(err)
	}
	preRoot = root
	srcTrie, _ = NewStateTrie(TrieID(root), srcDb)

	syncWith(t, srcTrie.Hash(), diskdb, srcDb)
	checkTrieContents(t, diskdb, srcDb.Scheme(), srcTrie.Hash().Bytes(), diff)

	// Revert added modifications from the src trie, to see if dest trie can still
	// sync with it(overwrite reverted states)
	var reverted = make(map[string][]byte)
	for k := range diff {
		srcTrie.MustDelete([]byte(k))
		reverted[k] = nil
	}
	for k := range srcData {
		val := randBytes(32)
		srcTrie.MustUpdate([]byte(k), val)
		reverted[k] = val
	}
	root, nodes, _ = srcTrie.Commit(false)
	if err := srcDb.Update(root, preRoot, 0, trienode.NewWithNodeSet(nodes), nil); err != nil {
		panic(err)
	}
	if err := srcDb.Commit(root, false); err != nil {
		panic(err)
	}
	srcTrie, _ = NewStateTrie(TrieID(root), srcDb)

	syncWith(t, srcTrie.Hash(), diskdb, srcDb)
	checkTrieContents(t, diskdb, srcDb.Scheme(), srcTrie.Hash().Bytes(), reverted)
}<|MERGE_RESOLUTION|>--- conflicted
+++ resolved
@@ -57,15 +57,8 @@
 			trie.MustUpdate(key, val)
 		}
 	}
-<<<<<<< HEAD
-
-	root, nodes := trie.Commit(false)
-
-	if err := triedb.Update(NewWithNodeSet(nodes)); err != nil {
-=======
 	root, nodes, _ := trie.Commit(false)
 	if err := triedb.Update(root, types.EmptyRootHash, 0, trienode.NewWithNodeSet(nodes), nil); err != nil {
->>>>>>> bed84606
 		panic(fmt.Errorf("failed to commit db %v", err))
 	}
 	if err := triedb.Commit(root, false); err != nil {
@@ -73,12 +66,7 @@
 	}
 	// Re-create the trie based on the new state
 	trie, _ = NewStateTrie(TrieID(root), triedb)
-<<<<<<< HEAD
-
-	return triedb, trie, content
-=======
 	return db, triedb, trie, content
->>>>>>> bed84606
 }
 
 // checkTrieContents cross references a reconstructed trie with an expected data
@@ -90,12 +78,7 @@
 	if err != nil {
 		t.Fatalf("failed to create trie at %x: %v", root, err)
 	}
-<<<<<<< HEAD
-
-	if err := checkTrieConsistency(db, common.BytesToHash(root)); err != nil {
-=======
 	if err := checkTrieConsistency(db, scheme, common.BytesToHash(root)); err != nil {
->>>>>>> bed84606
 		t.Fatalf("inconsistent trie at %x: %v", root, err)
 	}
 
@@ -113,12 +96,7 @@
 	if err != nil {
 		return nil // Consider a non existent state consistent
 	}
-<<<<<<< HEAD
-
-	it := trie.NodeIterator(nil)
-=======
 	it := trie.MustNodeIterator(nil)
->>>>>>> bed84606
 	for it.Next(true) {
 	}
 
@@ -165,12 +143,7 @@
 	testIterativeSync(t, 100, true, rawdb.PathScheme)
 }
 
-<<<<<<< HEAD
-// nolint:prealloc
-func testIterativeSync(t *testing.T, count int, bypath bool) {
-=======
 func testIterativeSync(t *testing.T, count int, bypath bool, scheme string) {
->>>>>>> bed84606
 	// Create a random trie to copy
 	_, srcDb, srcTrie, srcData := makeTestTrie(scheme)
 
@@ -191,14 +164,10 @@
 			syncPath: NewSyncPath([]byte(paths[i])),
 		})
 	}
-<<<<<<< HEAD
-
-=======
 	reader, err := srcDb.Reader(srcTrie.Hash())
 	if err != nil {
 		t.Fatalf("State is not available %x", srcTrie.Hash())
 	}
->>>>>>> bed84606
 	for len(elements) > 0 {
 		results := make([]NodeSyncResult, len(elements))
 
@@ -280,14 +249,10 @@
 			syncPath: NewSyncPath([]byte(paths[i])),
 		})
 	}
-<<<<<<< HEAD
-
-=======
 	reader, err := srcDb.Reader(srcTrie.Hash())
 	if err != nil {
 		t.Fatalf("State is not available %x", srcTrie.Hash())
 	}
->>>>>>> bed84606
 	for len(elements) > 0 {
 		// Sync only half of the scheduled nodes
 		results := make([]NodeSyncResult, len(elements)/2+1)
@@ -359,14 +324,10 @@
 			syncPath: NewSyncPath([]byte(paths[i])),
 		}
 	}
-<<<<<<< HEAD
-
-=======
 	reader, err := srcDb.Reader(srcTrie.Hash())
 	if err != nil {
 		t.Fatalf("State is not available %x", srcTrie.Hash())
 	}
->>>>>>> bed84606
 	for len(queue) > 0 {
 		// Fetch all the queued nodes in a random order
 		results := make([]NodeSyncResult, 0, len(queue))
@@ -436,14 +397,10 @@
 			syncPath: NewSyncPath([]byte(path)),
 		}
 	}
-<<<<<<< HEAD
-
-=======
 	reader, err := srcDb.Reader(srcTrie.Hash())
 	if err != nil {
 		t.Fatalf("State is not available %x", srcTrie.Hash())
 	}
->>>>>>> bed84606
 	for len(queue) > 0 {
 		// Sync only half of the scheduled nodes, even those in random order
 		results := make([]NodeSyncResult, 0, len(queue)/2+1)
@@ -489,13 +446,8 @@
 			}
 		}
 	}
-<<<<<<< HEAD
-	// Cross-check that the two tries are in sync
-	checkTrieContents(t, triedb, srcTrie.Hash().Bytes(), srcData)
-=======
 	// Cross check that the two tries are in sync
 	checkTrieContents(t, diskdb, srcDb.Scheme(), srcTrie.Hash().Bytes(), srcData)
->>>>>>> bed84606
 }
 
 // Tests that a trie sync will not request nodes multiple times, even if they have such references.
@@ -526,14 +478,10 @@
 			syncPath: NewSyncPath([]byte(paths[i])),
 		})
 	}
-<<<<<<< HEAD
-
-=======
 	reader, err := srcDb.Reader(srcTrie.Hash())
 	if err != nil {
 		t.Fatalf("State is not available %x", srcTrie.Hash())
 	}
->>>>>>> bed84606
 	requested := make(map[common.Hash]struct{})
 	for len(elements) > 0 {
 		results := make([]NodeSyncResult, len(elements))
@@ -582,12 +530,6 @@
 	checkTrieContents(t, diskdb, srcDb.Scheme(), srcTrie.Hash().Bytes(), srcData)
 }
 
-<<<<<<< HEAD
-// Tests that at any point in time during a sync, only complete sub-tries are in the database.
-// nolint:prealloc
-func TestIncompleteSync(t *testing.T) {
-	t.Parallel()
-=======
 // Tests that at any point in time during a sync, only complete sub-tries are in
 // the database.
 func TestIncompleteSyncHash(t *testing.T) {
@@ -596,7 +538,6 @@
 }
 
 func testIncompleteSync(t *testing.T, scheme string) {
->>>>>>> bed84606
 	// Create a random trie to copy
 	_, srcDb, srcTrie, _ := makeTestTrie(scheme)
 
@@ -622,14 +563,10 @@
 			syncPath: NewSyncPath([]byte(paths[i])),
 		})
 	}
-<<<<<<< HEAD
-
-=======
 	reader, err := srcDb.Reader(srcTrie.Hash())
 	if err != nil {
 		t.Fatalf("State is not available %x", srcTrie.Hash())
 	}
->>>>>>> bed84606
 	for len(elements) > 0 {
 		// Fetch a batch of trie nodes
 		results := make([]NodeSyncResult, len(elements))
@@ -677,17 +614,6 @@
 		}
 	}
 	// Sanity check that removing any node from the database is detected
-<<<<<<< HEAD
-	for _, hash := range added {
-		value, _ := diskdb.Get(hash.Bytes())
-		_ = diskdb.Delete(hash.Bytes())
-
-		if err := checkTrieConsistency(triedb, root); err == nil {
-			t.Fatalf("trie inconsistency not caught, missing: %x", hash)
-		}
-
-		_ = diskdb.Put(hash.Bytes(), value)
-=======
 	for i, path := range addedKeys {
 		owner, inner := ResolvePath([]byte(path))
 		nodeHash := addedHashes[i]
@@ -697,7 +623,6 @@
 			t.Fatalf("trie inconsistency not caught, missing: %x", path)
 		}
 		rawdb.WriteTrieNode(diskdb, owner, inner, nodeHash, value, scheme)
->>>>>>> bed84606
 	}
 }
 
@@ -777,13 +702,8 @@
 			reqs = append(reqs, NewSyncPath([]byte(paths[i])))
 		}
 	}
-<<<<<<< HEAD
-	// Cross-check that the two tries are in sync
-	checkTrieContents(t, triedb, srcTrie.Hash().Bytes(), srcData)
-=======
 	// Cross check that the two tries are in sync
 	checkTrieContents(t, diskdb, srcDb.Scheme(), srcTrie.Hash().Bytes(), srcData)
->>>>>>> bed84606
 
 	// Check that the trie nodes have been requested path-ordered
 	for i := 0; i < len(reqs)-1; i++ {
