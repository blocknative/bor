--- conflicted
+++ resolved
@@ -120,10 +120,7 @@
 				}
 				triedb, _, statedb = tests.MakePreState(rawdb.NewMemoryDatabase(), test.Genesis.Alloc, false, rawdb.HashScheme)
 			)
-<<<<<<< HEAD
-=======
 			defer triedb.Close()
->>>>>>> 916d6a44
 
 			tracer, err := tracers.DefaultDirectory.New(tracerName, new(tracers.Context), test.TracerConfig)
 			if err != nil {
