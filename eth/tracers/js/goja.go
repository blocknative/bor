// Copyright 2022 The go-ethereum Authors
// This file is part of the go-ethereum library.
//
// The go-ethereum library is free software: you can redistribute it and/or modify
// it under the terms of the GNU Lesser General Public License as published by
// the Free Software Foundation, either version 3 of the License, or
// (at your option) any later version.
//
// The go-ethereum library is distributed in the hope that it will be useful,
// but WITHOUT ANY WARRANTY; without even the implied warranty of
// MERCHANTABILITY or FITNESS FOR A PARTICULAR PURPOSE. See the
// GNU Lesser General Public License for more details.
//
// You should have received a copy of the GNU Lesser General Public License
// along with the go-ethereum library. If not, see <http://www.gnu.org/licenses/>.

package js

import (
	"encoding/json"
	"errors"
	"fmt"
	"math/big"

	"github.com/dop251/goja"

	"github.com/ethereum/go-ethereum/common"
	"github.com/ethereum/go-ethereum/common/hexutil"
	"github.com/ethereum/go-ethereum/core/vm"
	"github.com/ethereum/go-ethereum/crypto"
	"github.com/ethereum/go-ethereum/eth/tracers"
	jsassets "github.com/ethereum/go-ethereum/eth/tracers/js/internal/tracers"
)

var assetTracers = make(map[string]string)

// init retrieves the JavaScript transaction tracers included in go-ethereum.
func init() {
	var err error
	assetTracers, err = jsassets.Load()

	if err != nil {
		panic(err)
	}

	type ctorFn = func(*tracers.Context, json.RawMessage) (tracers.Tracer, error)

	lookup := func(code string) ctorFn {
		return func(ctx *tracers.Context, cfg json.RawMessage) (tracers.Tracer, error) {
			return newJsTracer(code, ctx, cfg)
		}
	}

	for name, code := range assetTracers {
		tracers.DefaultDirectory.Register(name, lookup(code), true)
	}

	tracers.DefaultDirectory.RegisterJSEval(newJsTracer)
}

// bigIntProgram is compiled once and the exported function mostly invoked to convert
// hex strings into big ints.
var bigIntProgram = goja.MustCompile("bigInt", bigIntegerJS, false)

type toBigFn = func(vm *goja.Runtime, val string) (goja.Value, error)
type toBufFn = func(vm *goja.Runtime, val []byte) (goja.Value, error)
type fromBufFn = func(vm *goja.Runtime, buf goja.Value, allowString bool) ([]byte, error)

func toBuf(vm *goja.Runtime, bufType goja.Value, val []byte) (goja.Value, error) {
	// bufType is usually Uint8Array. This is equivalent to `new Uint8Array(val)` in JS.
	return vm.New(bufType, vm.ToValue(vm.NewArrayBuffer(val)))
}

func fromBuf(vm *goja.Runtime, bufType goja.Value, buf goja.Value, allowString bool) ([]byte, error) {
	obj := buf.ToObject(vm)
	switch obj.ClassName() {
	case "String":
		if !allowString {
			break
		}

		return common.FromHex(obj.String()), nil

	case "Array":
		var b []byte
		if err := vm.ExportTo(buf, &b); err != nil {
			return nil, err
		}

		return b, nil

	case "Object":
		if !obj.Get("constructor").SameAs(bufType) {
			break
		}
<<<<<<< HEAD

		b := obj.Get("buffer").Export().(goja.ArrayBuffer).Bytes()

		return b, nil
	}

	return nil, fmt.Errorf("invalid buffer type")
=======
		b := obj.Export().([]byte)
		return b, nil
	}
	return nil, errors.New("invalid buffer type")
>>>>>>> bed84606
}

// jsTracer is an implementation of the Tracer interface which evaluates
// JS functions on the relevant EVM hooks. It uses Goja as its JS engine.
type jsTracer struct {
	vm                *goja.Runtime
	env               *vm.EVM
	toBig             toBigFn               // Converts a hex string into a JS bigint
	toBuf             toBufFn               // Converts a []byte into a JS buffer
	fromBuf           fromBufFn             // Converts an array, hex string or Uint8Array to a []byte
	ctx               map[string]goja.Value // KV-bag passed to JS in `result`
	activePrecompiles []common.Address      // List of active precompiles at current block
	traceStep         bool                  // True if tracer object exposes a `step()` method
	traceFrame        bool                  // True if tracer object exposes the `enter()` and `exit()` methods
	gasLimit          uint64                // Amount of gas bought for the whole tx
	err               error                 // Any error that should stop tracing
	obj               *goja.Object          // Trace object

	// Methods exposed by tracer
	result goja.Callable
	fault  goja.Callable
	step   goja.Callable
	enter  goja.Callable
	exit   goja.Callable

	// Underlying structs being passed into JS
	log         *steplog
	frame       *callframe
	frameResult *callframeResult

	// Goja-wrapping of types prepared for JS consumption
	logValue         goja.Value
	dbValue          goja.Value
	frameValue       goja.Value
	frameResultValue goja.Value
}

// newJsTracer instantiates a new JS tracer instance. code is a
// Javascript snippet which evaluates to an expression returning
// an object with certain methods:
//
// The methods `result` and `fault` are required to be present.
// The methods `step`, `enter`, and `exit` are optional, but note that
// `enter` and `exit` always go together.
func newJsTracer(code string, ctx *tracers.Context, cfg json.RawMessage) (tracers.Tracer, error) {
	vm := goja.New()
	// By default field names are exported to JS as is, i.e. capitalized.
	vm.SetFieldNameMapper(goja.UncapFieldNameMapper())

	t := &jsTracer{
		vm:  vm,
		ctx: make(map[string]goja.Value),
	}

	if ctx == nil {
		ctx = new(tracers.Context)
	}

	if ctx.BlockHash != (common.Hash{}) {
		t.ctx["blockHash"] = vm.ToValue(ctx.BlockHash.Bytes())
		if ctx.TxHash != (common.Hash{}) {
			t.ctx["txIndex"] = vm.ToValue(ctx.TxIndex)
			t.ctx["txHash"] = vm.ToValue(ctx.TxHash.Bytes())
		}
	}

	_ = t.setTypeConverters()
	t.setBuiltinFunctions()

	ret, err := vm.RunString("(" + code + ")")

	if err != nil {
		return nil, err
	}
	// Check tracer's interface for required and optional methods.
	obj := ret.ToObject(vm)
	result, ok := goja.AssertFunction(obj.Get("result"))

	if !ok {
		return nil, errors.New("trace object must expose a function result()")
	}

	fault, ok := goja.AssertFunction(obj.Get("fault"))

	if !ok {
		return nil, errors.New("trace object must expose a function fault()")
	}

	step, ok := goja.AssertFunction(obj.Get("step"))
	t.traceStep = ok
	enter, hasEnter := goja.AssertFunction(obj.Get("enter"))
	exit, hasExit := goja.AssertFunction(obj.Get("exit"))

	if hasEnter != hasExit {
		return nil, errors.New("trace object must expose either both or none of enter() and exit()")
	}

	t.traceFrame = hasEnter
	t.obj = obj
	t.step = step
	t.enter = enter
	t.exit = exit
	t.result = result
	t.fault = fault

	// Pass in config
	if setup, ok := goja.AssertFunction(obj.Get("setup")); ok {
		cfgStr := "{}"
		if cfg != nil {
			cfgStr = string(cfg)
		}

		if _, err := setup(obj, vm.ToValue(cfgStr)); err != nil {
			return nil, err
		}
	}
	// Setup objects carrying data to JS. These are created once and re-used.
	t.log = &steplog{
		vm:       vm,
		op:       &opObj{vm: vm},
		memory:   &memoryObj{vm: vm, toBig: t.toBig, toBuf: t.toBuf},
		stack:    &stackObj{vm: vm, toBig: t.toBig},
		contract: &contractObj{vm: vm, toBig: t.toBig, toBuf: t.toBuf},
	}
	t.frame = &callframe{vm: vm, toBig: t.toBig, toBuf: t.toBuf}
	t.frameResult = &callframeResult{vm: vm, toBuf: t.toBuf}
	t.frameValue = t.frame.setupObject()
	t.frameResultValue = t.frameResult.setupObject()
	t.logValue = t.log.setupObject()

	return t, nil
}

// CaptureTxStart implements the Tracer interface and is invoked at the beginning of
// transaction processing.
func (t *jsTracer) CaptureTxStart(gasLimit uint64) {
	t.gasLimit = gasLimit
}

// CaptureTxEnd implements the Tracer interface and is invoked at the end of
// transaction processing.
func (t *jsTracer) CaptureTxEnd(restGas uint64) {
	t.ctx["gasUsed"] = t.vm.ToValue(t.gasLimit - restGas)
}

// CaptureStart implements the Tracer interface to initialize the tracing operation.
func (t *jsTracer) CaptureStart(env *vm.EVM, from common.Address, to common.Address, create bool, input []byte, gas uint64, value *big.Int) {
	t.env = env
	db := &dbObj{db: env.StateDB, vm: t.vm, toBig: t.toBig, toBuf: t.toBuf, fromBuf: t.fromBuf}
	t.dbValue = db.setupObject()

	if create {
		t.ctx["type"] = t.vm.ToValue("CREATE")
	} else {
		t.ctx["type"] = t.vm.ToValue("CALL")
	}

	t.ctx["from"] = t.vm.ToValue(from.Bytes())
	t.ctx["to"] = t.vm.ToValue(to.Bytes())
	t.ctx["input"] = t.vm.ToValue(input)
	t.ctx["gas"] = t.vm.ToValue(t.gasLimit)
	t.ctx["gasPrice"] = t.vm.ToValue(env.TxContext.GasPrice)
	valueBig, err := t.toBig(t.vm, value.String())

	if err != nil {
		t.err = err
		return
	}

	t.ctx["value"] = valueBig
	t.ctx["block"] = t.vm.ToValue(env.Context.BlockNumber.Uint64())
	// Update list of precompiles based on current block
	rules := env.ChainConfig().Rules(env.Context.BlockNumber, env.Context.Random != nil, env.Context.Time)
	t.activePrecompiles = vm.ActivePrecompiles(rules)
}

// CaptureState implements the Tracer interface to trace a single step of VM execution.
func (t *jsTracer) CaptureState(pc uint64, op vm.OpCode, gas, cost uint64, scope *vm.ScopeContext, rData []byte, depth int, err error) {
	if !t.traceStep {
		return
	}

	if t.err != nil {
		return
	}

	log := t.log
	log.op.op = op
	log.memory.memory = scope.Memory
	log.stack.stack = scope.Stack
	log.contract.contract = scope.Contract
	log.pc = pc
	log.gas = gas
	log.cost = cost
	log.refund = t.env.StateDB.GetRefund()
	log.depth = depth
	log.err = err

	if _, err := t.step(t.obj, t.logValue, t.dbValue); err != nil {
		t.onError("step", err)
	}
}

// CaptureFault implements the Tracer interface to trace an execution fault
func (t *jsTracer) CaptureFault(pc uint64, op vm.OpCode, gas, cost uint64, scope *vm.ScopeContext, depth int, err error) {
	if t.err != nil {
		return
	}
	// Other log fields have been already set as part of the last CaptureState.
	t.log.err = err
	if _, err := t.fault(t.obj, t.logValue, t.dbValue); err != nil {
		t.onError("fault", err)
	}
}

// CaptureEnd is called after the call finishes to finalize the tracing.
func (t *jsTracer) CaptureEnd(output []byte, gasUsed uint64, err error) {
	t.ctx["output"] = t.vm.ToValue(output)
	if err != nil {
		t.ctx["error"] = t.vm.ToValue(err.Error())
	}
}

// CaptureEnter is called when EVM enters a new scope (via call, create or selfdestruct).
func (t *jsTracer) CaptureEnter(typ vm.OpCode, from common.Address, to common.Address, input []byte, gas uint64, value *big.Int) {
	if !t.traceFrame {
		return
	}

	if t.err != nil {
		return
	}

	t.frame.typ = typ.String()
	t.frame.from = from
	t.frame.to = to
	t.frame.input = common.CopyBytes(input)
	t.frame.gas = uint(gas)
	t.frame.value = nil

	if value != nil {
		t.frame.value = new(big.Int).SetBytes(value.Bytes())
	}

	if _, err := t.enter(t.obj, t.frameValue); err != nil {
		t.onError("enter", err)
	}
}

// CaptureExit is called when EVM exits a scope, even if the scope didn't
// execute any code.
func (t *jsTracer) CaptureExit(output []byte, gasUsed uint64, err error) {
	if !t.traceFrame {
		return
	}

	t.frameResult.gasUsed = uint(gasUsed)
	t.frameResult.output = common.CopyBytes(output)
	t.frameResult.err = err

	if _, err := t.exit(t.obj, t.frameResultValue); err != nil {
		t.onError("exit", err)
	}
}

// GetResult calls the Javascript 'result' function and returns its value, or any accumulated error
func (t *jsTracer) GetResult() (json.RawMessage, error) {
	ctx := t.vm.ToValue(t.ctx)
	res, err := t.result(t.obj, ctx, t.dbValue)

	if err != nil {
		return nil, wrapError("result", err)
	}

	encoded, err := json.Marshal(res)

	if err != nil {
		return nil, err
	}

	return json.RawMessage(encoded), t.err
}

// Stop terminates execution of the tracer at the first opportune moment.
func (t *jsTracer) Stop(err error) {
	t.vm.Interrupt(err)
}

// onError is called anytime the running JS code is interrupted
// and returns an error. It in turn pings the EVM to cancel its
// execution.
func (t *jsTracer) onError(context string, err error) {
	t.err = wrapError(context, err)
	// `env` is set on CaptureStart which comes before any JS execution.
	// So it should be non-nil.
	t.env.Cancel()
}

func wrapError(context string, err error) error {
	return fmt.Errorf("%v    in server-side tracer function '%v'", err, context)
}

// setBuiltinFunctions injects Go functions which are available to tracers into the environment.
// It depends on type converters having been set up.
// nolint:gocognit
func (t *jsTracer) setBuiltinFunctions() {
	vm := t.vm
	// TODO: load console from goja-nodejs
	_ = vm.Set("toHex", func(v goja.Value) string {
		b, err := t.fromBuf(vm, v, false)
		if err != nil {
			vm.Interrupt(err)
			return ""
		}

		return hexutil.Encode(b)
	})
	_ = vm.Set("toWord", func(v goja.Value) goja.Value {
		// TODO: add test with []byte len < 32 or > 32
		b, err := t.fromBuf(vm, v, true)
		if err != nil {
			vm.Interrupt(err)
			return nil
		}

		b = common.BytesToHash(b).Bytes()

		res, err := t.toBuf(vm, b)
		if err != nil {
			vm.Interrupt(err)
			return nil
		}

		return res
	})
	_ = vm.Set("toAddress", func(v goja.Value) goja.Value {
		a, err := t.fromBuf(vm, v, true)
		if err != nil {
			vm.Interrupt(err)
			return nil
		}

		a = common.BytesToAddress(a).Bytes()

		res, err := t.toBuf(vm, a)
		if err != nil {
			vm.Interrupt(err)
			return nil
		}

		return res
	})
	_ = vm.Set("toContract", func(from goja.Value, nonce uint) goja.Value {
		a, err := t.fromBuf(vm, from, true)
		if err != nil {
			vm.Interrupt(err)
			return nil
		}

		addr := common.BytesToAddress(a)
		b := crypto.CreateAddress(addr, uint64(nonce)).Bytes()

		res, err := t.toBuf(vm, b)
		if err != nil {
			vm.Interrupt(err)
			return nil
		}

		return res
	})
	_ = vm.Set("toContract2", func(from goja.Value, salt string, initcode goja.Value) goja.Value {
		a, err := t.fromBuf(vm, from, true)
		if err != nil {
			vm.Interrupt(err)
			return nil
		}

		addr := common.BytesToAddress(a)

		code, err := t.fromBuf(vm, initcode, true)
		if err != nil {
			vm.Interrupt(err)
			return nil
		}

		code = common.CopyBytes(code)
		codeHash := crypto.Keccak256(code)
		b := crypto.CreateAddress2(addr, common.HexToHash(salt), codeHash).Bytes()

		res, err := t.toBuf(vm, b)
		if err != nil {
			vm.Interrupt(err)
			return nil
		}

		return res
	})
	_ = vm.Set("isPrecompiled", func(v goja.Value) bool {
		a, err := t.fromBuf(vm, v, true)
		if err != nil {
			vm.Interrupt(err)
			return false
		}

		addr := common.BytesToAddress(a)
		for _, p := range t.activePrecompiles {
			if p == addr {
				return true
			}
		}

		return false
	})
	_ = vm.Set("slice", func(slice goja.Value, start, end int) goja.Value {
		b, err := t.fromBuf(vm, slice, false)
		if err != nil {
			vm.Interrupt(err)
			return nil
		}

		if start < 0 || start > end || end > len(b) {
			vm.Interrupt(fmt.Sprintf("Tracer accessed out of bound memory: available %d, offset %d, size %d", len(b), start, end-start))
			return nil
		}

		res, err := t.toBuf(vm, b[start:end])
		if err != nil {
			vm.Interrupt(err)
			return nil
		}

		return res
	})
}

// setTypeConverters sets up utilities for converting Go types into those
// suitable for JS consumption.
func (t *jsTracer) setTypeConverters() error {
	// Inject bigint logic.
	// TODO: To be replaced after goja adds support for native JS bigint.
	toBigCode, err := t.vm.RunProgram(bigIntProgram)
	if err != nil {
		return err
	}
	// Used to create JS bigint objects from go.
	toBigFn, ok := goja.AssertFunction(toBigCode)
	if !ok {
		return errors.New("failed to bind bigInt func")
	}

	toBigWrapper := func(vm *goja.Runtime, val string) (goja.Value, error) {
		return toBigFn(goja.Undefined(), vm.ToValue(val))
	}
	t.toBig = toBigWrapper
	// NOTE: We need this workaround to create JS buffers because
	// goja doesn't at the moment expose constructors for typed arrays.
	//
	// Cache uint8ArrayType once to be used every time for less overhead.
	uint8ArrayType := t.vm.Get("Uint8Array")
	toBufWrapper := func(vm *goja.Runtime, val []byte) (goja.Value, error) {
		return toBuf(vm, uint8ArrayType, val)
	}
	t.toBuf = toBufWrapper
	fromBufWrapper := func(vm *goja.Runtime, buf goja.Value, allowString bool) ([]byte, error) {
		return fromBuf(vm, uint8ArrayType, buf, allowString)
	}
	t.fromBuf = fromBufWrapper

	return nil
}

type opObj struct {
	vm *goja.Runtime
	op vm.OpCode
}

func (o *opObj) ToNumber() int {
	return int(o.op)
}

func (o *opObj) ToString() string {
	return o.op.String()
}

func (o *opObj) IsPush() bool {
	return o.op.IsPush()
}

func (o *opObj) setupObject() *goja.Object {
	obj := o.vm.NewObject()
	_ = obj.Set("toNumber", o.vm.ToValue(o.ToNumber))
	_ = obj.Set("toString", o.vm.ToValue(o.ToString))
	_ = obj.Set("isPush", o.vm.ToValue(o.IsPush))

	return obj
}

type memoryObj struct {
	memory *vm.Memory
	vm     *goja.Runtime
	toBig  toBigFn
	toBuf  toBufFn
}

func (mo *memoryObj) Slice(begin, end int64) goja.Value {
	b, err := mo.slice(begin, end)
	if err != nil {
		mo.vm.Interrupt(err)
		return nil
	}

	res, err := mo.toBuf(mo.vm, b)

	if err != nil {
		mo.vm.Interrupt(err)
		return nil
	}

	return res
}

// slice returns the requested range of memory as a byte slice.
func (mo *memoryObj) slice(begin, end int64) ([]byte, error) {
	if end == begin {
		return []byte{}, nil
	}

	if end < begin || begin < 0 {
		return nil, fmt.Errorf("tracer accessed out of bound memory: offset %d, end %d", begin, end)
	}

	slice, err := tracers.GetMemoryCopyPadded(mo.memory, begin, end-begin)

	if err != nil {
		return nil, err
	}

	return slice, nil
}

func (mo *memoryObj) GetUint(addr int64) goja.Value {
	value, err := mo.getUint(addr)
	if err != nil {
		mo.vm.Interrupt(err)
		return nil
	}

	res, err := mo.toBig(mo.vm, value.String())

	if err != nil {
		mo.vm.Interrupt(err)
		return nil
	}

	return res
}

// getUint returns the 32 bytes at the specified address interpreted as a uint.
func (mo *memoryObj) getUint(addr int64) (*big.Int, error) {
	if mo.memory.Len() < int(addr)+32 || addr < 0 {
		return nil, fmt.Errorf("tracer accessed out of bound memory: available %d, offset %d, size %d", mo.memory.Len(), addr, 32)
	}

	return new(big.Int).SetBytes(mo.memory.GetPtr(addr, 32)), nil
}

func (mo *memoryObj) Length() int {
	return mo.memory.Len()
}

func (m *memoryObj) setupObject() *goja.Object {
	o := m.vm.NewObject()
	_ = o.Set("slice", m.vm.ToValue(m.Slice))
	_ = o.Set("getUint", m.vm.ToValue(m.GetUint))
	_ = o.Set("length", m.vm.ToValue(m.Length))

	return o
}

type stackObj struct {
	stack *vm.Stack
	vm    *goja.Runtime
	toBig toBigFn
}

func (s *stackObj) Peek(idx int) goja.Value {
	value, err := s.peek(idx)
	if err != nil {
		s.vm.Interrupt(err)
		return nil
	}

	res, err := s.toBig(s.vm, value.String())

	if err != nil {
		s.vm.Interrupt(err)
		return nil
	}

	return res
}

// peek returns the nth-from-the-top element of the stack.
func (s *stackObj) peek(idx int) (*big.Int, error) {
	if len(s.stack.Data()) <= idx || idx < 0 {
		return nil, fmt.Errorf("tracer accessed out of bound stack: size %d, index %d", len(s.stack.Data()), idx)
	}

	return s.stack.Back(idx).ToBig(), nil
}

func (s *stackObj) Length() int {
	return len(s.stack.Data())
}

func (s *stackObj) setupObject() *goja.Object {
	o := s.vm.NewObject()
	_ = o.Set("peek", s.vm.ToValue(s.Peek))
	_ = o.Set("length", s.vm.ToValue(s.Length))

	return o
}

type dbObj struct {
	db      vm.StateDB
	vm      *goja.Runtime
	toBig   toBigFn
	toBuf   toBufFn
	fromBuf fromBufFn
}

func (do *dbObj) GetBalance(addrSlice goja.Value) goja.Value {
	a, err := do.fromBuf(do.vm, addrSlice, false)
	if err != nil {
		do.vm.Interrupt(err)
		return nil
	}

	addr := common.BytesToAddress(a)
	value := do.db.GetBalance(addr)
	res, err := do.toBig(do.vm, value.String())

	if err != nil {
		do.vm.Interrupt(err)
		return nil
	}

	return res
}

func (do *dbObj) GetNonce(addrSlice goja.Value) uint64 {
	a, err := do.fromBuf(do.vm, addrSlice, false)
	if err != nil {
		do.vm.Interrupt(err)
		return 0
	}

	addr := common.BytesToAddress(a)

	return do.db.GetNonce(addr)
}

func (do *dbObj) GetCode(addrSlice goja.Value) goja.Value {
	a, err := do.fromBuf(do.vm, addrSlice, false)
	if err != nil {
		do.vm.Interrupt(err)
		return nil
	}

	addr := common.BytesToAddress(a)
	code := do.db.GetCode(addr)
	res, err := do.toBuf(do.vm, code)

	if err != nil {
		do.vm.Interrupt(err)
		return nil
	}

	return res
}

func (do *dbObj) GetState(addrSlice goja.Value, hashSlice goja.Value) goja.Value {
	a, err := do.fromBuf(do.vm, addrSlice, false)
	if err != nil {
		do.vm.Interrupt(err)
		return nil
	}

	addr := common.BytesToAddress(a)
	h, err := do.fromBuf(do.vm, hashSlice, false)

	if err != nil {
		do.vm.Interrupt(err)
		return nil
	}

	hash := common.BytesToHash(h)
	state := do.db.GetState(addr, hash).Bytes()
	res, err := do.toBuf(do.vm, state)

	if err != nil {
		do.vm.Interrupt(err)
		return nil
	}

	return res
}

func (do *dbObj) Exists(addrSlice goja.Value) bool {
	a, err := do.fromBuf(do.vm, addrSlice, false)
	if err != nil {
		do.vm.Interrupt(err)
		return false
	}

	addr := common.BytesToAddress(a)

	return do.db.Exist(addr)
}

func (do *dbObj) setupObject() *goja.Object {
	o := do.vm.NewObject()
	_ = o.Set("getBalance", do.vm.ToValue(do.GetBalance))
	_ = o.Set("getNonce", do.vm.ToValue(do.GetNonce))
	_ = o.Set("getCode", do.vm.ToValue(do.GetCode))
	_ = o.Set("getState", do.vm.ToValue(do.GetState))
	_ = o.Set("exists", do.vm.ToValue(do.Exists))

	return o
}

type contractObj struct {
	contract *vm.Contract
	vm       *goja.Runtime
	toBig    toBigFn
	toBuf    toBufFn
}

func (co *contractObj) GetCaller() goja.Value {
	caller := co.contract.Caller().Bytes()
	res, err := co.toBuf(co.vm, caller)

	if err != nil {
		co.vm.Interrupt(err)
		return nil
	}

	return res
}

func (co *contractObj) GetAddress() goja.Value {
	addr := co.contract.Address().Bytes()
	res, err := co.toBuf(co.vm, addr)

	if err != nil {
		co.vm.Interrupt(err)
		return nil
	}

	return res
}

func (co *contractObj) GetValue() goja.Value {
	value := co.contract.Value()
	res, err := co.toBig(co.vm, value.String())

	if err != nil {
		co.vm.Interrupt(err)
		return nil
	}

	return res
}

func (co *contractObj) GetInput() goja.Value {
	input := common.CopyBytes(co.contract.Input)
	res, err := co.toBuf(co.vm, input)

	if err != nil {
		co.vm.Interrupt(err)
		return nil
	}

	return res
}

func (c *contractObj) setupObject() *goja.Object {
	o := c.vm.NewObject()
	_ = o.Set("getCaller", c.vm.ToValue(c.GetCaller))
	_ = o.Set("getAddress", c.vm.ToValue(c.GetAddress))
	_ = o.Set("getValue", c.vm.ToValue(c.GetValue))
	_ = o.Set("getInput", c.vm.ToValue(c.GetInput))

	return o
}

type callframe struct {
	vm    *goja.Runtime
	toBig toBigFn
	toBuf toBufFn

	typ   string
	from  common.Address
	to    common.Address
	input []byte
	gas   uint
	value *big.Int
}

func (f *callframe) GetType() string {
	return f.typ
}

func (f *callframe) GetFrom() goja.Value {
	from := f.from.Bytes()
	res, err := f.toBuf(f.vm, from)

	if err != nil {
		f.vm.Interrupt(err)
		return nil
	}

	return res
}

func (f *callframe) GetTo() goja.Value {
	to := f.to.Bytes()
	res, err := f.toBuf(f.vm, to)

	if err != nil {
		f.vm.Interrupt(err)
		return nil
	}

	return res
}

func (f *callframe) GetInput() goja.Value {
	input := f.input
	res, err := f.toBuf(f.vm, input)

	if err != nil {
		f.vm.Interrupt(err)
		return nil
	}

	return res
}

func (f *callframe) GetGas() uint {
	return f.gas
}

func (f *callframe) GetValue() goja.Value {
	if f.value == nil {
		return goja.Undefined()
	}

	res, err := f.toBig(f.vm, f.value.String())

	if err != nil {
		f.vm.Interrupt(err)
		return nil
	}

	return res
}

func (f *callframe) setupObject() *goja.Object {
	o := f.vm.NewObject()
	_ = o.Set("getType", f.vm.ToValue(f.GetType))
	_ = o.Set("getFrom", f.vm.ToValue(f.GetFrom))
	_ = o.Set("getTo", f.vm.ToValue(f.GetTo))
	_ = o.Set("getInput", f.vm.ToValue(f.GetInput))
	_ = o.Set("getGas", f.vm.ToValue(f.GetGas))
	_ = o.Set("getValue", f.vm.ToValue(f.GetValue))

	return o
}

type callframeResult struct {
	vm    *goja.Runtime
	toBuf toBufFn

	gasUsed uint
	output  []byte
	err     error
}

func (r *callframeResult) GetGasUsed() uint {
	return r.gasUsed
}

func (r *callframeResult) GetOutput() goja.Value {
	res, err := r.toBuf(r.vm, r.output)
	if err != nil {
		r.vm.Interrupt(err)
		return nil
	}

	return res
}

func (r *callframeResult) GetError() goja.Value {
	if r.err != nil {
		return r.vm.ToValue(r.err.Error())
	}

	return goja.Undefined()
}

func (r *callframeResult) setupObject() *goja.Object {
	o := r.vm.NewObject()
	_ = o.Set("getGasUsed", r.vm.ToValue(r.GetGasUsed))
	_ = o.Set("getOutput", r.vm.ToValue(r.GetOutput))
	_ = o.Set("getError", r.vm.ToValue(r.GetError))

	return o
}

type steplog struct {
	vm *goja.Runtime

	op       *opObj
	memory   *memoryObj
	stack    *stackObj
	contract *contractObj

	pc     uint64
	gas    uint64
	cost   uint64
	depth  int
	refund uint64
	err    error
}

func (l *steplog) GetPC() uint64     { return l.pc }
func (l *steplog) GetGas() uint64    { return l.gas }
func (l *steplog) GetCost() uint64   { return l.cost }
func (l *steplog) GetDepth() int     { return l.depth }
func (l *steplog) GetRefund() uint64 { return l.refund }

func (l *steplog) GetError() goja.Value {
	if l.err != nil {
		return l.vm.ToValue(l.err.Error())
	}

	return goja.Undefined()
}

func (l *steplog) setupObject() *goja.Object {
	o := l.vm.NewObject()
	// Setup basic fields.
	_ = o.Set("getPC", l.vm.ToValue(l.GetPC))
	_ = o.Set("getGas", l.vm.ToValue(l.GetGas))
	_ = o.Set("getCost", l.vm.ToValue(l.GetCost))
	_ = o.Set("getDepth", l.vm.ToValue(l.GetDepth))
	_ = o.Set("getRefund", l.vm.ToValue(l.GetRefund))
	_ = o.Set("getError", l.vm.ToValue(l.GetError))
	// Setup nested objects.
	_ = o.Set("op", l.op.setupObject())
	_ = o.Set("stack", l.stack.setupObject())
	_ = o.Set("memory", l.memory.setupObject())
	_ = o.Set("contract", l.contract.setupObject())

	return o
}<|MERGE_RESOLUTION|>--- conflicted
+++ resolved
@@ -93,20 +93,10 @@
 		if !obj.Get("constructor").SameAs(bufType) {
 			break
 		}
-<<<<<<< HEAD
-
-		b := obj.Get("buffer").Export().(goja.ArrayBuffer).Bytes()
-
-		return b, nil
-	}
-
-	return nil, fmt.Errorf("invalid buffer type")
-=======
 		b := obj.Export().([]byte)
 		return b, nil
 	}
 	return nil, errors.New("invalid buffer type")
->>>>>>> bed84606
 }
 
 // jsTracer is an implementation of the Tracer interface which evaluates
