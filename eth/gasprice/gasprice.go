--- conflicted
+++ resolved
@@ -35,7 +35,7 @@
 const sampleNumber = 3 // Number of transactions sampled in a block
 
 var (
-	DefaultMaxPrice    = big.NewInt(5000 * params.GWei)
+	DefaultMaxPrice    = big.NewInt(500 * params.GWei)
 	DefaultIgnorePrice = big.NewInt(2 * params.Wei)
 )
 
@@ -115,9 +115,6 @@
 		log.Warn("Sanitizing invalid gasprice oracle max block history", "provided", params.MaxBlockHistory, "updated", maxBlockHistory)
 	}
 
-<<<<<<< HEAD
-	cache, _ := lru.New(2048)
-=======
 	cache := lru.NewCache[cacheKey, processedFees](2048)
 	headEvent := make(chan core.ChainHeadEvent, 1)
 	backend.SubscribeChainHeadEvent(headEvent)
@@ -130,7 +127,6 @@
 			lastHead = ev.Block.Hash()
 		}
 	}()
->>>>>>> ea9e62ca
 
 	return &Oracle{
 		backend:          backend,
