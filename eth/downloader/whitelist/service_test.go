--- conflicted
+++ resolved
@@ -119,14 +119,9 @@
 	s := NewMockService(10, 10)
 	chainA := createMockChain(1, 20) // A1->A2...A19->A20
 	// case1: no checkpoint whitelist, should consider the chain as valid
-<<<<<<< HEAD
-	res := s.IsValidChain(nil, chainA)
-	require.Equal(t, res, true, "expected chain to be valid")
-=======
 	res, err := s.IsValidChain(nil, chainA)
 	require.Equal(t, res, true, "expected chain to be valid")
 	require.Equal(t, err, nil, "expected error to be nil")
->>>>>>> 56d30585
 
 	tempChain := createMockChain(21, 22) // A21->A22
 
@@ -138,14 +133,9 @@
 
 	// case2: We're behind the oldest whitelisted block entry, should consider
 	// the chain as valid as we're still far behind the latest blocks
-<<<<<<< HEAD
-	res = s.IsValidChain(chainA[len(chainA)-1], chainA)
-	require.Equal(t, res, true, "expected chain to be valid")
-=======
 	res, err = s.IsValidChain(chainA[len(chainA)-1], chainA)
 	require.Equal(t, res, true, "expected chain to be valid")
 	require.Equal(t, err, nil, "expected error to be nil")
->>>>>>> 56d30585
 
 	// Clear checkpoint whitelist and add blocks A5 and A15 in whitelist
 	s.PurgeCheckpointWhitelist()
@@ -156,14 +146,9 @@
 
 	// case3: Try importing a past chain having valid checkpoint, should
 	// consider the chain as valid
-<<<<<<< HEAD
-	res = s.IsValidChain(chainA[len(chainA)-1], chainA)
-	require.Equal(t, res, true, "expected chain to be valid")
-=======
 	res, err = s.IsValidChain(chainA[len(chainA)-1], chainA)
 	require.Equal(t, res, true, "expected chain to be valid")
 	require.Equal(t, err, nil, "expected error to be nil")
->>>>>>> 56d30585
 
 	// Clear checkpoint whitelist and mock blocks in whitelist
 	tempChain = createMockChain(20, 20) // A20
@@ -174,40 +159,25 @@
 	require.Equal(t, s.length(), 1, "expected 1 items in whitelist")
 
 	// case4: Try importing a past chain having invalid checkpoint
-<<<<<<< HEAD
-	res = s.IsValidChain(chainA[len(chainA)-1], chainA)
-	require.Equal(t, res, false, "expected chain to be invalid")
-=======
 	res, _ = s.IsValidChain(chainA[len(chainA)-1], chainA)
 	require.Equal(t, res, false, "expected chain to be invalid")
 	// Not checking error here because we return nil in case of checkpoint mismatch
->>>>>>> 56d30585
 
 	// create a future chain to be imported of length <= `checkpointInterval`
 	chainB := createMockChain(21, 30) // B21->B22...B29->B30
 
 	// case5: Try importing a future chain of acceptable length
-<<<<<<< HEAD
-	res = s.IsValidChain(chainA[len(chainA)-1], chainB)
-	require.Equal(t, res, true, "expected chain to be valid")
-=======
 	res, err = s.IsValidChain(chainA[len(chainA)-1], chainB)
 	require.Equal(t, res, true, "expected chain to be valid")
 	require.Equal(t, err, nil, "expected error to be nil")
->>>>>>> 56d30585
 
 	// create a future chain to be imported of length > `checkpointInterval`
 	chainB = createMockChain(21, 40) // C21->C22...C39->C40
 
 	// case5: Try importing a future chain of unacceptable length
-<<<<<<< HEAD
-	res = s.IsValidChain(chainA[len(chainA)-1], chainB)
-	require.Equal(t, res, false, "expected chain to be invalid")
-=======
 	res, err = s.IsValidChain(chainA[len(chainA)-1], chainB)
 	require.Equal(t, res, false, "expected chain to be invalid")
 	require.Equal(t, err, ErrLongFutureChain, "expected error")
->>>>>>> 56d30585
 }
 
 func TestSplitChain(t *testing.T) {
