package whitelist

import (
	"errors"
	"fmt"
	"sync"

	"github.com/ethereum/go-ethereum/common"
	"github.com/ethereum/go-ethereum/core/types"
	"github.com/ethereum/go-ethereum/log"
)

// Checkpoint whitelist
type Service struct {
	m                   sync.Mutex
	checkpointWhitelist map[uint64]common.Hash // Checkpoint whitelist, populated by reaching out to heimdall
	checkpointOrder     []uint64               // Checkpoint order, populated by reaching out to heimdall
	maxCapacity         uint                   // Max capacity of the whitelist
	checkpointInterval  uint64                 // Checkpoint interval, until which we can allow importing
}

func NewService(maxCapacity uint) *Service {
	return &Service{
		checkpointWhitelist: make(map[uint64]common.Hash),
		checkpointOrder:     []uint64{},
		maxCapacity:         maxCapacity,
		checkpointInterval:  256, // TODO: make it configurable through params?
	}
}

var (
	ErrCheckpointMismatch = errors.New("checkpoint mismatch")
	ErrLongFutureChain    = errors.New("received future chain of unacceptable length")
	ErrNoRemoteCheckoint  = errors.New("remote peer doesn't have a checkoint")
)

// IsValidPeer checks if the chain we're about to receive from a peer is valid or not
// in terms of reorgs. We won't reorg beyond the last bor checkpoint submitted to mainchain.
func (w *Service) IsValidPeer(remoteHeader *types.Header, fetchHeadersByNumber func(number uint64, amount int, skip int, reverse bool) ([]*types.Header, []common.Hash, error)) (bool, error) {
	// We want to validate the chain by comparing the last checkpointed block
	// we're storing in `checkpointWhitelist` with the peer's block.
	//
	// Check for availaibility of the last checkpointed block.
	// This can be also be empty if our heimdall is not responding
	// or we're running without it.
	if len(w.checkpointWhitelist) == 0 {
		// worst case, we don't have the checkpoints in memory
		return true, nil
	}

	// Fetch the last checkpoint entry
	lastCheckpointBlockNum := w.checkpointOrder[len(w.checkpointOrder)-1]
	lastCheckpointBlockHash := w.checkpointWhitelist[lastCheckpointBlockNum]

	// todo: we can extract this as an interface and mock as well or just test IsValidChain in isolation from downloader passing fake fetchHeadersByNumber functions
	headers, hashes, err := fetchHeadersByNumber(lastCheckpointBlockNum, 1, 0, false)
	if err != nil {
		return false, fmt.Errorf("%w: last checkpoint %d, err %v", ErrNoRemoteCheckoint, lastCheckpointBlockNum, err)
	}

	if len(headers) == 0 {
		return false, fmt.Errorf("%w: last checkpoint %d", ErrNoRemoteCheckoint, lastCheckpointBlockNum)
	}

	reqBlockNum := headers[0].Number.Uint64()
	reqBlockHash := hashes[0]

	// Check against the checkpointed blocks
	if reqBlockNum == lastCheckpointBlockNum && reqBlockHash == lastCheckpointBlockHash {
		return true, nil
	}

	return false, ErrCheckpointMismatch
}

// IsValidChain checks the validity of chain by comparing it
// against the local checkpoint entries
<<<<<<< HEAD
func (w *Service) IsValidChain(currentHeader *types.Header, chain []*types.Header) bool {
	// Check if we have checkpoints to validate incoming chain in memory
	if len(w.checkpointWhitelist) == 0 {
		// We don't have any entries, no additional validation will be possible
		return true
=======
func (w *Service) IsValidChain(currentHeader *types.Header, chain []*types.Header) (bool, error) {
	// Check if we have checkpoints to validate incoming chain in memory
	if len(w.checkpointWhitelist) == 0 {
		// We don't have any entries, no additional validation will be possible
		return true, nil
>>>>>>> 56d30585
	}

	// Return if we've received empty chain
	if len(chain) == 0 {
<<<<<<< HEAD
		return false
=======
		return false, nil
>>>>>>> 56d30585
	}

	var (
		oldestCheckpointNumber uint64 = w.checkpointOrder[0]
		current                uint64 = currentHeader.Number.Uint64()
	)

	// Check if we have whitelist entries in required range
	if chain[len(chain)-1].Number.Uint64() < oldestCheckpointNumber {
		// We have future whitelisted entries, so no additional validation will be possible
		// This case will occur when bor is in middle of sync, but heimdall is ahead/fully synced.
<<<<<<< HEAD
		return true
=======
		return true, nil
>>>>>>> 56d30585
	}

	// Split the chain into past and future chain
	pastChain, futureChain := splitChain(current, chain)

	// Add an offset to future chain if it's not in continuity
	offset := 0
	if len(futureChain) != 0 {
		offset += int(futureChain[0].Number.Uint64()-currentHeader.Number.Uint64()) - 1
	}

	// Don't accept future chain of unacceptable length (from current block)
	if len(futureChain)+offset > int(w.checkpointInterval) {
<<<<<<< HEAD
		return false
=======
		return false, ErrLongFutureChain
>>>>>>> 56d30585
	}

	// Iterate over the chain and validate against the last checkpoint
	// It will handle all cases where the incoming chain has atleast one checkpoint
	for i := len(pastChain) - 1; i >= 0; i-- {
		if _, ok := w.checkpointWhitelist[pastChain[i].Number.Uint64()]; ok {
<<<<<<< HEAD
			return pastChain[i].Hash() == w.checkpointWhitelist[pastChain[i].Number.Uint64()]
		}
	}

	return true
=======
			return pastChain[i].Hash() == w.checkpointWhitelist[pastChain[i].Number.Uint64()], nil
		}
	}

	return true, nil
>>>>>>> 56d30585
}

func splitChain(current uint64, chain []*types.Header) ([]*types.Header, []*types.Header) {
	var (
		pastChain   []*types.Header
		futureChain []*types.Header
		first       uint64 = chain[0].Number.Uint64()
		last        uint64 = chain[len(chain)-1].Number.Uint64()
	)

	if current >= first {
		if len(chain) == 1 || current >= last {
			pastChain = chain
		} else {
			pastChain = chain[:current-first+1]
		}
	}

	if current < last {
		if len(chain) == 1 || current < first {
			futureChain = chain
		} else {
			futureChain = chain[current-first+1:]
		}
	}

	return pastChain, futureChain
}

func (w *Service) ProcessCheckpoint(endBlockNum uint64, endBlockHash common.Hash) {
	w.m.Lock()
	defer w.m.Unlock()

	w.enqueueCheckpointWhitelist(endBlockNum, endBlockHash)
	// If size of checkpoint whitelist map is greater than 10, remove the oldest entry.

	if w.length() > int(w.maxCapacity) {
		w.dequeueCheckpointWhitelist()
	}
}

// GetCheckpointWhitelist returns the existing whitelisted
// entries of checkpoint of the form block number -> block hash.
func (w *Service) GetCheckpointWhitelist() map[uint64]common.Hash {
	w.m.Lock()
	defer w.m.Unlock()

	return w.checkpointWhitelist
}

// PurgeCheckpointWhitelist purges data from checkpoint whitelist map
func (w *Service) PurgeCheckpointWhitelist() {
	w.m.Lock()
	defer w.m.Unlock()

	w.checkpointWhitelist = make(map[uint64]common.Hash)
	w.checkpointOrder = make([]uint64, 0)
}

// EnqueueWhitelistBlock enqueues blockNumber, blockHash to the checkpoint whitelist map
func (w *Service) enqueueCheckpointWhitelist(key uint64, val common.Hash) {
	if _, ok := w.checkpointWhitelist[key]; !ok {
		log.Debug("Enqueing new checkpoint whitelist", "block number", key, "block hash", val)

		w.checkpointWhitelist[key] = val
		w.checkpointOrder = append(w.checkpointOrder, key)
	}
}

// DequeueWhitelistBlock dequeues block, blockhash from the checkpoint whitelist map
func (w *Service) dequeueCheckpointWhitelist() {
	if len(w.checkpointOrder) > 0 {
		log.Debug("Dequeing checkpoint whitelist", "block number", w.checkpointOrder[0], "block hash", w.checkpointWhitelist[w.checkpointOrder[0]])

		delete(w.checkpointWhitelist, w.checkpointOrder[0])
		w.checkpointOrder = w.checkpointOrder[1:] // fixme: this slice is growing infinitely and never will be released. also a panic is possible if the last element is going to be removed
	}
}

// length returns the len of the whitelist.
func (w *Service) length() int {
	return len(w.checkpointWhitelist)
}<|MERGE_RESOLUTION|>--- conflicted
+++ resolved
@@ -75,28 +75,16 @@
 
 // IsValidChain checks the validity of chain by comparing it
 // against the local checkpoint entries
-<<<<<<< HEAD
-func (w *Service) IsValidChain(currentHeader *types.Header, chain []*types.Header) bool {
-	// Check if we have checkpoints to validate incoming chain in memory
-	if len(w.checkpointWhitelist) == 0 {
-		// We don't have any entries, no additional validation will be possible
-		return true
-=======
 func (w *Service) IsValidChain(currentHeader *types.Header, chain []*types.Header) (bool, error) {
 	// Check if we have checkpoints to validate incoming chain in memory
 	if len(w.checkpointWhitelist) == 0 {
 		// We don't have any entries, no additional validation will be possible
 		return true, nil
->>>>>>> 56d30585
 	}
 
 	// Return if we've received empty chain
 	if len(chain) == 0 {
-<<<<<<< HEAD
-		return false
-=======
 		return false, nil
->>>>>>> 56d30585
 	}
 
 	var (
@@ -108,11 +96,7 @@
 	if chain[len(chain)-1].Number.Uint64() < oldestCheckpointNumber {
 		// We have future whitelisted entries, so no additional validation will be possible
 		// This case will occur when bor is in middle of sync, but heimdall is ahead/fully synced.
-<<<<<<< HEAD
-		return true
-=======
-		return true, nil
->>>>>>> 56d30585
+		return true, nil
 	}
 
 	// Split the chain into past and future chain
@@ -126,30 +110,18 @@
 
 	// Don't accept future chain of unacceptable length (from current block)
 	if len(futureChain)+offset > int(w.checkpointInterval) {
-<<<<<<< HEAD
-		return false
-=======
 		return false, ErrLongFutureChain
->>>>>>> 56d30585
 	}
 
 	// Iterate over the chain and validate against the last checkpoint
 	// It will handle all cases where the incoming chain has atleast one checkpoint
 	for i := len(pastChain) - 1; i >= 0; i-- {
 		if _, ok := w.checkpointWhitelist[pastChain[i].Number.Uint64()]; ok {
-<<<<<<< HEAD
-			return pastChain[i].Hash() == w.checkpointWhitelist[pastChain[i].Number.Uint64()]
-		}
-	}
-
-	return true
-=======
 			return pastChain[i].Hash() == w.checkpointWhitelist[pastChain[i].Number.Uint64()], nil
 		}
 	}
 
 	return true, nil
->>>>>>> 56d30585
 }
 
 func splitChain(current uint64, chain []*types.Header) ([]*types.Header, []*types.Header) {
