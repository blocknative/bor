--- conflicted
+++ resolved
@@ -1426,13 +1426,8 @@
 	return w.validate(w.count)
 }
 
-<<<<<<< HEAD
-func (w *whitelistFake) IsValidChain(current *types.Header, headers []*types.Header) bool {
-	return true
-=======
 func (w *whitelistFake) IsValidChain(current *types.Header, headers []*types.Header) (bool, error) {
 	return true, nil
->>>>>>> 56d30585
 }
 func (w *whitelistFake) ProcessCheckpoint(_ uint64, _ common.Hash) {}
 
