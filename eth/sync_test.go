// Copyright 2015 The go-ethereum Authors
// This file is part of the go-ethereum library.
//
// The go-ethereum library is free software: you can redistribute it and/or modify
// it under the terms of the GNU Lesser General Public License as published by
// the Free Software Foundation, either version 3 of the License, or
// (at your option) any later version.
//
// The go-ethereum library is distributed in the hope that it will be useful,
// but WITHOUT ANY WARRANTY; without even the implied warranty of
// MERCHANTABILITY or FITNESS FOR A PARTICULAR PURPOSE. See the
// GNU Lesser General Public License for more details.
//
// You should have received a copy of the GNU Lesser General Public License
// along with the go-ethereum library. If not, see <http://www.gnu.org/licenses/>.

package eth

import (
	"testing"
	"time"

	"github.com/ethereum/go-ethereum/eth/downloader"
	"github.com/ethereum/go-ethereum/eth/protocols/eth"
	"github.com/ethereum/go-ethereum/eth/protocols/snap"
	"github.com/ethereum/go-ethereum/p2p"
	"github.com/ethereum/go-ethereum/p2p/enode"
)

// Tests that snap sync is disabled after a successful sync cycle.
func TestSnapSyncDisabling66(t *testing.T) {
	t.Parallel()
	testSnapSyncDisabling(t, eth.ETH66, snap.SNAP1)
}
func TestSnapSyncDisabling67(t *testing.T) {
	t.Parallel()
	testSnapSyncDisabling(t, eth.ETH67, snap.SNAP1)
}

// Tests that snap sync gets disabled as soon as a real block is successfully
// imported into the blockchain.
func testSnapSyncDisabling(t *testing.T, ethVer uint, snapVer uint) {
	// Create an empty handler and ensure it's in snap sync mode
	empty := newTestHandler()
	if !empty.handler.snapSync.Load() {
		t.Fatalf("snap sync disabled on pristine blockchain")
	}
	defer empty.close()

	// Create a full handler and ensure snap sync ends up disabled
	full := newTestHandlerWithBlocks(1024)
	if full.handler.snapSync.Load() {
		t.Fatalf("snap sync not disabled on non-empty blockchain")
	}
	defer full.close()

	// Sync up the two handlers via both `eth` and `snap`
	caps := []p2p.Cap{{Name: "eth", Version: ethVer}, {Name: "snap", Version: snapVer}}

	emptyPipeEth, fullPipeEth := p2p.MsgPipe()
	defer emptyPipeEth.Close()
	defer fullPipeEth.Close()

	emptyPeerEth := eth.NewPeer(ethVer, p2p.NewPeer(enode.ID{1}, "", caps), emptyPipeEth, empty.txpool)
	fullPeerEth := eth.NewPeer(ethVer, p2p.NewPeer(enode.ID{2}, "", caps), fullPipeEth, full.txpool)

	defer emptyPeerEth.Close()
	defer fullPeerEth.Close()

	go empty.handler.runEthPeer(emptyPeerEth, func(peer *eth.Peer) error {
		return eth.Handle((*ethHandler)(empty.handler), peer)
	})
	go full.handler.runEthPeer(fullPeerEth, func(peer *eth.Peer) error {
		return eth.Handle((*ethHandler)(full.handler), peer)
	})

	emptyPipeSnap, fullPipeSnap := p2p.MsgPipe()
	defer emptyPipeSnap.Close()
	defer fullPipeSnap.Close()

	emptyPeerSnap := snap.NewPeer(snapVer, p2p.NewPeer(enode.ID{1}, "", caps), emptyPipeSnap)
	fullPeerSnap := snap.NewPeer(snapVer, p2p.NewPeer(enode.ID{2}, "", caps), fullPipeSnap)

	go empty.handler.runSnapExtension(emptyPeerSnap, func(peer *snap.Peer) error {
		return snap.Handle((*snapHandler)(empty.handler), peer)
	})
	go full.handler.runSnapExtension(fullPeerSnap, func(peer *snap.Peer) error {
		return snap.Handle((*snapHandler)(full.handler), peer)
	})
	// Wait a bit for the above handlers to start
	time.Sleep(250 * time.Millisecond)

	// Check that snap sync was disabled
	op := peerToSyncOp(downloader.SnapSync, empty.handler.peers.peerWithHighestTD())
	if err := empty.handler.doSync(op); err != nil {
		t.Fatal("sync failed:", err)
	}
<<<<<<< HEAD

	if atomic.LoadUint32(&empty.handler.snapSync) == 1 {
=======
	if empty.handler.snapSync.Load() {
>>>>>>> bed84606
		t.Fatalf("snap sync not disabled after successful synchronisation")
	}
}<|MERGE_RESOLUTION|>--- conflicted
+++ resolved
@@ -95,12 +95,7 @@
 	if err := empty.handler.doSync(op); err != nil {
 		t.Fatal("sync failed:", err)
 	}
-<<<<<<< HEAD
-
-	if atomic.LoadUint32(&empty.handler.snapSync) == 1 {
-=======
 	if empty.handler.snapSync.Load() {
->>>>>>> bed84606
 		t.Fatalf("snap sync not disabled after successful synchronisation")
 	}
 }