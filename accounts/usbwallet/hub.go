// Copyright 2017 The go-ethereum Authors
// This file is part of the go-ethereum library.
//
// The go-ethereum library is free software: you can redistribute it and/or modify
// it under the terms of the GNU Lesser General Public License as published by
// the Free Software Foundation, either version 3 of the License, or
// (at your option) any later version.
//
// The go-ethereum library is distributed in the hope that it will be useful,
// but WITHOUT ANY WARRANTY; without even the implied warranty of
// MERCHANTABILITY or FITNESS FOR A PARTICULAR PURPOSE. See the
// GNU Lesser General Public License for more details.
//
// You should have received a copy of the GNU Lesser General Public License
// along with the go-ethereum library. If not, see <http://www.gnu.org/licenses/>.

package usbwallet

import (
	"errors"
	"runtime"
	"sync"
	"sync/atomic"
	"time"

	"github.com/ethereum/go-ethereum/accounts"
	"github.com/ethereum/go-ethereum/event"
	"github.com/ethereum/go-ethereum/log"
	"github.com/karalabe/usb"
)

// LedgerScheme is the protocol scheme prefixing account and wallet URLs.
const LedgerScheme = "ledger"

// TrezorScheme is the protocol scheme prefixing account and wallet URLs.
const TrezorScheme = "trezor"

// refreshCycle is the maximum time between wallet refreshes (if USB hotplug
// notifications don't work).
const refreshCycle = time.Second

// refreshThrottling is the minimum time between wallet refreshes to avoid USB
// trashing.
const refreshThrottling = 500 * time.Millisecond

// Hub is a accounts.Backend that can find and handle generic USB hardware wallets.
type Hub struct {
	scheme     string                  // Protocol scheme prefixing account and wallet URLs.
	vendorID   uint16                  // USB vendor identifier used for device discovery
	productIDs []uint16                // USB product identifiers used for device discovery
	usageID    uint16                  // USB usage page identifier used for macOS device discovery
	endpointID int                     // USB endpoint identifier used for non-macOS device discovery
	makeDriver func(log.Logger) driver // Factory method to construct a vendor specific driver

	refreshed   time.Time               // Time instance when the list of wallets was last refreshed
	wallets     []accounts.Wallet       // List of USB wallet devices currently tracking
	updateFeed  event.Feed              // Event feed to notify wallet additions/removals
	updateScope event.SubscriptionScope // Subscription scope tracking current live listeners
	updating    bool                    // Whether the event notification loop is running

	quit chan chan error

	stateLock sync.RWMutex // Protects the internals of the hub from racey access

	// TODO(karalabe): remove if hotplug lands on Windows
	commsPend int           // Number of operations blocking enumeration
	commsLock sync.Mutex    // Lock protecting the pending counter and enumeration
	enumFails atomic.Uint32 // Number of times enumeration has failed
}

// NewLedgerHub creates a new hardware wallet manager for Ledger devices.
func NewLedgerHub() (*Hub, error) {
	return newHub(LedgerScheme, 0x2c97, []uint16{

		// Device definitions taken from
		// https://github.com/LedgerHQ/ledger-live/blob/38012bc8899e0f07149ea9cfe7e64b2c146bc92b/libs/ledgerjs/packages/devices/src/index.ts

		// Original product IDs
		0x0000, /* Ledger Blue */
		0x0001, /* Ledger Nano S */
		0x0004, /* Ledger Nano X */
		0x0005, /* Ledger Nano S Plus */
		0x0006, /* Ledger Nano FTS */

		0x0015, /* HID + U2F + WebUSB Ledger Blue */
		0x1015, /* HID + U2F + WebUSB Ledger Nano S */
		0x4015, /* HID + U2F + WebUSB Ledger Nano X */
		0x5015, /* HID + U2F + WebUSB Ledger Nano S Plus */
		0x6015, /* HID + U2F + WebUSB Ledger Nano FTS */

		0x0011, /* HID + WebUSB Ledger Blue */
		0x1011, /* HID + WebUSB Ledger Nano S */
		0x4011, /* HID + WebUSB Ledger Nano X */
		0x5011, /* HID + WebUSB Ledger Nano S Plus */
		0x6011, /* HID + WebUSB Ledger Nano FTS */
	}, 0xffa0, 0, newLedgerDriver)
}

// NewTrezorHubWithHID creates a new hardware wallet manager for Trezor devices.
func NewTrezorHubWithHID() (*Hub, error) {
	return newHub(TrezorScheme, 0x534c, []uint16{0x0001 /* Trezor HID */}, 0xff00, 0, newTrezorDriver)
}

// NewTrezorHubWithWebUSB creates a new hardware wallet manager for Trezor devices with
// firmware version > 1.8.0
func NewTrezorHubWithWebUSB() (*Hub, error) {
	return newHub(TrezorScheme, 0x1209, []uint16{0x53c1 /* Trezor WebUSB */}, 0xffff /* No usage id on webusb, don't match unset (0) */, 0, newTrezorDriver)
}

// newHub creates a new hardware wallet manager for generic USB devices.
func newHub(scheme string, vendorID uint16, productIDs []uint16, usageID uint16, endpointID int, makeDriver func(log.Logger) driver) (*Hub, error) {
	if !usb.Supported() {
		return nil, errors.New("unsupported platform")
	}

	hub := &Hub{
		scheme:     scheme,
		vendorID:   vendorID,
		productIDs: productIDs,
		usageID:    usageID,
		endpointID: endpointID,
		makeDriver: makeDriver,
		quit:       make(chan chan error),
	}
	hub.refreshWallets()

	return hub, nil
}

// Wallets implements accounts.Backend, returning all the currently tracked USB
// devices that appear to be hardware wallets.
func (hub *Hub) Wallets() []accounts.Wallet {
	// Make sure the list of wallets is up to date
	hub.refreshWallets()

	hub.stateLock.RLock()
	defer hub.stateLock.RUnlock()

	cpy := make([]accounts.Wallet, len(hub.wallets))
	copy(cpy, hub.wallets)

	return cpy
}

// refreshWallets scans the USB devices attached to the machine and updates the
// list of wallets based on the found devices.
func (hub *Hub) refreshWallets() {
	// Don't scan the USB like crazy it the user fetches wallets in a loop
	hub.stateLock.RLock()
	elapsed := time.Since(hub.refreshed)
	hub.stateLock.RUnlock()

	if elapsed < refreshThrottling {
		return
	}
	// If USB enumeration is continually failing, don't keep trying indefinitely
	if hub.enumFails.Load() > 2 {
		return
	}
	// Retrieve the current list of USB wallet devices
	var devices []usb.DeviceInfo

	if runtime.GOOS == "linux" {
		// hidapi on Linux opens the device during enumeration to retrieve some infos,
		// breaking the Ledger protocol if that is waiting for user confirmation. This
		// is a bug acknowledged at Ledger, but it won't be fixed on old devices so we
		// need to prevent concurrent comms ourselves. The more elegant solution would
		// be to ditch enumeration in favor of hotplug events, but that don't work yet
		// on Windows so if we need to hack it anyway, this is more elegant for now.
		hub.commsLock.Lock()
		if hub.commsPend > 0 { // A confirmation is pending, don't refresh
			hub.commsLock.Unlock()
			return
		}
	}

	infos, err := usb.Enumerate(hub.vendorID, 0)
	if err != nil {
<<<<<<< HEAD
		failcount := atomic.AddUint32(&hub.enumFails, 1)

=======
		failcount := hub.enumFails.Add(1)
>>>>>>> bed84606
		if runtime.GOOS == "linux" {
			// See rationale before the enumeration why this is needed and only on Linux.
			hub.commsLock.Unlock()
		}

		log.Error("Failed to enumerate USB devices", "hub", hub.scheme,
			"vendor", hub.vendorID, "failcount", failcount, "err", err)

		return
	}
<<<<<<< HEAD

	atomic.StoreUint32(&hub.enumFails, 0)
=======
	hub.enumFails.Store(0)
>>>>>>> bed84606

	for _, info := range infos {
		for _, id := range hub.productIDs {
			// Windows and Macos use UsageID matching, Linux uses Interface matching
			if info.ProductID == id && (info.UsagePage == hub.usageID || info.Interface == hub.endpointID) {
				devices = append(devices, info)
				break
			}
		}
	}

	if runtime.GOOS == "linux" {
		// See rationale before the enumeration why this is needed and only on Linux.
		hub.commsLock.Unlock()
	}
	// Transform the current list of wallets into the new one
	hub.stateLock.Lock()

	var (
		wallets = make([]accounts.Wallet, 0, len(devices))
		events  []accounts.WalletEvent
	)

	for _, device := range devices {
		url := accounts.URL{Scheme: hub.scheme, Path: device.Path}

		// Drop wallets in front of the next device or those that failed for some reason
		for len(hub.wallets) > 0 {
			// Abort if we're past the current device and found an operational one
			_, failure := hub.wallets[0].Status()
			if hub.wallets[0].URL().Cmp(url) >= 0 || failure == nil {
				break
			}
			// Drop the stale and failed devices
			events = append(events, accounts.WalletEvent{Wallet: hub.wallets[0], Kind: accounts.WalletDropped})
			hub.wallets = hub.wallets[1:]
		}
		// If there are no more wallets or the device is before the next, wrap new wallet
		if len(hub.wallets) == 0 || hub.wallets[0].URL().Cmp(url) > 0 {
			logger := log.New("url", url)
			wallet := &wallet{hub: hub, driver: hub.makeDriver(logger), url: &url, info: device, log: logger}

			events = append(events, accounts.WalletEvent{Wallet: wallet, Kind: accounts.WalletArrived})
			wallets = append(wallets, wallet)

			continue
		}
		// If the device is the same as the first wallet, keep it
		if hub.wallets[0].URL().Cmp(url) == 0 {
			wallets = append(wallets, hub.wallets[0])
			hub.wallets = hub.wallets[1:]

			continue
		}
	}
	// Drop any leftover wallets and set the new batch
	for _, wallet := range hub.wallets {
		events = append(events, accounts.WalletEvent{Wallet: wallet, Kind: accounts.WalletDropped})
	}

	hub.refreshed = time.Now()
	hub.wallets = wallets
	hub.stateLock.Unlock()

	// Fire all wallet events and return
	for _, event := range events {
		hub.updateFeed.Send(event)
	}
}

// Subscribe implements accounts.Backend, creating an async subscription to
// receive notifications on the addition or removal of USB wallets.
func (hub *Hub) Subscribe(sink chan<- accounts.WalletEvent) event.Subscription {
	// We need the mutex to reliably start/stop the update loop
	hub.stateLock.Lock()
	defer hub.stateLock.Unlock()

	// Subscribe the caller and track the subscriber count
	sub := hub.updateScope.Track(hub.updateFeed.Subscribe(sink))

	// Subscribers require an active notification loop, start it
	if !hub.updating {
		hub.updating = true
		go hub.updater()
	}

	return sub
}

// updater is responsible for maintaining an up-to-date list of wallets managed
// by the USB hub, and for firing wallet addition/removal events.
func (hub *Hub) updater() {
	for {
		// TODO: Wait for a USB hotplug event (not supported yet) or a refresh timeout
		// <-hub.changes
		time.Sleep(refreshCycle)

		// Run the wallet refresher
		hub.refreshWallets()

		// If all our subscribers left, stop the updater
		hub.stateLock.Lock()
		if hub.updateScope.Count() == 0 {
			hub.updating = false
			hub.stateLock.Unlock()

			return
		}
		hub.stateLock.Unlock()
	}
}<|MERGE_RESOLUTION|>--- conflicted
+++ resolved
@@ -176,12 +176,7 @@
 
 	infos, err := usb.Enumerate(hub.vendorID, 0)
 	if err != nil {
-<<<<<<< HEAD
-		failcount := atomic.AddUint32(&hub.enumFails, 1)
-
-=======
 		failcount := hub.enumFails.Add(1)
->>>>>>> bed84606
 		if runtime.GOOS == "linux" {
 			// See rationale before the enumeration why this is needed and only on Linux.
 			hub.commsLock.Unlock()
@@ -192,12 +187,7 @@
 
 		return
 	}
-<<<<<<< HEAD
-
-	atomic.StoreUint32(&hub.enumFails, 0)
-=======
 	hub.enumFails.Store(0)
->>>>>>> bed84606
 
 	for _, info := range infos {
 		for _, id := range hub.productIDs {
