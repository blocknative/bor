--- conflicted
+++ resolved
@@ -191,24 +191,15 @@
 		panic(err)
 	}
 	if nodes != nil {
-<<<<<<< HEAD
-		_ = dbA.Update(trie.NewWithNodeSet(nodes))
-=======
 		dbA.Update(rootA, types.EmptyRootHash, 0, trienode.NewWithNodeSet(nodes), nil)
->>>>>>> bed84606
 	}
 	// Flush memdb -> disk (sponge)
 	_ = dbA.Commit(rootA, false)
 
 	// Stacktrie requires sorted insertion
-<<<<<<< HEAD
-	sort.Sort(vals)
-
-=======
 	slices.SortFunc(vals, func(a, b kv) int {
 		return bytes.Compare(a.k, b.k)
 	})
->>>>>>> bed84606
 	for _, kv := range vals {
 		if f.debugging {
 			fmt.Printf("{\"%#x\" , \"%#x\"} // stacktrie.Update\n", kv.k, kv.v)
@@ -256,12 +247,7 @@
 	}
 
 	trieA, _ = trie.New(trie.TrieID(rootA), dbA)
-<<<<<<< HEAD
-
-	iterA := trieA.NodeIterator(nil)
-=======
 	iterA := trieA.MustNodeIterator(nil)
->>>>>>> bed84606
 	for iterA.Next(true) {
 		if iterA.Hash() == (common.Hash{}) {
 			if _, present := nodeset[string(iterA.Path())]; present {
