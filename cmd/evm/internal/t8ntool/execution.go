// Copyright 2020 The go-ethereum Authors
// This file is part of go-ethereum.
//
// go-ethereum is free software: you can redistribute it and/or modify
// it under the terms of the GNU General Public License as published by
// the Free Software Foundation, either version 3 of the License, or
// (at your option) any later version.
//
// go-ethereum is distributed in the hope that it will be useful,
// but WITHOUT ANY WARRANTY; without even the implied warranty of
// MERCHANTABILITY or FITNESS FOR A PARTICULAR PURPOSE. See the
// GNU General Public License for more details.
//
// You should have received a copy of the GNU General Public License
// along with go-ethereum. If not, see <http://www.gnu.org/licenses/>.

package t8ntool

import (
	"fmt"
	"math/big"

	"github.com/ethereum/go-ethereum/common"
	"github.com/ethereum/go-ethereum/common/math"
	"github.com/ethereum/go-ethereum/consensus/ethash"
	"github.com/ethereum/go-ethereum/consensus/misc"
	"github.com/ethereum/go-ethereum/core"
	"github.com/ethereum/go-ethereum/core/rawdb"
	"github.com/ethereum/go-ethereum/core/state"
	"github.com/ethereum/go-ethereum/core/types"
	"github.com/ethereum/go-ethereum/core/vm"
	"github.com/ethereum/go-ethereum/crypto"
	"github.com/ethereum/go-ethereum/ethdb"
	"github.com/ethereum/go-ethereum/log"
	"github.com/ethereum/go-ethereum/params"
	"github.com/ethereum/go-ethereum/rlp"
	"github.com/ethereum/go-ethereum/trie"
	"golang.org/x/crypto/sha3"
)

type Prestate struct {
	Env stEnv             `json:"env"`
	Pre core.GenesisAlloc `json:"pre"`
}

// ExecutionResult contains the execution status after running a state test, any
// error that might have occurred and a dump of the final state if requested.
type ExecutionResult struct {
	StateRoot            common.Hash           `json:"stateRoot"`
	TxRoot               common.Hash           `json:"txRoot"`
	ReceiptRoot          common.Hash           `json:"receiptsRoot"`
	LogsHash             common.Hash           `json:"logsHash"`
	Bloom                types.Bloom           `json:"logsBloom"        gencodec:"required"`
	Receipts             types.Receipts        `json:"receipts"`
	Rejected             []*rejectedTx         `json:"rejected,omitempty"`
	Difficulty           *math.HexOrDecimal256 `json:"currentDifficulty" gencodec:"required"`
	GasUsed              math.HexOrDecimal64   `json:"gasUsed"`
	BaseFee              *math.HexOrDecimal256 `json:"currentBaseFee,omitempty"`
	WithdrawalsRoot      *common.Hash          `json:"withdrawalsRoot,omitempty"`
	CurrentExcessBlobGas *math.HexOrDecimal64  `json:"currentExcessBlobGas,omitempty"`
	CurrentBlobGasUsed   *math.HexOrDecimal64  `json:"blobGasUsed,omitempty"`
}

type ommer struct {
	Delta   uint64         `json:"delta"`
	Address common.Address `json:"address"`
}

//go:generate go run github.com/fjl/gencodec -type stEnv -field-override stEnvMarshaling -out gen_stenv.go
type stEnv struct {
	Coinbase              common.Address                      `json:"currentCoinbase"   gencodec:"required"`
	Difficulty            *big.Int                            `json:"currentDifficulty"`
	Random                *big.Int                            `json:"currentRandom"`
	ParentDifficulty      *big.Int                            `json:"parentDifficulty"`
	ParentBaseFee         *big.Int                            `json:"parentBaseFee,omitempty"`
	ParentGasUsed         uint64                              `json:"parentGasUsed,omitempty"`
	ParentGasLimit        uint64                              `json:"parentGasLimit,omitempty"`
	GasLimit              uint64                              `json:"currentGasLimit"   gencodec:"required"`
	Number                uint64                              `json:"currentNumber"     gencodec:"required"`
	Timestamp             uint64                              `json:"currentTimestamp"  gencodec:"required"`
	ParentTimestamp       uint64                              `json:"parentTimestamp,omitempty"`
	BlockHashes           map[math.HexOrDecimal64]common.Hash `json:"blockHashes,omitempty"`
	Ommers                []ommer                             `json:"ommers,omitempty"`
	Withdrawals           []*types.Withdrawal                 `json:"withdrawals,omitempty"`
	BaseFee               *big.Int                            `json:"currentBaseFee,omitempty"`
	ParentUncleHash       common.Hash                         `json:"parentUncleHash"`
	ExcessBlobGas         *uint64                             `json:"currentExcessBlobGas,omitempty"`
	ParentExcessBlobGas   *uint64                             `json:"parentExcessBlobGas,omitempty"`
	ParentBlobGasUsed     *uint64                             `json:"parentBlobGasUsed,omitempty"`
	ParentBeaconBlockRoot *common.Hash                        `json:"parentBeaconBlockRoot"`
}

type stEnvMarshaling struct {
	Coinbase            common.UnprefixedAddress
	Difficulty          *math.HexOrDecimal256
	Random              *math.HexOrDecimal256
	ParentDifficulty    *math.HexOrDecimal256
	ParentBaseFee       *math.HexOrDecimal256
	ParentGasUsed       math.HexOrDecimal64
	ParentGasLimit      math.HexOrDecimal64
	GasLimit            math.HexOrDecimal64
	Number              math.HexOrDecimal64
	Timestamp           math.HexOrDecimal64
	ParentTimestamp     math.HexOrDecimal64
	BaseFee             *math.HexOrDecimal256
	ExcessBlobGas       *math.HexOrDecimal64
	ParentExcessBlobGas *math.HexOrDecimal64
	ParentBlobGasUsed   *math.HexOrDecimal64
}

type rejectedTx struct {
	Index int    `json:"index"`
	Err   string `json:"error"`
}

// Apply applies a set of transactions to a pre-state
func (pre *Prestate) Apply(vmConfig vm.Config, chainConfig *params.ChainConfig,
	txIt txIterator, miningReward int64,
	getTracerFn func(txIndex int, txHash common.Hash) (tracer vm.EVMLogger, err error)) (*state.StateDB, *ExecutionResult, []byte, error) {
	// Capture errors for BLOCKHASH operation, if we haven't been supplied the
	// required blockhashes
	var hashError error

	getHash := func(num uint64) common.Hash {
		if pre.Env.BlockHashes == nil {
			hashError = fmt.Errorf("getHash(%d) invoked, no blockhashes provided", num)
			return common.Hash{}
		}

		h, ok := pre.Env.BlockHashes[math.HexOrDecimal64(num)]
		if !ok {
			hashError = fmt.Errorf("getHash(%d) invoked, blockhash for that block not provided", num)
		}

		return h
	}

	var (
		statedb     = MakePreState(rawdb.NewMemoryDatabase(), pre.Pre)
		signer      = types.MakeSigner(chainConfig, new(big.Int).SetUint64(pre.Env.Number), pre.Env.Timestamp)
		gaspool     = new(core.GasPool)
		blockHash   = common.Hash{0x13, 0x37}
		rejectedTxs []*rejectedTx
		includedTxs types.Transactions
		gasUsed     = uint64(0)
		receipts    = make(types.Receipts, 0)
		txIndex     = 0
	)

	gaspool.AddGas(pre.Env.GasLimit)
	vmContext := vm.BlockContext{
		CanTransfer: core.CanTransfer,
		Transfer:    core.Transfer,
		Coinbase:    pre.Env.Coinbase,
		BlockNumber: new(big.Int).SetUint64(pre.Env.Number),
		Time:        pre.Env.Timestamp,
		Difficulty:  pre.Env.Difficulty,
		GasLimit:    pre.Env.GasLimit,
		GetHash:     getHash,
	}
	// If currentBaseFee is defined, add it to the vmContext.
	if pre.Env.BaseFee != nil {
		vmContext.BaseFee = new(big.Int).Set(pre.Env.BaseFee)
	}
	// If random is defined, add it to the vmContext.
	if pre.Env.Random != nil {
		rnd := common.BigToHash(pre.Env.Random)
		vmContext.Random = &rnd
	}
<<<<<<< HEAD

	vmContext.ExcessBlobGas = nil
=======
	// Calculate the BlobBaseFee
	var excessBlobGas uint64
	if pre.Env.ExcessBlobGas != nil {
		excessBlobGas := *pre.Env.ExcessBlobGas
		vmContext.BlobBaseFee = eip4844.CalcBlobFee(excessBlobGas)
	} else {
		// If it is not explicitly defined, but we have the parent values, we try
		// to calculate it ourselves.
		parentExcessBlobGas := pre.Env.ParentExcessBlobGas
		parentBlobGasUsed := pre.Env.ParentBlobGasUsed
		if parentExcessBlobGas != nil && parentBlobGasUsed != nil {
			excessBlobGas = eip4844.CalcExcessBlobGas(*parentExcessBlobGas, *parentBlobGasUsed)
			vmContext.BlobBaseFee = eip4844.CalcBlobFee(excessBlobGas)
		}
	}
>>>>>>> 916d6a44
	// If DAO is supported/enabled, we need to handle it here. In geth 'proper', it's
	// done in StateProcessor.Process(block, ...), right before transactions are applied.
	if chainConfig.DAOForkSupport &&
		chainConfig.DAOForkBlock != nil &&
		chainConfig.DAOForkBlock.Cmp(new(big.Int).SetUint64(pre.Env.Number)) == 0 {
		misc.ApplyDAOHardFork(statedb)
	}
	if beaconRoot := pre.Env.ParentBeaconBlockRoot; beaconRoot != nil {
		evm := vm.NewEVM(vmContext, vm.TxContext{}, statedb, chainConfig, vmConfig)
		core.ProcessBeaconBlockRoot(*beaconRoot, evm, statedb)
	}
	var blobGasUsed uint64

	for i := 0; txIt.Next(); i++ {
		tx, err := txIt.Tx()
		if err != nil {
			log.Warn("rejected tx", "index", i, "error", err)
			rejectedTxs = append(rejectedTxs, &rejectedTx{i, err.Error()})
			continue
		}
		if tx.Type() == types.BlobTxType && vmContext.BlobBaseFee == nil {
			errMsg := "blob tx used but field env.ExcessBlobGas missing"
			log.Warn("rejected tx", "index", i, "hash", tx.Hash(), "error", errMsg)
			rejectedTxs = append(rejectedTxs, &rejectedTx{i, errMsg})
			continue
		}
		msg, err := core.TransactionToMessage(tx, signer, pre.Env.BaseFee)
		if err != nil {
			log.Warn("rejected tx", "index", i, "hash", tx.Hash(), "error", err)
			rejectedTxs = append(rejectedTxs, &rejectedTx{i, err.Error()})

			continue
		}
<<<<<<< HEAD

=======
		if tx.Type() == types.BlobTxType {
			txBlobGas := uint64(params.BlobTxBlobGasPerBlob * len(tx.BlobHashes()))
			if used, max := blobGasUsed+txBlobGas, uint64(params.MaxBlobGasPerBlock); used > max {
				err := fmt.Errorf("blob gas (%d) would exceed maximum allowance %d", used, max)
				log.Warn("rejected tx", "index", i, "err", err)
				rejectedTxs = append(rejectedTxs, &rejectedTx{i, err.Error()})
				continue
			}
			blobGasUsed += txBlobGas
		}
>>>>>>> 916d6a44
		tracer, err := getTracerFn(txIndex, tx.Hash())
		if err != nil {
			return nil, nil, nil, err
		}

		vmConfig.Tracer = tracer

		statedb.SetTxContext(tx.Hash(), txIndex)

		var (
			txContext = core.NewEVMTxContext(msg)
			snapshot  = statedb.Snapshot()
			prevGas   = gaspool.Gas()
		)

		evm := vm.NewEVM(vmContext, txContext, statedb, chainConfig, vmConfig)

		// (ret []byte, usedGas uint64, failed bool, err error)
		msgResult, err := core.ApplyMessage(evm, msg, gaspool, nil)
		if err != nil {
			statedb.RevertToSnapshot(snapshot)
			log.Info("rejected tx", "index", i, "hash", tx.Hash(), "from", msg.From, "error", err)
			rejectedTxs = append(rejectedTxs, &rejectedTx{i, err.Error()})

			gaspool.SetGas(prevGas)

			continue
		}
		includedTxs = append(includedTxs, tx)

		if hashError != nil {
			return nil, nil, nil, NewError(ErrorMissingBlockhash, hashError)
		}

		gasUsed += msgResult.UsedGas

		// Receipt:
		{
			var root []byte

			if chainConfig.IsByzantium(vmContext.BlockNumber) {
				statedb.Finalise(true)
			} else {
				root = statedb.IntermediateRoot(chainConfig.IsEIP158(vmContext.BlockNumber)).Bytes()
			}

			// Create a new receipt for the transaction, storing the intermediate root and
			// gas used by the tx.
			receipt := &types.Receipt{Type: tx.Type(), PostState: root, CumulativeGasUsed: gasUsed}
			if msgResult.Failed() {
				receipt.Status = types.ReceiptStatusFailed
			} else {
				receipt.Status = types.ReceiptStatusSuccessful
			}

			receipt.TxHash = tx.Hash()
			receipt.GasUsed = msgResult.UsedGas

			// If the transaction created a contract, store the creation address in the receipt.
			if msg.To == nil {
				receipt.ContractAddress = crypto.CreateAddress(evm.TxContext.Origin, tx.Nonce())
			}

			// Set the receipt logs and create the bloom filter.
			receipt.Logs = statedb.GetLogs(tx.Hash(), vmContext.BlockNumber.Uint64(), blockHash)
			receipt.Bloom = types.CreateBloom(types.Receipts{receipt})
			// These three are non-consensus fields:
			//receipt.BlockHash
			//receipt.BlockNumber
			receipt.TransactionIndex = uint(txIndex)
			receipts = append(receipts, receipt)
		}

		txIndex++
	}

	statedb.IntermediateRoot(chainConfig.IsEIP158(vmContext.BlockNumber))
	// Add mining reward? (-1 means rewards are disabled)
	if miningReward >= 0 {
		// Add mining reward. The mining reward may be `0`, which only makes a difference in the cases
		// where
		// - the coinbase self-destructed, or
		// - there are only 'bad' transactions, which aren't executed. In those cases,
		//   the coinbase gets no txfee, so isn't created, and thus needs to be touched
		var (
			blockReward = big.NewInt(miningReward)
			minerReward = new(big.Int).Set(blockReward)
			perOmmer    = new(big.Int).Div(blockReward, big.NewInt(32))
		)

		for _, ommer := range pre.Env.Ommers {
			// Add 1/32th for each ommer included
			minerReward.Add(minerReward, perOmmer)
			// Add (8-delta)/8
			reward := big.NewInt(8)
			reward.Sub(reward, new(big.Int).SetUint64(ommer.Delta))
			reward.Mul(reward, blockReward)
			reward.Div(reward, big.NewInt(8))
			statedb.AddBalance(ommer.Address, reward)
		}

		statedb.AddBalance(pre.Env.Coinbase, minerReward)
	}
	// Apply withdrawals
	for _, w := range pre.Env.Withdrawals {
		// Amount is in gwei, turn into wei
		amount := new(big.Int).Mul(new(big.Int).SetUint64(w.Amount), big.NewInt(params.GWei))
		statedb.AddBalance(w.Address, amount)
	}
	// Commit block
	root, err := statedb.Commit(vmContext.BlockNumber.Uint64(), chainConfig.IsEIP158(vmContext.BlockNumber))
	if err != nil {
		return nil, nil, nil, NewError(ErrorEVM, fmt.Errorf("could not commit state: %v", err))
	}

	execRs := &ExecutionResult{
		StateRoot:   root,
		TxRoot:      types.DeriveSha(includedTxs, trie.NewStackTrie(nil)),
		ReceiptRoot: types.DeriveSha(receipts, trie.NewStackTrie(nil)),
		Bloom:       types.CreateBloom(receipts),
		LogsHash:    rlpHash(statedb.Logs()),
		Receipts:    receipts,
		Rejected:    rejectedTxs,
		Difficulty:  (*math.HexOrDecimal256)(vmContext.Difficulty),
		GasUsed:     (math.HexOrDecimal64)(gasUsed),
		BaseFee:     (*math.HexOrDecimal256)(vmContext.BaseFee),
	}

	if pre.Env.Withdrawals != nil {
		h := types.DeriveSha(types.Withdrawals(pre.Env.Withdrawals), trie.NewStackTrie(nil))
		execRs.WithdrawalsRoot = &h
	}
	if vmContext.BlobBaseFee != nil {
		execRs.CurrentExcessBlobGas = (*math.HexOrDecimal64)(&excessBlobGas)
		execRs.CurrentBlobGasUsed = (*math.HexOrDecimal64)(&blobGasUsed)
	}
	// Re-create statedb instance with new root upon the updated database
	// for accessing latest states.
	statedb, err = state.New(root, statedb.Database(), nil)
	if err != nil {
		return nil, nil, nil, NewError(ErrorEVM, fmt.Errorf("could not reopen state: %v", err))
	}
	body, _ := rlp.EncodeToBytes(includedTxs)
	return statedb, execRs, body, nil
}

func MakePreState(db ethdb.Database, accounts core.GenesisAlloc) *state.StateDB {
	sdb := state.NewDatabaseWithConfig(db, &trie.Config{Preimages: true})
	statedb, _ := state.New(types.EmptyRootHash, sdb, nil)
	for addr, a := range accounts {
		statedb.SetCode(addr, a.Code)
		statedb.SetNonce(addr, a.Nonce)
		statedb.SetBalance(addr, a.Balance)

		for k, v := range a.Storage {
			statedb.SetState(addr, k, v)
		}
	}
	// Commit and re-open to start with a clean state.
	root, _ := statedb.Commit(0, false)
	statedb, _ = state.New(root, sdb, nil)

	return statedb
}

func rlpHash(x interface{}) (h common.Hash) {
	hw := sha3.NewLegacyKeccak256()
	rlp.Encode(hw, x)
	hw.Sum(h[:0])

	return h
}

// calcDifficulty is based on ethash.CalcDifficulty. This method is used in case
// the caller does not provide an explicit difficulty, but instead provides only
// parent timestamp + difficulty.
// Note: this method only works for ethash engine.
func calcDifficulty(config *params.ChainConfig, number, currentTime, parentTime uint64,
	parentDifficulty *big.Int, parentUncleHash common.Hash) *big.Int {
	uncleHash := parentUncleHash
	if uncleHash == (common.Hash{}) {
		uncleHash = types.EmptyUncleHash
	}

	parent := &types.Header{
		ParentHash: common.Hash{},
		UncleHash:  uncleHash,
		Difficulty: parentDifficulty,
		Number:     new(big.Int).SetUint64(number - 1),
		Time:       parentTime,
	}

	return ethash.CalcDifficulty(config, currentTime, parent)
}<|MERGE_RESOLUTION|>--- conflicted
+++ resolved
@@ -167,10 +167,6 @@
 		rnd := common.BigToHash(pre.Env.Random)
 		vmContext.Random = &rnd
 	}
-<<<<<<< HEAD
-
-	vmContext.ExcessBlobGas = nil
-=======
 	// Calculate the BlobBaseFee
 	var excessBlobGas uint64
 	if pre.Env.ExcessBlobGas != nil {
@@ -186,7 +182,6 @@
 			vmContext.BlobBaseFee = eip4844.CalcBlobFee(excessBlobGas)
 		}
 	}
->>>>>>> 916d6a44
 	// If DAO is supported/enabled, we need to handle it here. In geth 'proper', it's
 	// done in StateProcessor.Process(block, ...), right before transactions are applied.
 	if chainConfig.DAOForkSupport &&
@@ -220,9 +215,6 @@
 
 			continue
 		}
-<<<<<<< HEAD
-
-=======
 		if tx.Type() == types.BlobTxType {
 			txBlobGas := uint64(params.BlobTxBlobGasPerBlob * len(tx.BlobHashes()))
 			if used, max := blobGasUsed+txBlobGas, uint64(params.MaxBlobGasPerBlock); used > max {
@@ -233,7 +225,6 @@
 			}
 			blobGasUsed += txBlobGas
 		}
->>>>>>> 916d6a44
 		tracer, err := getTracerFn(txIndex, tx.Hash())
 		if err != nil {
 			return nil, nil, nil, err
