--- conflicted
+++ resolved
@@ -204,62 +204,6 @@
 	// Set the chain id
 	chainConfig.ChainID = big.NewInt(ctx.Int64(ChainIDFlag.Name))
 
-<<<<<<< HEAD
-	var txsWithKeys []*txWithKey
-
-	if txStr != stdinSelector {
-		inFile, err := os.Open(txStr)
-		if err != nil {
-			return NewError(ErrorIO, fmt.Errorf("failed reading txs file: %v", err))
-		}
-
-		defer inFile.Close()
-		decoder := json.NewDecoder(inFile)
-
-		if strings.HasSuffix(txStr, ".rlp") {
-			var body hexutil.Bytes
-			if err := decoder.Decode(&body); err != nil {
-				return err
-			}
-
-			var txs types.Transactions
-			if err := rlp.DecodeBytes(body, &txs); err != nil {
-				return err
-			}
-
-			for _, tx := range txs {
-				txsWithKeys = append(txsWithKeys, &txWithKey{
-					key: nil,
-					tx:  tx,
-				})
-			}
-		} else {
-			if err := decoder.Decode(&txsWithKeys); err != nil {
-				return NewError(ErrorJson, fmt.Errorf("failed unmarshaling txs-file: %v", err))
-			}
-		}
-	} else {
-		if len(inputData.TxRlp) > 0 {
-			// Decode the body of already signed transactions
-			body := common.FromHex(inputData.TxRlp)
-
-			var txs types.Transactions
-
-			if err := rlp.DecodeBytes(body, &txs); err != nil {
-				return err
-			}
-
-			for _, tx := range txs {
-				txsWithKeys = append(txsWithKeys, &txWithKey{
-					key: nil,
-					tx:  tx,
-				})
-			}
-		} else {
-			// JSON encoded transactions
-			txsWithKeys = inputData.Txs
-		}
-=======
 	if txIt, err = loadTransactions(txStr, inputData, prestate.Env, chainConfig); err != nil {
 		return err
 	}
@@ -268,7 +212,6 @@
 	}
 	if err := applyShanghaiChecks(&prestate.Env, chainConfig); err != nil {
 		return err
->>>>>>> 916d6a44
 	}
 	if err := applyMergeChecks(&prestate.Env, chainConfig); err != nil {
 		return err
@@ -296,31 +239,6 @@
 		// Already set, base fee has precedent over parent base fee.
 		return nil
 	}
-<<<<<<< HEAD
-
-	if chainConfig.IsShanghai(big.NewInt(int64(prestate.Env.Number))) && prestate.Env.Withdrawals == nil {
-		return NewError(ErrorConfig, errors.New("Shanghai config but missing 'withdrawals' in env section"))
-	}
-
-	isMerged := chainConfig.TerminalTotalDifficulty != nil && chainConfig.TerminalTotalDifficulty.BitLen() == 0
-	env := prestate.Env
-
-	if isMerged {
-		// post-merge:
-		// - random must be supplied
-		// - difficulty must be zero
-		switch {
-		case env.Random == nil:
-			return NewError(ErrorConfig, errors.New("post-merge requires currentRandom to be defined in env"))
-		case env.Difficulty != nil && env.Difficulty.BitLen() != 0:
-			return NewError(ErrorConfig, errors.New("post-merge difficulty must be zero (or omitted) in env"))
-		}
-
-		prestate.Env.Difficulty = nil
-	} else if env.Difficulty == nil {
-		// pre-merge:
-		// If difficulty was not provided by caller, we need to calculate it.
-=======
 	if env.ParentBaseFee == nil || env.Number == 0 {
 		return NewError(ErrorConfig, errors.New("EIP-1559 config but missing 'currentBaseFee' in env section"))
 	}
@@ -351,7 +269,6 @@
 			// already set
 			return nil
 		}
->>>>>>> 916d6a44
 		switch {
 		case env.ParentDifficulty == nil:
 			return NewError(ErrorConfig, errors.New("currentDifficulty was not provided, and cannot be calculated due to missing parentDifficulty"))
@@ -361,12 +278,7 @@
 			return NewError(ErrorConfig, fmt.Errorf("currentDifficulty cannot be calculated -- currentTime (%d) needs to be after parent time (%d)",
 				env.Timestamp, env.ParentTimestamp))
 		}
-<<<<<<< HEAD
-
-		prestate.Env.Difficulty = calcDifficulty(chainConfig, env.Number, env.Timestamp,
-=======
 		env.Difficulty = calcDifficulty(chainConfig, env.Number, env.Timestamp,
->>>>>>> 916d6a44
 			env.ParentTimestamp, env.ParentDifficulty, env.ParentUncleHash)
 		return nil
 	}
@@ -379,50 +291,6 @@
 	case env.Difficulty != nil && env.Difficulty.BitLen() != 0:
 		return NewError(ErrorConfig, errors.New("post-merge difficulty must be zero (or omitted) in env"))
 	}
-<<<<<<< HEAD
-
-	body, _ := rlp.EncodeToBytes(txs)
-	// Dump the execution result
-	collector := make(Alloc)
-	s.DumpToCollector(collector, nil)
-
-	return dispatchOutput(ctx, baseDir, result, collector, body)
-}
-
-// txWithKey is a helper-struct, to allow us to use the types.Transaction along with
-// a `secretKey`-field, for input
-type txWithKey struct {
-	key       *ecdsa.PrivateKey
-	tx        *types.Transaction
-	protected bool
-}
-
-func (t *txWithKey) UnmarshalJSON(input []byte) error {
-	// Read the metadata, if present
-	type txMetadata struct {
-		Key       *common.Hash `json:"secretKey"`
-		Protected *bool        `json:"protected"`
-	}
-
-	var data txMetadata
-	if err := json.Unmarshal(input, &data); err != nil {
-		return err
-	}
-
-	if data.Key != nil {
-		k := data.Key.Hex()[2:]
-		if ecdsaKey, err := crypto.HexToECDSA(k); err != nil {
-			return err
-		} else {
-			t.key = ecdsaKey
-		}
-	}
-
-	if data.Protected != nil {
-		t.protected = *data.Protected
-	} else {
-		t.protected = true
-=======
 	env.Difficulty = nil
 	return nil
 }
@@ -431,72 +299,15 @@
 	if !chainConfig.IsCancun(big.NewInt(int64(env.Number)), env.Timestamp) {
 		env.ParentBeaconBlockRoot = nil // un-set it if it has been set too early
 		return nil
->>>>>>> 916d6a44
 	}
 	// Post-cancun
 	// We require EIP-4788 beacon root to be set in the env
 	if env.ParentBeaconBlockRoot == nil {
 		return NewError(ErrorConfig, errors.New("post-cancun env requires parentBeaconBlockRoot to be set"))
 	}
-<<<<<<< HEAD
-
-	t.tx = &tx
-
-	return nil
-}
-
-// signUnsignedTransactions converts the input txs to canonical transactions.
-//
-// The transactions can have two forms, either
-//  1. unsigned or
-//  2. signed
-//
-// For (1), r, s, v, need so be zero, and the `secretKey` needs to be set.
-// If so, we sign it here and now, with the given `secretKey`
-// If the condition above is not met, then it's considered a signed transaction.
-//
-// To manage this, we read the transactions twice, first trying to read the secretKeys,
-// and secondly to read them with the standard tx json format
-func signUnsignedTransactions(txs []*txWithKey, signer types.Signer) (types.Transactions, error) {
-	var signedTxs []*types.Transaction
-
-	for i, txWithKey := range txs {
-		tx := txWithKey.tx
-		key := txWithKey.key
-		v, r, s := tx.RawSignatureValues()
-
-		if key != nil && v.BitLen()+r.BitLen()+s.BitLen() == 0 {
-			// This transaction needs to be signed
-			var (
-				signed *types.Transaction
-				err    error
-			)
-
-			if txWithKey.protected {
-				signed, err = types.SignTx(tx, signer, key)
-			} else {
-				signed, err = types.SignTx(tx, types.FrontierSigner{}, key)
-			}
-
-			if err != nil {
-				return nil, NewError(ErrorJson, fmt.Errorf("tx %d: failed to sign tx: %v", i, err))
-			}
-
-			signedTxs = append(signedTxs, signed)
-		} else {
-			// Already signed
-			signedTxs = append(signedTxs, tx)
-		}
-	}
-
-	return signedTxs, nil
-}
-
-=======
-	return nil
-}
-
->>>>>>> 916d6a44
+	return nil
+}
+
 type Alloc map[common.Address]core.GenesisAccount
 
 func (g Alloc) OnRoot(common.Hash) {}
