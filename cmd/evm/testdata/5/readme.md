--- conflicted
+++ resolved
@@ -1,5 +1 @@
-<<<<<<< HEAD
-These files exemplify a transition where there are no transactions, two ommers, at block `N-1` (delta 1) and `N-2` (delta 2).
-=======
-These files examplify a transition where there are no transactions, two ommers, at block `N-1` (delta 1) and `N-2` (delta 2).
->>>>>>> bc338be5
+These files exemplify a transition where there are no transactions, two ommers, at block `N-1` (delta 1) and `N-2` (delta 2).