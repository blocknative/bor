--- conflicted
+++ resolved
@@ -47,12 +47,8 @@
 	_ "github.com/ethereum/go-ethereum/eth/tracers/js"
 	_ "github.com/ethereum/go-ethereum/eth/tracers/native"
 
-<<<<<<< HEAD
 	"github.com/maticnetwork/heimdall/cmd/heimdalld/service"
-	"gopkg.in/urfave/cli.v1"
-=======
 	"github.com/urfave/cli/v2"
->>>>>>> ea9e62ca
 )
 
 const (
@@ -61,19 +57,14 @@
 )
 
 var (
-<<<<<<< HEAD
 	// Git SHA1 commit hash of the release (set via linker flags)
 	gitCommit = ""
 	gitDate   = ""
 	// The app that holds all commands and flags.
 	app = flags.NewApp(gitCommit, gitDate, fmt.Sprintf("the %s command line interface", repositoryIdentifier))
 	// flags that configure the node
-	nodeFlags = []cli.Flag{
+	nodeFlags = flags.Merge([]cli.Flag{
 		utils.BorLogsFlag,
-=======
-	// flags that configure the node
-	nodeFlags = flags.Merge([]cli.Flag{
->>>>>>> ea9e62ca
 		utils.IdentityFlag,
 		utils.UnlockedAccountFlag,
 		utils.PasswordFileFlag,
@@ -84,13 +75,9 @@
 		utils.NoUSBFlag,
 		utils.USBFlag,
 		utils.SmartCardDaemonPathFlag,
-<<<<<<< HEAD
-		utils.OverrideArrowGlacierFlag,
-		utils.OverrideTerminalTotalDifficulty,
-=======
+		// TODO marcello Shanghai
 		utils.OverrideShanghai,
 		utils.EnablePersonal,
->>>>>>> ea9e62ca
 		utils.EthashCacheDirFlag,
 		utils.EthashCachesInMemoryFlag,
 		utils.EthashCachesOnDiskFlag,
@@ -126,11 +113,7 @@
 		utils.UltraLightFractionFlag,
 		utils.UltraLightOnlyAnnounceFlag,
 		utils.LightNoSyncServeFlag,
-<<<<<<< HEAD
 		utils.EthPeerRequiredBlocksFlag,
-=======
-		utils.EthRequiredBlocksFlag,
->>>>>>> ea9e62ca
 		utils.LegacyWhitelistFlag,
 		utils.BloomFilterSizeFlag,
 		utils.CacheFlag,
@@ -142,10 +125,7 @@
 		utils.CacheSnapshotFlag,
 		utils.CacheNoPrefetchFlag,
 		utils.CachePreimagesFlag,
-<<<<<<< HEAD
-=======
 		utils.CacheLogSizeFlag,
->>>>>>> ea9e62ca
 		utils.FDLimitFlag,
 		utils.ListenPortFlag,
 		utils.DiscoveryPortFlag,
@@ -171,7 +151,6 @@
 		utils.DeveloperFlag,
 		utils.DeveloperPeriodFlag,
 		utils.DeveloperGasLimitFlag,
-<<<<<<< HEAD
 		utils.RopstenFlag,
 		utils.SepoliaFlag,
 		utils.RinkebyFlag,
@@ -179,8 +158,6 @@
 		utils.MumbaiFlag,
 		utils.BorMainnetFlag,
 		utils.KilnFlag,
-=======
->>>>>>> ea9e62ca
 		utils.VMEnableDebugFlag,
 		utils.NetworkIdFlag,
 		utils.EthStatsURLFlag,
@@ -192,11 +169,7 @@
 		utils.GpoIgnoreGasPriceFlag,
 		utils.MinerNotifyFullFlag,
 		configFileFlag,
-<<<<<<< HEAD
-	}
-=======
 	}, utils.NetworkFlags, utils.DatabasePathFlags)
->>>>>>> ea9e62ca
 
 	rpcFlags = []cli.Flag{
 		utils.HTTPEnabledFlag,
@@ -246,19 +219,11 @@
 	}
 )
 
-var app = flags.NewApp("the go-ethereum command line interface")
-
 func init() {
 	// Initialize the CLI app and start Geth
 	app.Action = geth
-<<<<<<< HEAD
-	app.HideVersion = true // we have a command to print the version
-	app.Copyright = "Copyright 2013-2022 The go-ethereum Authors"
-	app.Commands = []cli.Command{
-=======
 	app.Copyright = "Copyright 2013-2023 The go-ethereum Authors"
 	app.Commands = []*cli.Command{
->>>>>>> ea9e62ca
 		// See chaincmd.go:
 		initCommand,
 		importCommand,
@@ -300,10 +265,8 @@
 		consoleFlags,
 		debug.Flags,
 		metricsFlags,
+		utils.BorFlags,
 	)
-
-	// add bor flags
-	app.Flags = append(app.Flags, utils.BorFlags...)
 
 	app.Before = func(ctx *cli.Context) error {
 		flags.MigrateGlobalFlags(ctx)
@@ -328,35 +291,20 @@
 func prepare(ctx *cli.Context) {
 	// If we're running a known preset, log it for convenience.
 	switch {
-<<<<<<< HEAD
-	case ctx.GlobalIsSet(utils.RopstenFlag.Name):
-		log.Info("Starting Geth on Ropsten testnet...")
-
-	case ctx.GlobalIsSet(utils.SepoliaFlag.Name):
-		log.Info("Starting Geth on Sepolia testnet...")
-
-	case ctx.GlobalIsSet(utils.RinkebyFlag.Name):
-=======
 	case ctx.IsSet(utils.RinkebyFlag.Name):
->>>>>>> ea9e62ca
 		log.Info("Starting Geth on Rinkeby testnet...")
 
 	case ctx.IsSet(utils.GoerliFlag.Name):
 		log.Info("Starting Geth on Görli testnet...")
 
-<<<<<<< HEAD
-	case ctx.GlobalIsSet(utils.MumbaiFlag.Name):
-		log.Info("Starting Bor on Mumbai testnet...")
-
-	case ctx.GlobalIsSet(utils.BorMainnetFlag.Name):
-		log.Info("Starting Bor on Bor mainnet...")
-
-	case ctx.GlobalIsSet(utils.DeveloperFlag.Name):
-		log.Info("Starting Geth in ephemeral dev mode...")
-=======
 	case ctx.IsSet(utils.SepoliaFlag.Name):
 		log.Info("Starting Geth on Sepolia testnet...")
->>>>>>> ea9e62ca
+
+	case ctx.IsSet(utils.MumbaiFlag.Name):
+		log.Info("Starting Bor on Mumbai testnet...")
+
+	case ctx.IsSet(utils.BorMainnetFlag.Name):
+		log.Info("Starting Bor on Bor mainnet...")
 
 	case ctx.IsSet(utils.DeveloperFlag.Name):
 		log.Info("Starting Geth in ephemeral dev mode...")
@@ -382,19 +330,11 @@
 	// If we're a full node on mainnet without --cache specified, bump default cache allowance
 	if ctx.String(utils.SyncModeFlag.Name) != "light" && !ctx.IsSet(utils.CacheFlag.Name) && !ctx.IsSet(utils.NetworkIdFlag.Name) {
 		// Make sure we're not on any supported preconfigured testnet either
-<<<<<<< HEAD
-		if !ctx.GlobalIsSet(utils.RopstenFlag.Name) &&
-			!ctx.GlobalIsSet(utils.SepoliaFlag.Name) &&
-			!ctx.GlobalIsSet(utils.RinkebyFlag.Name) &&
-			!ctx.GlobalIsSet(utils.GoerliFlag.Name) &&
-			!ctx.GlobalIsSet(utils.DeveloperFlag.Name) &&
-			!ctx.GlobalIsSet(utils.MumbaiFlag.Name) {
-=======
 		if !ctx.IsSet(utils.SepoliaFlag.Name) &&
 			!ctx.IsSet(utils.RinkebyFlag.Name) &&
 			!ctx.IsSet(utils.GoerliFlag.Name) &&
+			!ctx.IsSet(utils.MumbaiFlag.Name) &&
 			!ctx.IsSet(utils.DeveloperFlag.Name) {
->>>>>>> ea9e62ca
 			// Nope, we're really on mainnet. Bump that cache up!
 			log.Info("Bumping default cache on mainnet", "provided", ctx.Int(utils.CacheFlag.Name), "updated", 4096)
 			ctx.Set(utils.CacheFlag.Name, strconv.Itoa(4096))
@@ -421,7 +361,7 @@
 		return fmt.Errorf("invalid command: %q", args[0])
 	}
 
-	if ctx.GlobalBool(utils.RunHeimdallFlag.Name) {
+	if ctx.Bool(utils.RunHeimdallFlag.Name) {
 		shutdownCtx, stop := signal.NotifyContext(context.Background(), os.Interrupt, syscall.SIGINT, syscall.SIGTERM)
 		defer stop()
 
@@ -571,6 +511,6 @@
 }
 
 func getHeimdallArgs(ctx *cli.Context) []string {
-	heimdallArgs := strings.Split(ctx.GlobalString(utils.RunHeimdallArgsFlag.Name), ",")
+	heimdallArgs := strings.Split(ctx.String(utils.RunHeimdallArgsFlag.Name), ",")
 	return append([]string{"start"}, heimdallArgs...)
 }