// Copyright 2016 The go-ethereum Authors
// This file is part of go-ethereum.
//
// go-ethereum is free software: you can redistribute it and/or modify
// it under the terms of the GNU General Public License as published by
// the Free Software Foundation, either version 3 of the License, or
// (at your option) any later version.
//
// go-ethereum is distributed in the hope that it will be useful,
// but WITHOUT ANY WARRANTY; without even the implied warranty of
// MERCHANTABILITY or FITNESS FOR A PARTICULAR PURPOSE. See the
// GNU General Public License for more details.
//
// You should have received a copy of the GNU General Public License
// along with go-ethereum. If not, see <http://www.gnu.org/licenses/>.

package main

import (
	"fmt"
	"os"
	"path/filepath"
	"strings"

	"github.com/urfave/cli/v2"

	"github.com/ethereum/go-ethereum/cmd/utils"
	"github.com/ethereum/go-ethereum/console"
	"github.com/ethereum/go-ethereum/internal/flags"
	"github.com/ethereum/go-ethereum/node"
)

var (
	consoleFlags = []cli.Flag{utils.JSpathFlag, utils.ExecFlag, utils.PreloadJSFlag}

	consoleCommand = &cli.Command{
		Action: localConsole,
		Name:   "console",
		Usage:  "Start an interactive JavaScript environment",
		Flags:  flags.Merge(nodeFlags, rpcFlags, consoleFlags),
		Description: `
The Geth console is an interactive shell for the JavaScript runtime environment
which exposes a node admin interface as well as the Ðapp JavaScript API.
See https://geth.ethereum.org/docs/interacting-with-geth/javascript-console.`,
	}

	attachCommand = &cli.Command{
		Action:    remoteConsole,
		Name:      "attach",
		Usage:     "Start an interactive JavaScript environment (connect to node)",
		ArgsUsage: "[endpoint]",
		Flags:     flags.Merge([]cli.Flag{utils.DataDirFlag, utils.HttpHeaderFlag}, consoleFlags),
		Description: `
The Geth console is an interactive shell for the JavaScript runtime environment
which exposes a node admin interface as well as the Ðapp JavaScript API.
See https://geth.ethereum.org/docs/interacting-with-geth/javascript-console.
This command allows to open a console on a running geth node.`,
	}

	javascriptCommand = &cli.Command{
		Action:    ephemeralConsole,
		Name:      "js",
		Usage:     "(DEPRECATED) Execute the specified JavaScript files",
		ArgsUsage: "<jsfile> [jsfile...]",
		Flags:     flags.Merge(nodeFlags, consoleFlags),
		Description: `
The JavaScript VM exposes a node admin interface as well as the Ðapp
JavaScript API. See https://geth.ethereum.org/docs/interacting-with-geth/javascript-console`,
	}
)

// localConsole starts a new geth node, attaching a JavaScript console to it at the
// same time.
func localConsole(ctx *cli.Context) error {
	// Create and start the node based on the CLI flags
	prepare(ctx)
	stack, backend := makeFullNode(ctx)
	startNode(ctx, stack, backend, true)

	defer stack.Close()

	// Attach to the newly started node and create the JavaScript console.
<<<<<<< HEAD
	client, err := stack.Attach()
	if err != nil {
		return fmt.Errorf("failed to attach to the inproc geth: %v", err)
	}

=======
	client := stack.Attach()
>>>>>>> bed84606
	config := console.Config{
		DataDir: utils.MakeDataDir(ctx),
		DocRoot: ctx.String(utils.JSpathFlag.Name),
		Client:  client,
		Preload: utils.MakeConsolePreloads(ctx),
	}

	console, err := console.New(config)
	if err != nil {
		return fmt.Errorf("failed to start the JavaScript console: %v", err)
	}

	defer console.Stop(false)

	// If only a short execution was requested, evaluate and return.
	if script := ctx.String(utils.ExecFlag.Name); script != "" {
		console.Evaluate(script)
		return nil
	}

	// Track node shutdown and stop the console when it goes down.
	// This happens when SIGTERM is sent to the process.
	go func() {
		stack.Wait()
		console.StopInteractive()
	}()

	// Print the welcome screen and enter interactive mode.
	console.Welcome()
	console.Interactive()

	return nil
}

// remoteConsole will connect to a remote geth instance, attaching a JavaScript
// console to it.
func remoteConsole(ctx *cli.Context) error {
	if ctx.Args().Len() > 1 {
		utils.Fatalf("invalid command-line: too many arguments")
	}

	endpoint := ctx.Args().First()
	if endpoint == "" {
		path := node.DefaultDataDir()
		if ctx.IsSet(utils.DataDirFlag.Name) {
			path = ctx.String(utils.DataDirFlag.Name)
		}

		if path != "" {
			if ctx.Bool(utils.GoerliFlag.Name) {
				path = filepath.Join(path, "goerli")
			} else if ctx.Bool(utils.MumbaiFlag.Name) || ctx.Bool(utils.BorMainnetFlag.Name) {
				homeDir, _ := os.UserHomeDir()
				path = filepath.Join(homeDir, "/.bor/data")
			} else if ctx.Bool(utils.SepoliaFlag.Name) {
				path = filepath.Join(path, "sepolia")
			}
		}

		endpoint = fmt.Sprintf("%s/bor.ipc", path)
	}

	client, err := utils.DialRPCWithHeaders(endpoint, ctx.StringSlice(utils.HttpHeaderFlag.Name))
	if err != nil {
		utils.Fatalf("Unable to attach to remote geth: %v", err)
	}

	config := console.Config{
		DataDir: utils.MakeDataDir(ctx),
		DocRoot: ctx.String(utils.JSpathFlag.Name),
		Client:  client,
		Preload: utils.MakeConsolePreloads(ctx),
	}

	console, err := console.New(config)
	if err != nil {
		utils.Fatalf("Failed to start the JavaScript console: %v", err)
	}

	defer console.Stop(false)

	if script := ctx.String(utils.ExecFlag.Name); script != "" {
		console.Evaluate(script)
		return nil
	}

	// Otherwise print the welcome screen and enter interactive mode
	console.Welcome()
	console.Interactive()

	return nil
}

// ephemeralConsole starts a new geth node, attaches an ephemeral JavaScript
// console to it, executes each of the files specified as arguments and tears
// everything down.
func ephemeralConsole(ctx *cli.Context) error {
	var b strings.Builder
	for _, file := range ctx.Args().Slice() {
		b.Write([]byte(fmt.Sprintf("loadScript('%s');", file)))
	}

	utils.Fatalf(`The "js" command is deprecated. Please use the following instead:
geth --exec "%s" console`, b.String())

	return nil
}<|MERGE_RESOLUTION|>--- conflicted
+++ resolved
@@ -80,15 +80,7 @@
 	defer stack.Close()
 
 	// Attach to the newly started node and create the JavaScript console.
-<<<<<<< HEAD
-	client, err := stack.Attach()
-	if err != nil {
-		return fmt.Errorf("failed to attach to the inproc geth: %v", err)
-	}
-
-=======
 	client := stack.Attach()
->>>>>>> bed84606
 	config := console.Config{
 		DataDir: utils.MakeDataDir(ctx),
 		DocRoot: ctx.String(utils.JSpathFlag.Name),
