--- conflicted
+++ resolved
@@ -88,8 +88,8 @@
 				Action:    checkDanglingStorage,
 				Flags:     flags.Merge(utils.NetworkFlags, utils.DatabasePathFlags),
 				Description: `
-geth snapshot check-dangling-storage <state-root> traverses the snap storage 
-data, and verifies that all snapshot storage data has a corresponding account. 
+geth snapshot check-dangling-storage <state-root> traverses the snap storage
+data, and verifies that all snapshot storage data has a corresponding account.
 `,
 			},
 			{
@@ -100,7 +100,7 @@
 				Flags:     flags.Merge(utils.NetworkFlags, utils.DatabasePathFlags),
 				Description: `
 geth snapshot inspect-account <address | hash> checks all snapshot layers and prints out
-information about the specified address. 
+information about the specified address.
 `,
 			},
 			{
@@ -129,7 +129,7 @@
 will traverse the whole state from the given root and will abort if any referenced
 trie node or contract code is missing. This command can be used for state integrity
 verification. The default checking target is the HEAD state. It's basically identical
-to traverse-state, but the check granularity is smaller. 
+to traverse-state, but the check granularity is smaller.
 
 It's also usable without snapshot enabled.
 `,
@@ -147,7 +147,7 @@
 				}, utils.NetworkFlags, utils.DatabasePathFlags),
 				Description: `
 This command is semantically equivalent to 'geth dump', but uses the snapshots
-as the backend data source, making this command a lot faster. 
+as the backend data source, making this command a lot faster.
 
 The argument is interpreted as block number or hash. If none is provided, the latest
 block is used.
@@ -311,17 +311,12 @@
 		lastReport time.Time
 		start      = time.Now()
 	)
-<<<<<<< HEAD
-
-	accIter := trie.NewIterator(t.NodeIterator(nil))
-=======
 	acctIt, err := t.NodeIterator(nil)
 	if err != nil {
 		log.Error("Failed to open iterator", "root", root, "err", err)
 		return err
 	}
 	accIter := trie.NewIterator(acctIt)
->>>>>>> bed84606
 	for accIter.Next() {
 		accounts += 1
 
@@ -339,17 +334,12 @@
 				log.Error("Failed to open storage trie", "root", acc.Root, "err", err)
 				return err
 			}
-<<<<<<< HEAD
-
-			storageIter := trie.NewIterator(storageTrie.NodeIterator(nil))
-=======
 			storageIt, err := storageTrie.NodeIterator(nil)
 			if err != nil {
 				log.Error("Failed to open storage iterator", "root", acc.Root, "err", err)
 				return err
 			}
 			storageIter := trie.NewIterator(storageIt)
->>>>>>> bed84606
 			for storageIter.Next() {
 				slots += 1
 			}
@@ -442,16 +432,11 @@
 		hasher     = crypto.NewKeccakState()
 		got        = make([]byte, 32)
 	)
-<<<<<<< HEAD
-
-	accIter := t.NodeIterator(nil)
-=======
 	accIter, err := t.NodeIterator(nil)
 	if err != nil {
 		log.Error("Failed to open iterator", "root", root, "err", err)
 		return err
 	}
->>>>>>> bed84606
 	for accIter.Next(true) {
 		nodes += 1
 		node := accIter.Hash()
@@ -493,16 +478,11 @@
 					log.Error("Failed to open storage trie", "root", acc.Root, "err", err)
 					return errors.New("missing storage trie")
 				}
-<<<<<<< HEAD
-
-				storageIter := storageTrie.NodeIterator(nil)
-=======
 				storageIter, err := storageTrie.NodeIterator(nil)
 				if err != nil {
 					log.Error("Failed to open storage iterator", "root", acc.Root, "err", err)
 					return err
 				}
->>>>>>> bed84606
 				for storageIter.Next(true) {
 					nodes += 1
 					node := storageIter.Hash()
