--- conflicted
+++ resolved
@@ -141,11 +141,7 @@
 	if err := os.WriteFile(passwordFile, []byte("foobar"), 0600); err != nil {
 		t.Error(err)
 	}
-<<<<<<< HEAD
-	geth := runGeth(t, "--lightkdf", "account", "import", keyfile, "-password", passwordFile)
-=======
 	geth := runGeth(t, "--lightkdf", "account", "import", "-password", passwordFile, keyfile)
->>>>>>> ea9e62ca
 	defer geth.ExpectExit()
 	geth.Expect(expected)
 }
