--- conflicted
+++ resolved
@@ -28,25 +28,17 @@
 	"time"
 
 	mapset "github.com/deckarep/golang-set/v2"
+	"github.com/gorilla/websocket"
+
 	"github.com/ethereum/go-ethereum/log"
-	"github.com/gorilla/websocket"
 )
 
 const (
-<<<<<<< HEAD
 	wsReadBuffer       = 2048 // 1024 bytes is not enough
 	wsWriteBuffer      = 2048 // 1024 bytes is not enough
 	wsPingInterval     = 58 * time.Second
 	wsPingWriteTimeout = 5 * time.Second
 	wsMessageSizeLimit = 15 * 1024 * 1024
-=======
-	wsReadBuffer       = 1024
-	wsWriteBuffer      = 1024
-	wsPingInterval     = 30 * time.Second
-	wsPingWriteTimeout = 5 * time.Second
-	wsPongTimeout      = 30 * time.Second
-	wsMessageSizeLimit = 32 * 1024 * 1024
->>>>>>> 2943db97
 )
 
 var wsBufferPool = new(sync.Pool)
@@ -327,8 +319,7 @@
 
 func newWebsocketCodec(conn *websocket.Conn, host string, req http.Header) ServerCodec {
 	conn.SetReadLimit(wsMessageSizeLimit)
-<<<<<<< HEAD
-=======
+
 	conn.SetPongHandler(func(appData string) error {
 		conn.SetReadDeadline(time.Time{})
 		return nil
@@ -337,7 +328,7 @@
 	encode := func(v interface{}, isErrorResponse bool) error {
 		return conn.WriteJSON(v)
 	}
->>>>>>> 2943db97
+
 	wc := &websocketCodec{
 		jsonCodec: NewFuncCodec(conn, encode, conn.ReadJSON).(*jsonCodec),
 		conn:      conn,
