--- conflicted
+++ resolved
@@ -126,11 +126,8 @@
   # noprefetch = false
   # preimages = false
   # txlookuplimit = 2350000
-<<<<<<< HEAD
   # triesinmemory = 128
-=======
   # timeout = "1h0m0s"
->>>>>>> 57075d00
 
 [accounts]
   # allow-insecure-unlock = true
